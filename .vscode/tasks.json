--- conflicted
+++ resolved
@@ -1,5 +1,4 @@
 {
-<<<<<<< HEAD
   "version": "2.0.0",
   "tasks": [
     {
@@ -17,16 +16,6 @@
       "label": "Generate states-map file for modules"
     }
   ]
-=======
-    "version": "2.0.0",
-    "tasks": [
-        {
-            "type": "npm",
-            "script": "generate-api",
-            "path": "frontend",
-            "problemMatcher": [],
-            "label": "Generate frontend code from OpenAPI"
-        },
         {
             "type": "shell",
             "command": "${workspaceFolder}/backend_py/scripts/mypy-all.sh",
@@ -49,5 +38,4 @@
             "label": "Run all webviz pylint checks"
         }
     ]
->>>>>>> a0fd9491
 }