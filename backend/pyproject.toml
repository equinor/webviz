[tool.poetry]
name = "backend"
version = "0.1.0"
description = ""
authors = ["R&T Equinor", "Ceetron Solutions AS"]
readme = "README.md"


[tool.poetry.dependencies]
python = "^3.11"
fastapi = "^0.103.1"
uvicorn = "^0.20.0"
msal = "1.20.0" # Lock version until we fix issues introduced by 1.21.0, see https://github.com/equinor/webviz/issues/105
starsessions = "^2.1.2"
redis = "^4.4.2"
pyarrow = "^10.0.1"
python-dotenv = "^0.21.0"
pyjwt = "^2.6.0"
pydantic = "^2.3.0"
numpy = "^1.24.1"
orjson = "^3.8.10"
pandas = {version = "2.0.1", extras = ["performance"]}
httpx = "^0.24.0"
psutil = "^5.9.5"
vtk = "^9.2.6"
<<<<<<< HEAD
fmu-sumo = "^0.5.4"
sumo-wrapper-python = "^0.4.1"
requests-toolbelt = "^1.0.0"
=======
fmu-sumo = "1.0.3"
sumo-wrapper-python = "1.0.6"
azure-monitor-opentelemetry = "^1.1.0"
>>>>>>> 15bf7446


[tool.poetry.group.dev.dependencies]
black = "^22.12.0"
pylint = "^2.15.10"
pytest = "^7.2.1"
mypy = "^1.5.1"
bandit = "^1.7.5"
types-requests = "^2.31.0.1"
types-redis = "^4.6.0"


[build-system]
requires = ["poetry-core"]
build-backend = "poetry.core.masonry.api"

[tool.black]
line-length = 120

[tool.pylint]
disable = ["missing-docstring", "line-too-long", "logging-fstring-interpolation", "duplicate-code"]
extension-pkg-whitelist = "pydantic"
ignored-modules = "pyarrow.compute"
good-names = ["i", "x", "df", "xy"]
min-public-methods = 0
max-args = 9
max-locals = 19
max-branches = 14

[tool.mypy]
ignore_missing_imports = true
disallow_untyped_defs = true

[tool.pytest.ini_options]
pythonpath = ["."]
filterwarnings = "ignore::DeprecationWarning:pkg_resources"

<|MERGE_RESOLUTION|>--- conflicted
+++ resolved
@@ -23,15 +23,10 @@
 httpx = "^0.24.0"
 psutil = "^5.9.5"
 vtk = "^9.2.6"
-<<<<<<< HEAD
-fmu-sumo = "^0.5.4"
-sumo-wrapper-python = "^0.4.1"
-requests-toolbelt = "^1.0.0"
-=======
 fmu-sumo = "1.0.3"
 sumo-wrapper-python = "1.0.6"
 azure-monitor-opentelemetry = "^1.1.0"
->>>>>>> 15bf7446
+requests-toolbelt = "^1.0.0"
 
 
 [tool.poetry.group.dev.dependencies]
