[tool.poetry]
name = "backend"
version = "0.1.0"
description = ""
authors = ["R&T Equinor", "Ceetron Solutions AS"]
readme = "README.md"


[tool.poetry.dependencies]
python = "^3.11"
fastapi = "^0.103.1"
uvicorn = "^0.20.0"
msal = "1.20.0" # Lock version until we fix issues introduced by 1.21.0, see https://github.com/equinor/webviz/issues/105
starsessions = "^2.1.2"
redis = "^4.4.2"
pyarrow = "^10.0.1"
python-dotenv = "^0.21.0"
pyjwt = "^2.6.0"
pydantic = "^2.3.0"
numpy = "^1.24.1"
orjson = "^3.8.10"
pandas = {version = "2.0.1", extras = ["performance"]}
httpx = "^0.24.0"
psutil = "^5.9.5"
vtk = "^9.2.6"
<<<<<<< HEAD
fmu-sumo = "^0.5.4"
sumo-wrapper-python = "^0.4.0"
=======
fmu-sumo = "^0.3.10"
sumo-wrapper-python = "^0.3.4"
requests-toolbelt = "^1.0.0"
>>>>>>> ec48760a


[tool.poetry.group.dev.dependencies]
black = "^22.12.0"
pylint = "^2.15.10"
pytest = "^7.2.1"
mypy = "^1.5.1"
bandit = "^1.7.5"
types-requests = "^2.31.0.1"
types-redis = "^4.6.0"


[build-system]
requires = ["poetry-core"]
build-backend = "poetry.core.masonry.api"

[tool.black]
line-length = 120

[tool.pylint]
disable = ["missing-docstring", "line-too-long", "logging-fstring-interpolation", "duplicate-code"]
extension-pkg-whitelist = "pydantic"
ignored-modules = "pyarrow.compute"
good-names = ["i", "x", "df", "xy"]
min-public-methods = 0
max-args = 9
max-locals = 19
max-branches = 14

[tool.mypy]
ignore_missing_imports = true
disallow_untyped_defs = true

[tool.pytest.ini_options]
pythonpath = ["."]
filterwarnings = "ignore::DeprecationWarning:pkg_resources"

<|MERGE_RESOLUTION|>--- conflicted
+++ resolved
@@ -23,14 +23,9 @@
 httpx = "^0.24.0"
 psutil = "^5.9.5"
 vtk = "^9.2.6"
-<<<<<<< HEAD
 fmu-sumo = "^0.5.4"
 sumo-wrapper-python = "^0.4.0"
-=======
-fmu-sumo = "^0.3.10"
-sumo-wrapper-python = "^0.3.4"
 requests-toolbelt = "^1.0.0"
->>>>>>> ec48760a
 
 
 [tool.poetry.group.dev.dependencies]
