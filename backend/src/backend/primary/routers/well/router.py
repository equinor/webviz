--- conflicted
+++ resolved
@@ -80,13 +80,6 @@
     else:
         well_access = WellAccess(authenticated_user.get_smda_access_token())
 
-<<<<<<< HEAD
-    try:
-        trajectories = await well_access.get_wellbore_trajectories(wellbore_uuids=wellbore_uuids)
-        return trajectories
-    except KeyError:
-        raise HTTPException(status_code=404, detail="No wellbore trajectory data found")
-=======
     return await well_access.get_wellbore_trajectories(wellbore_uuids=wellbore_uuids)
 
 
@@ -121,5 +114,4 @@
     return schemas.WellBorePicksAndStratigraphicUnits(
         wellbore_picks=converters.convert_wellbore_picks_to_schema(wellbore_picks),
         stratigraphic_units=converters.convert_stratigraphic_units_to_schema(stratigraphic_units),
-    )
->>>>>>> 4670612b
+    )