import logging
from io import BytesIO
from typing import List, Optional, Sequence, Tuple, Set

import numpy as np
import pyarrow as pa
import pyarrow.compute as pc
from fmu.sumo.explorer.objects import Case, TableCollection, Table

from src.services.utils.arrow_helpers import sort_table_on_real_then_date, is_date_column_monotonically_increasing
from src.services.utils.arrow_helpers import find_first_non_increasing_date_pair
from src.services.utils.perf_timer import PerfTimer
from src.services.service_exceptions import Service, NoDataError, InvalidDataError, MultipleDataMatchesError

from ._field_metadata import create_vector_metadata_from_field_meta
from ._helpers import SumoEnsemble
from ._resampling import resample_segmented_multi_real_table, resample_single_real_table
from .generic_types import EnsembleScalarResponse
from .summary_types import Frequency, VectorInfo, RealizationVector, HistoricalVector, VectorMetadata

LOGGER = logging.getLogger(__name__)


class SummaryAccess(SumoEnsemble):
    async def get_available_vectors_async(self) -> List[VectorInfo]:
        timer = PerfTimer()

        # For now, only consider the collection-aggregated tables even if we will also be accessing and
        # returning data for the per-realization summary tables.
        smry_table_collection: TableCollection = self._case.tables.filter(
            tagname="summary",
            iteration=self._iteration_name,
            aggregation="collection",
            # stage="realization",
        )

        table_names = await smry_table_collection.names_async
        et_get_table_names_ms = timer.lap_ms()
        if len(table_names) == 0:
            LOGGER.warning(f"No summary tables found in case={self._case_uuid}, iteration={self._iteration_name}")
            return []
        if len(table_names) > 1:
            raise ValueError(
                f"Multiple summary tables found in case={self._case_uuid}, iteration={self._iteration_name}: {table_names=}"
            )

        column_names = await smry_table_collection.columns_async
        et_get_column_names_ms = timer.lap_ms()

        ret_info_arr: List[VectorInfo] = []
        hist_vectors: Set[str] = set()

        for vec_name in column_names:
            if vec_name not in ["DATE", "REAL"]:
                if _is_historical_vector_name(vec_name):
                    hist_vectors.add(vec_name)
                else:
                    ret_info_arr.append(VectorInfo(name=vec_name, has_historical=False))

        for info in ret_info_arr:
            hist_vec_name = _construct_historical_vector_name(info.name)
            if hist_vec_name in hist_vectors:
                info.has_historical = True

        LOGGER.debug(
            f"Got vector names from Sumo in: {timer.elapsed_ms()}ms "
            f"(get_table_names={et_get_table_names_ms}ms, get_column_names={et_get_column_names_ms}ms) "
            f"(total_column_count={len(column_names)})"
        )

        return ret_info_arr

    async def get_vector_table_async(
        self,
        vector_name: str,
        resampling_frequency: Optional[Frequency],
        realizations: Optional[Sequence[int]],
    ) -> Tuple[pa.Table, VectorMetadata]:
        """
        Get pyarrow.Table containing values for the specified vector and the specified realizations.
        If realizations is None, data for all available realizations will be returned.
        The returned table will always contain a 'DATE' and 'REAL' column in addition to the requested vector.
        The 'DATE' column will be of type timestamp[ms] and the 'REAL' column will be of type int16.
        The vector column will be of type float32.
        If `resampling_frequency` is None, the data will be returned with full/raw resolution.
        """
        timer = PerfTimer()

<<<<<<< HEAD
        table = await _load_arrow_table_for_from_sumo(self._case, self._iteration_name, vector_name)
        if table is None:
            raise NoDataError(f"No table found for vector {vector_name=}", Service.SUMO)
=======
        table = await _load_all_real_arrow_table_from_sumo(self._case, self._iteration_name, vector_name)
>>>>>>> dd008626
        et_loading_ms = timer.lap_ms()

        if realizations is not None:
            requested_reals_arr = pa.array(realizations)
            mask = pc.is_in(table["REAL"], value_set=requested_reals_arr)
            table = table.filter(mask)

            # Verify that we got data for all the requested realizations
            # Wait a little before enabling this test until we have proper error propagation to client in place
            # missing_reals_list = detect_missing_realizations(table, requested_reals_arr)
            # if missing_reals_list:
            #     raise ValueError(f"No data found for some of the requested realizations, {missing_reals_list=}")

        # Our assumption is that the table is segmented on REAL and that within each segment,
        # the DATE column is sorted. We may want to add some checks here to verify this assumption since the
        # resampling algorithm below assumes this and will fail if it is not true.
        # ...or just sort it unconditionally here
        table = sort_table_on_real_then_date(table)

        # The resampling algorithm below uses the field metadata to determine if the vector is a rate or not.
        # For now, fail hard if metadata is not present. This test could be refined, but should suffice now.
        vector_metadata = create_vector_metadata_from_field_meta(table.schema.field(vector_name))
        if not vector_metadata:
            raise InvalidDataError(f"Did not find valid metadata for vector {vector_name}", Service.SUMO)

        # Do the actual resampling
        timer.lap_ms()
        if resampling_frequency is not None:
            table = resample_segmented_multi_real_table(table, resampling_frequency)
        et_resampling_ms = timer.lap_ms()

        # Should we always combine the chunks?
        table = table.combine_chunks()

        LOGGER.debug(
            f"Got summary vector data from Sumo in: {timer.elapsed_ms()}ms "
            f"(loading={et_loading_ms}ms, resampling={et_resampling_ms}ms) "
            f"({vector_name=} {resampling_frequency=} {table.shape=})"
        )

        return table, vector_metadata

    async def get_vector_async(
        self,
        vector_name: str,
        resampling_frequency: Optional[Frequency],
        realizations: Optional[Sequence[int]],
    ) -> List[RealizationVector]:
        table, vector_metadata = await self.get_vector_table_async(vector_name, resampling_frequency, realizations)

        real_arr_np = table.column("REAL").to_numpy()
        unique_reals, first_occurrence_idx, real_counts = np.unique(real_arr_np, return_index=True, return_counts=True)

        whole_date_np_arr = table.column("DATE").to_numpy()
        whole_value_np_arr = table.column(vector_name).to_numpy()

        ret_arr: List[RealizationVector] = []
        for i, real in enumerate(unique_reals):
            start_row_idx = first_occurrence_idx[i]
            row_count = real_counts[i]
            date_np_arr = whole_date_np_arr[start_row_idx : start_row_idx + row_count]
            value_np_arr = whole_value_np_arr[start_row_idx : start_row_idx + row_count]

            ret_arr.append(
                RealizationVector(
                    realization=real,
                    timestamps_utc_ms=date_np_arr.astype(int).tolist(),
                    values=value_np_arr.tolist(),
                    metadata=vector_metadata,
                )
            )

        return ret_arr

    async def get_single_real_vectors_table_async(
        self,
        vector_names: Sequence[str],
        resampling_frequency: Optional[Frequency],
        realization: int,
    ) -> Tuple[pa.Table, List[VectorMetadata]]:
        """
        Get pyarrow.Table containing values for the specified vectors and the single specified realization.
        This function will fetch per-realization summary data from Sumo, thereby downloading data only for the
        specified realization, BUT it will download all the vector columns in the process.
        The returned table will always contain a 'DATE' column in addition to the requested vectors.
        The 'DATE' column will be of type timestamp[ms].
        The vector columns will be of type float32.
        If `resampling_frequency` is None, the data will be returned with full/raw resolution.
        """
        if not vector_names:
            raise ValueError("List of requested vector names is empty")

        timer = PerfTimer()

        full_table: pa.Table = await _load_single_real_full_arrow_table_from_sumo(
            self._case, self._iteration_name, realization
        )
        et_loading_ms = timer.lap_ms()

        columns_to_get = ["DATE"]
        columns_to_get.extend(vector_names)
        table = full_table.select(columns_to_get)

        # Verify that the column datatypes are as we expect
        schema = table.schema
        for vector_name in vector_names:
            if schema.field(vector_name).type != pa.float32():
                raise ValueError(f"Unexpected type for {vector_name} column {schema.field(vector_name).type=}")

        # The resampling function requires that the table is sorted on the DATE column
        if not is_date_column_monotonically_increasing(table):
            error_pair = find_first_non_increasing_date_pair(table)
            raise ValueError(f"DATE column must be monotonically increasing, first offending timestamps: {error_pair}")

        # The resampling algorithm below uses the field metadata to determine if the vector is a rate or not.
        # For now, fail hard if metadata is not present.
        vector_metadata_list: List[VectorMetadata] = []
        for vector_name in vector_names:
            vector_metadata = create_vector_metadata_from_field_meta(schema.field(vector_name))
            if not vector_metadata:
                raise ValueError(f"Did not find valid metadata for vector {vector_name}")
            vector_metadata_list.append(vector_metadata)
        et_preparing_ms = timer.lap_ms()

        # Do the actual resampling
        if resampling_frequency is not None:
            table = resample_single_real_table(table, resampling_frequency)
        et_resampling_ms = timer.lap_ms()

        LOGGER.debug(
            f"Got single realization summary data for {len(vector_names)} vectors from Sumo in: {timer.elapsed_ms()}ms "
            f"(loading={et_loading_ms}ms, preparing={et_preparing_ms}ms, resampling={et_resampling_ms}ms) "
            f"({realization=}, {resampling_frequency=}, {table.shape=})"
        )

        return table, vector_metadata_list

    async def get_matching_historical_vector_async(
        self,
        non_historical_vector_name: str,
        resampling_frequency: Optional[Frequency],
    ) -> Optional[HistoricalVector]:
        timer = PerfTimer()

        hist_vec_name = _construct_historical_vector_name(non_historical_vector_name)
        if not hist_vec_name:
            return None

        table = await _load_all_real_arrow_table_from_sumo(self._case, self._iteration_name, hist_vec_name)
        et_load_table_ms = timer.lap_ms()

        # Use data from the first realization
        realization_to_use = pc.min((table["REAL"]))
        mask = pc.equal(table["REAL"], realization_to_use)
        table = table.filter(mask)

        # Resampling assumes table is segmented on REAL and that within each segment the DATE column is sorted.
        # By now we only have one real, so just sort on DAT
        table = table.sort_by([("DATE", "ascending")])

        # Need metadata both for resampling and return value
        vector_metadata = create_vector_metadata_from_field_meta(table.schema.field(hist_vec_name))
        if not vector_metadata:
            raise InvalidDataError(f"Did not find valid metadata for vector {hist_vec_name}", Service.SUMO)

        # Do the actual resampling
        if resampling_frequency is not None:
            table = resample_segmented_multi_real_table(table, resampling_frequency)

        date_np_arr = table.column("DATE").to_numpy()
        value_np_arr = table.column(hist_vec_name).to_numpy()

        et_processing = timer.lap_ms()

        LOGGER.debug(
            f"Got historical vector in: {timer.elapsed_ms()}ms ("
            f"load_table={et_load_table_ms}ms, "
            f"processing={et_processing}ms, "
            f"{resampling_frequency=} {table.shape=}"
        )

        return HistoricalVector(
            timestamps_utc_ms=date_np_arr.astype(int).tolist(),
            values=value_np_arr.tolist(),
            metadata=vector_metadata,
        )

    async def get_vector_values_at_timestamp_async(
        self,
        vector_name: str,
        timestamp_utc_ms: int,
        realizations: Optional[Sequence[int]] = None,
    ) -> EnsembleScalarResponse:
        table, _ = await self.get_vector_table_async(vector_name, resampling_frequency=None, realizations=realizations)

        if realizations is not None:
            mask = pc.is_in(table["REAL"], value_set=pa.array(realizations))
            table = table.filter(mask)
        mask = pc.is_in(table["DATE"], value_set=pa.array([timestamp_utc_ms]))
        table = table.filter(mask)

        return EnsembleScalarResponse(
            realizations=table["REAL"].to_pylist(),
            values=table[vector_name].to_pylist(),
        )

    async def get_timestamps_async(
        self,
        resampling_frequency: Optional[Frequency] = None,
    ) -> List[int]:
        """
        Get list of available timestamps in ms UTC
        """
        table, _ = await self.get_vector_table_async(
            (await self.get_available_vectors_async())[0].name,
            resampling_frequency=resampling_frequency,
            realizations=None,
        )

        return pc.unique(table.column("DATE")).to_numpy().astype(int).tolist()


async def _load_all_real_arrow_table_from_sumo(case: Case, iteration_name: str, vector_name: str) -> pa.Table:
    timer = PerfTimer()

<<<<<<< HEAD
    smry_table_collection = await get_smry_table_collection(case, iteration_name, column_name=vector_name)
    if await smry_table_collection.length_async() == 0:
        return None
    if await smry_table_collection.length_async() > 1:
        raise MultipleDataMatchesError(f"Multiple tables found for vector {vector_name=}", Service.SUMO)
=======
    sumo_table = await _locate_all_real_combined_sumo_table(case, iteration_name, column_name=vector_name)
    et_locate_ms = timer.lap_ms()
>>>>>>> dd008626

    # print(f"{sumo_table.format=}")
    # print(f"{sumo_table.name=}")
    # print(f"{sumo_table.tagname=}")

    table: pa.Table = await sumo_table.to_arrow_async()
    et_download_and_read_ms = timer.lap_ms()

    # Verify that we got the expected columns
    if not "DATE" in table.column_names:
        raise InvalidDataError("Table does not contain a DATE column", Service.SUMO)
    if not "REAL" in table.column_names:
        raise InvalidDataError("Table does not contain a REAL column", Service.SUMO)
    if not vector_name in table.column_names:
        raise InvalidDataError(f"Table does not contain a {vector_name} column", Service.SUMO)
    if table.num_columns != 3:
        raise InvalidDataError("Table should contain exactly 3 columns", Service.SUMO)

    # Verify that we got the expected columns
    if sorted(table.column_names) != sorted(["DATE", "REAL", vector_name]):
        raise InvalidDataError(f"Unexpected columns in table {table.column_names=}", Service.SUMO)

    # Verify that the column datatypes are as we expect
    schema = table.schema
    if schema.field("DATE").type != pa.timestamp("ms"):
        raise InvalidDataError(f"Unexpected type for DATE column {schema.field('DATE').type=}", Service.SUMO)
    if schema.field("REAL").type != pa.int16():
        raise InvalidDataError(f"Unexpected type for REAL column {schema.field('REAL').type=}", Service.SUMO)
    if schema.field(vector_name).type != pa.float32():
        raise InvalidDataError(
            f"Unexpected type for {vector_name} column {schema.field(vector_name).type=}", Service.SUMO
        )

    # The call above has already downloaded and cached the raw blob, just use this to get the data size
    blob_size_mb = _try_to_determine_blob_size_mb(sumo_table.blob)

    LOGGER.debug(
        f"Loaded all realizations arrow table from Sumo in: {timer.elapsed_ms()}ms "
        f"(locate={et_locate_ms}ms, download_and_read={et_download_and_read_ms}ms) "
        f"({vector_name=}, {table.shape=}, {blob_size_mb=:.2f})"
    )

    return table


async def _load_single_real_full_arrow_table_from_sumo(case: Case, iteration_name: str, realization: int) -> pa.Table:
    timer = PerfTimer()

    sumo_table: Table = await _locate_single_real_sumo_table(case, iteration_name, realization)
    et_locate_ms = timer.lap_ms()

    # print(f"{sumo_table.format=}")
    # print(f"{sumo_table.name=}")
    # print(f"{sumo_table.tagname=}")
    # print(f"{sumo_table.context=}")
    # print(f"{sumo_table.stage=}")
    # print(f"{sumo_table.aggregation=}")

    # Note that this will download and load the entire table into memory regardless
    # of which columns in the table we will actually use.
    table: pa.Table = await sumo_table.to_arrow_async()
    et_download_and_read_ms = timer.lap_ms()

    # Verify that we got the expected DATE column and no REAL column
    if not "DATE" in table.column_names:
        raise ValueError("Table does not contain a DATE column")
    date_field: pa.Field = table.field("DATE")
    if date_field.type != pa.timestamp("ms"):
        raise ValueError(f"Unexpected type for DATE column {date_field.type=}")

    if "REAL" in table.column_names:
        raise ValueError("Table contains an unexpected REAL column")

    # The call above has already downloaded and cached the raw blob, just use this to get the data size
    blob_size_mb = _try_to_determine_blob_size_mb(sumo_table.blob)

    LOGGER.debug(
        f"Loaded single realization arrow table from Sumo in: {timer.elapsed_ms()}ms "
        f"(locate={et_locate_ms}ms, download_and_read={et_download_and_read_ms}ms) "
        f"({realization=}, {table.shape=}, {blob_size_mb=:.2f})"
    )

    return table


def _is_historical_vector_name(vector_name: str) -> bool:
    parts = vector_name.split(":", 1)
    if parts[0].endswith("H") and parts[0].startswith(("F", "G", "W")):
        return True

    return False


def _construct_historical_vector_name(non_historical_vector_name: str) -> Optional[str]:
    parts = non_historical_vector_name.split(":", 1)
    parts[0] += "H"
    hist_vec = ":".join(parts)
    if _is_historical_vector_name(hist_vec):
        return hist_vec

    return None


async def _locate_all_real_combined_sumo_table(case: Case, iteration_name: str, column_name: str) -> Table:
    """Locate sumo table that has concatenated summary data for all realizations for a single vector"""
    table_collection = case.tables.filter(
        tagname="summary",
        stage="iteration",
        aggregation="collection",
        iteration=iteration_name,
        column=column_name,
    )

    table_names = await table_collection.names_async
    if len(table_names) == 0:
<<<<<<< HEAD
        raise NoDataError("No summary table collections found", Service.SUMO)
    if len(table_names) == 1:
        return all_smry_table_collections

    raise MultipleDataMatchesError(
        f"Multiple summary table collections found: {table_names}. Expected only one.", Service.SUMO
    )
=======
        raise ValueError(f"No summary tables with collection aggregation found: {column_name=}")
    if len(table_names) > 1:
        raise ValueError(f"Multiple summary tables with collection aggregation found: {column_name=}, {table_names=}")

    return await table_collection.getitem_async(0)


async def _locate_single_real_sumo_table(case: Case, iteration_name: str, realization: int) -> Table:
    """Locate the sumo table with summary data for all vectors for the for the specified single realization"""
    table_collection: TableCollection = case.tables.filter(
        tagname="summary",
        stage="realization",
        iteration=iteration_name,
        realization=realization,
    )

    table_names = await table_collection.names_async
    if len(table_names) == 0:
        raise ValueError(f"No summary tables found for realization {realization=}")
    if len(table_names) > 1:
        raise ValueError(f"Multiple summary tables found for realization {realization=}, {table_names=}")

    return await table_collection.getitem_async(0)


def _try_to_determine_blob_size_mb(blob: BytesIO) -> float:
    if blob and hasattr(blob, "getbuffer"):
        return blob.getbuffer().nbytes / (1024 * 1024)

    return -1
>>>>>>> dd008626
<|MERGE_RESOLUTION|>--- conflicted
+++ resolved
@@ -86,13 +86,7 @@
         """
         timer = PerfTimer()
 
-<<<<<<< HEAD
-        table = await _load_arrow_table_for_from_sumo(self._case, self._iteration_name, vector_name)
-        if table is None:
-            raise NoDataError(f"No table found for vector {vector_name=}", Service.SUMO)
-=======
         table = await _load_all_real_arrow_table_from_sumo(self._case, self._iteration_name, vector_name)
->>>>>>> dd008626
         et_loading_ms = timer.lap_ms()
 
         if realizations is not None:
@@ -318,16 +312,8 @@
 async def _load_all_real_arrow_table_from_sumo(case: Case, iteration_name: str, vector_name: str) -> pa.Table:
     timer = PerfTimer()
 
-<<<<<<< HEAD
-    smry_table_collection = await get_smry_table_collection(case, iteration_name, column_name=vector_name)
-    if await smry_table_collection.length_async() == 0:
-        return None
-    if await smry_table_collection.length_async() > 1:
-        raise MultipleDataMatchesError(f"Multiple tables found for vector {vector_name=}", Service.SUMO)
-=======
     sumo_table = await _locate_all_real_combined_sumo_table(case, iteration_name, column_name=vector_name)
     et_locate_ms = timer.lap_ms()
->>>>>>> dd008626
 
     # print(f"{sumo_table.format=}")
     # print(f"{sumo_table.name=}")
@@ -443,15 +429,6 @@
 
     table_names = await table_collection.names_async
     if len(table_names) == 0:
-<<<<<<< HEAD
-        raise NoDataError("No summary table collections found", Service.SUMO)
-    if len(table_names) == 1:
-        return all_smry_table_collections
-
-    raise MultipleDataMatchesError(
-        f"Multiple summary table collections found: {table_names}. Expected only one.", Service.SUMO
-    )
-=======
         raise ValueError(f"No summary tables with collection aggregation found: {column_name=}")
     if len(table_names) > 1:
         raise ValueError(f"Multiple summary tables with collection aggregation found: {column_name=}, {table_names=}")
@@ -481,5 +458,4 @@
     if blob and hasattr(blob, "getbuffer"):
         return blob.getbuffer().nbytes / (1024 * 1024)
 
-    return -1
->>>>>>> dd008626
+    return -1