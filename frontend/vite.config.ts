--- conflicted
+++ resolved
@@ -6,11 +6,8 @@
 import jotaiReactRefresh from "jotai/babel/plugin-react-refresh";
 import { defineConfig } from "vite";
 import vitePluginChecker from "vite-plugin-checker";
-<<<<<<< HEAD
 import glsl from "vite-plugin-glsl";
-=======
 import { nodePolyfills } from "vite-plugin-node-polyfills";
->>>>>>> 7c49036a
 
 import aliases from "./aliases.json";
 
@@ -51,9 +48,7 @@
                 },
             }),
             vitePluginChecker({ typescript: true }),
-<<<<<<< HEAD
             glsl(),
-=======
             // Polyfill is only needed to solve an import issue in a nested dep in the subsurface-viewer component
             // See webviz-subsurface-components issue #2540 for details.
             nodePolyfills({
@@ -62,7 +57,6 @@
                 exclude: ["crypto"],
                 globals: { Buffer: true },
             }),
->>>>>>> 7c49036a
         ],
         build: {
             rollupOptions: {
