import path from "path";

import tailwindPlugin from "@tailwindcss/vite";
import react from "@vitejs/plugin-react";
import jotaiDebugLabel from "jotai/babel/plugin-debug-label";
import jotaiReactRefresh from "jotai/babel/plugin-react-refresh";
import { defineConfig } from "vite";
import vitePluginChecker from "vite-plugin-checker";
<<<<<<< HEAD
=======
import { nodePolyfills } from "vite-plugin-node-polyfills";
import glsl from "vite-plugin-glsl";
>>>>>>> d6fa5a31

import aliases from "./aliases.json";

const paths = {
    public: "./public",
    publicHtmlFile: "./index.html",
    root: "./src",
};

// https://vitejs.dev/config/
export default defineConfig(({ mode, command }) => {
    const define = {
        "process.env": {},
    };

    // In order to polyfill "global" for older packages
    // Only in dev since "@loaders.gl" is already exporting "window" and would cause a duplicate export
    if (mode === "development" && command === "serve") {
        define["global"] = "globalThis";
    }

    return {
        plugins: [
            tailwindPlugin(),
            react({
                babel: {
                    plugins: [jotaiDebugLabel, jotaiReactRefresh],
                },
            }),
            vitePluginChecker({ typescript: true }),
<<<<<<< HEAD
=======
            // Polyfill is only needed to solve an import issue in a nested dep in the subsurface-viewer component
            // See webviz-subsurface-components issue #2540 for details.
            nodePolyfills({
                // ! https://security.snyk.io/vuln/SNYK-JS-ELLIPTIC-8187303 Don't allow use of this for now. Nothing
                // ! we' have *is* using it, but I'm excluding it to make it more explicit.
                exclude: ["crypto"],
                globals: { Buffer: true },
            }),
            glsl({
                include: "**/*.glsl",
                defaultExtension: "glsl",
            }),
>>>>>>> d6fa5a31
        ],
        build: {
            rollupOptions: {
                input: {
                    app: paths.publicHtmlFile,
                },
            },
            sourcemap: true,
        },
        define: define,
        resolve: {
            alias: Object.keys(aliases.compilerOptions.paths).reduce(
                (prev, current) => ({
                    ...prev,
                    [current.replace("/*", "")]: path.resolve(
                        __dirname,
                        aliases.compilerOptions.paths[current][0].replace("/*", ""),
                    ),
                }),
                {},
            ),
        },
        server: {
            port: 8080,
            proxy: {
                "/api": {
                    target: "http://backend-primary:5000",
                    rewrite: (path) => path.replace(/^\/api/, ""),
                },
            },
        },
    };
});<|MERGE_RESOLUTION|>--- conflicted
+++ resolved
@@ -6,11 +6,7 @@
 import jotaiReactRefresh from "jotai/babel/plugin-react-refresh";
 import { defineConfig } from "vite";
 import vitePluginChecker from "vite-plugin-checker";
-<<<<<<< HEAD
-=======
-import { nodePolyfills } from "vite-plugin-node-polyfills";
 import glsl from "vite-plugin-glsl";
->>>>>>> d6fa5a31
 
 import aliases from "./aliases.json";
 
@@ -41,21 +37,10 @@
                 },
             }),
             vitePluginChecker({ typescript: true }),
-<<<<<<< HEAD
-=======
-            // Polyfill is only needed to solve an import issue in a nested dep in the subsurface-viewer component
-            // See webviz-subsurface-components issue #2540 for details.
-            nodePolyfills({
-                // ! https://security.snyk.io/vuln/SNYK-JS-ELLIPTIC-8187303 Don't allow use of this for now. Nothing
-                // ! we' have *is* using it, but I'm excluding it to make it more explicit.
-                exclude: ["crypto"],
-                globals: { Buffer: true },
-            }),
             glsl({
                 include: "**/*.glsl",
                 defaultExtension: "glsl",
             }),
->>>>>>> d6fa5a31
         ],
         build: {
             rollupOptions: {
