import tailwindPlugin from "@tailwindcss/vite";
import react from "@vitejs/plugin-react";

import jotaiDebugLabel from "jotai/babel/plugin-debug-label";
import jotaiReactRefresh from "jotai/babel/plugin-react-refresh";
import path from "path";
import { defineConfig } from "vite";
import vitePluginChecker from "vite-plugin-checker";
import glsl from "vite-plugin-glsl";

import aliases from "./aliases.json";

const paths = {
    public: "./public",
    publicHtmlFile: "./index.html",
    root: "./src",
};

// https://vitejs.dev/config/
export default defineConfig(({ mode }) => {
    const define = {
        "process.env": {},
    };

    // In order to polyfill "global" for older packages
    // Only in dev since "@loaders.gl" is already exporting "window" and would cause a duplicate export
    if (mode === "development") {
        define["global"] = "window";
    }

    return {
        plugins: [
<<<<<<< HEAD
            {
                name: "isolation",
                configureServer(server) {
                    server.middlewares.use((_req, res, next) => {
                        res.setHeader("Cross-Origin-Opener-Policy", "same-origin");
                        res.setHeader("Cross-Origin-Embedder-Policy", "require-corp");
                        next();
                    });
                },
            },
=======
            tailwindPlugin(),
>>>>>>> bc880d09
            react({
                babel: {
                    plugins: [jotaiDebugLabel, jotaiReactRefresh],
                },
            }),
            vitePluginChecker({ typescript: true }),
            glsl(),
        ],
        build: {
            rollupOptions: {
                input: {
                    app: paths.publicHtmlFile,
                },
            },
            sourcemap: true,
        },
        define: define,
        resolve: {
            alias: Object.keys(aliases.compilerOptions.paths).reduce(
                (prev, current) => ({
                    ...prev,
                    [current.replace("/*", "")]: path.resolve(
                        __dirname,
                        aliases.compilerOptions.paths[current][0].replace("/*", ""),
                    ),
                }),
                {},
            ),
        },
        server: {
            port: 8080,
            proxy: {
                "/api": {
                    target: "http://backend-primary:5000",
                    rewrite: (path) => path.replace(/^\/api/, ""),
                },
            },
        },
    };
});<|MERGE_RESOLUTION|>--- conflicted
+++ resolved
@@ -30,7 +30,7 @@
 
     return {
         plugins: [
-<<<<<<< HEAD
+            tailwindPlugin(),
             {
                 name: "isolation",
                 configureServer(server) {
@@ -41,9 +41,6 @@
                     });
                 },
             },
-=======
-            tailwindPlugin(),
->>>>>>> bc880d09
             react({
                 babel: {
                     plugins: [jotaiDebugLabel, jotaiReactRefresh],
