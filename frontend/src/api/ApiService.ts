--- conflicted
+++ resolved
@@ -8,12 +8,8 @@
 import { DefaultService } from './services/DefaultService';
 import { ExploreService } from './services/ExploreService';
 import { GraphService } from './services/GraphService';
-<<<<<<< HEAD
 import { Grid3DService } from './services/Grid3DService';
-=======
-import { GridService } from './services/GridService';
 import { GroupTreeService } from './services/GroupTreeService';
->>>>>>> da16c6f7
 import { InplaceVolumetricsService } from './services/InplaceVolumetricsService';
 import { ObservationsService } from './services/ObservationsService';
 import { ParametersService } from './services/ParametersService';
@@ -30,12 +26,8 @@
     public readonly default: DefaultService;
     public readonly explore: ExploreService;
     public readonly graph: GraphService;
-<<<<<<< HEAD
     public readonly grid3D: Grid3DService;
-=======
-    public readonly grid: GridService;
     public readonly groupTree: GroupTreeService;
->>>>>>> da16c6f7
     public readonly inplaceVolumetrics: InplaceVolumetricsService;
     public readonly observations: ObservationsService;
     public readonly parameters: ParametersService;
@@ -63,12 +55,8 @@
         this.default = new DefaultService(this.request);
         this.explore = new ExploreService(this.request);
         this.graph = new GraphService(this.request);
-<<<<<<< HEAD
         this.grid3D = new Grid3DService(this.request);
-=======
-        this.grid = new GridService(this.request);
         this.groupTree = new GroupTreeService(this.request);
->>>>>>> da16c6f7
         this.inplaceVolumetrics = new InplaceVolumetricsService(this.request);
         this.observations = new ObservationsService(this.request);
         this.parameters = new ParametersService(this.request);
