import React from "react";

<<<<<<< HEAD
import { LayoutElement, Workbench } from "@framework/Workbench";
import { Content } from "@framework/internal/components/Content";
import { LoginDialog } from "@framework/internal/components/LoginDialog";
import { Settings } from "@framework/internal/components/Settings";
import { TopNavBar } from "@framework/internal/components/TopNavBar";
=======
import { DrawerContent, LayoutElement, Workbench } from "@framework/Workbench";
import { NavBar } from "@framework/internal/components/NavBar";
import { SettingsContentPanels } from "@framework/internal/components/SettingsContentPanels";
>>>>>>> 0a56568e
import { AuthProvider } from "@framework/internal/providers/AuthProvider";
import { CustomQueryClientProvider } from "@framework/internal/providers/QueryClientProvider";

import "./modules/registerAllModules";
import "./templates/registerAllTemplates";

const layout: LayoutElement[] = [];

function App() {
    const workbench = new Workbench();

    React.useEffect(() => {
        if (!workbench.loadLayoutFromLocalStorage()) {
            workbench.makeLayout(layout);
        }
        if (workbench.getLayout().length === 0) {
            workbench.getGuiStateStore().setValue("drawerContent", DrawerContent.ModulesList);
        }
    }, []);

    return (
        <AuthProvider>
            <CustomQueryClientProvider>
<<<<<<< HEAD
                <>
                    <LoginDialog />
                    <div className="h-screen flex flex-row">
                        <ResizablePanels
                            id="settings-content"
                            direction="horizontal"
                            minSizes={[300, 0]}
                            initialSizesPercent={[25, 75]}
                        >
                            <Settings workbench={workbench} />
                            <div className="flex flex-col flex-grow h-full">
                                <TopNavBar workbench={workbench} />
                                <Content workbench={workbench} />
                            </div>
                        </ResizablePanels>
                    </div>
                </>
=======
                <div className="h-screen flex flex-row">
                    <NavBar workbench={workbench} />
                    <SettingsContentPanels workbench={workbench} />
                </div>
>>>>>>> 0a56568e
            </CustomQueryClientProvider>
        </AuthProvider>
    );
}

export default App;<|MERGE_RESOLUTION|>--- conflicted
+++ resolved
@@ -1,16 +1,9 @@
 import React from "react";
 
-<<<<<<< HEAD
-import { LayoutElement, Workbench } from "@framework/Workbench";
-import { Content } from "@framework/internal/components/Content";
-import { LoginDialog } from "@framework/internal/components/LoginDialog";
-import { Settings } from "@framework/internal/components/Settings";
-import { TopNavBar } from "@framework/internal/components/TopNavBar";
-=======
 import { DrawerContent, LayoutElement, Workbench } from "@framework/Workbench";
 import { NavBar } from "@framework/internal/components/NavBar";
 import { SettingsContentPanels } from "@framework/internal/components/SettingsContentPanels";
->>>>>>> 0a56568e
+import { LoginDialog } from "@framework/internal/components/LoginDialog";
 import { AuthProvider } from "@framework/internal/providers/AuthProvider";
 import { CustomQueryClientProvider } from "@framework/internal/providers/QueryClientProvider";
 
@@ -34,30 +27,13 @@
     return (
         <AuthProvider>
             <CustomQueryClientProvider>
-<<<<<<< HEAD
                 <>
                     <LoginDialog />
                     <div className="h-screen flex flex-row">
-                        <ResizablePanels
-                            id="settings-content"
-                            direction="horizontal"
-                            minSizes={[300, 0]}
-                            initialSizesPercent={[25, 75]}
-                        >
-                            <Settings workbench={workbench} />
-                            <div className="flex flex-col flex-grow h-full">
-                                <TopNavBar workbench={workbench} />
-                                <Content workbench={workbench} />
-                            </div>
-                        </ResizablePanels>
+                    <NavBar workbench={workbench} />
+                    <SettingsContentPanels workbench={workbench} />
                     </div>
                 </>
-=======
-                <div className="h-screen flex flex-row">
-                    <NavBar workbench={workbench} />
-                    <SettingsContentPanels workbench={workbench} />
-                </div>
->>>>>>> 0a56568e
             </CustomQueryClientProvider>
         </AuthProvider>
     );
