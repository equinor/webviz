import React from "react";

<<<<<<< HEAD
import { DrawerContent, LayoutElement, Workbench } from "@framework/Workbench";
import { DataChannelVisualization } from "@framework/internal/components/Content/private-components/DataChannelVisualization";
import { LoginDialog } from "@framework/internal/components/LoginDialog";
=======
import { DrawerContent, GuiState } from "@framework/GuiMessageBroker";
import { LayoutElement, Workbench } from "@framework/Workbench";
>>>>>>> b32749e1
import { NavBar } from "@framework/internal/components/NavBar";
import { SettingsContentPanels } from "@framework/internal/components/SettingsContentPanels";
import { useQueryClient } from "@tanstack/react-query";

import "./modules/registerAllModules";
import "./templates/registerAllTemplates";

const layout: LayoutElement[] = [];

function App() {
    const workbench = React.useRef<Workbench>(new Workbench());
    const queryClient = useQueryClient();

    React.useEffect(() => {
        if (!workbench.current.loadLayoutFromLocalStorage()) {
            workbench.current.makeLayout(layout);
        }

        if (workbench.current.getLayout().length === 0) {
            workbench.current.getGuiMessageBroker().setState(GuiState.DrawerContent, DrawerContent.ModulesList);
        }

        const storedEnsembleIdents = workbench.current.maybeLoadEnsembleSetFromLocalStorage();
        if (storedEnsembleIdents) {
            workbench.current.getGuiMessageBroker().setState(GuiState.LoadingEnsembleSet, true);
            workbench.current.loadAndSetupEnsembleSetInSession(queryClient, storedEnsembleIdents).then(() => {
                workbench.current.getGuiMessageBroker().setState(GuiState.LoadingEnsembleSet, false);
            });
        }

        return function () {
            workbench.current.clearLayout();
        };
    }, []);

    return (
<<<<<<< HEAD
        <AuthProvider>
            <CustomQueryClientProvider>
                <>
                    <LoginDialog />
                    <div className="h-screen flex flex-row">
                        <DataChannelVisualization workbench={workbench} />
                        <NavBar workbench={workbench} />
                        <SettingsContentPanels workbench={workbench} />
                    </div>
                </>
            </CustomQueryClientProvider>
        </AuthProvider>
=======
        <div className="h-screen flex flex-row">
            <NavBar workbench={workbench.current} />
            <SettingsContentPanels workbench={workbench.current} />
        </div>
>>>>>>> b32749e1
    );
}

export default App;<|MERGE_RESOLUTION|>--- conflicted
+++ resolved
@@ -1,13 +1,7 @@
 import React from "react";
 
-<<<<<<< HEAD
-import { DrawerContent, LayoutElement, Workbench } from "@framework/Workbench";
-import { DataChannelVisualization } from "@framework/internal/components/Content/private-components/DataChannelVisualization";
-import { LoginDialog } from "@framework/internal/components/LoginDialog";
-=======
 import { DrawerContent, GuiState } from "@framework/GuiMessageBroker";
 import { LayoutElement, Workbench } from "@framework/Workbench";
->>>>>>> b32749e1
 import { NavBar } from "@framework/internal/components/NavBar";
 import { SettingsContentPanels } from "@framework/internal/components/SettingsContentPanels";
 import { useQueryClient } from "@tanstack/react-query";
@@ -44,25 +38,11 @@
     }, []);
 
     return (
-<<<<<<< HEAD
-        <AuthProvider>
-            <CustomQueryClientProvider>
-                <>
-                    <LoginDialog />
-                    <div className="h-screen flex flex-row">
+        <div className="h-screen flex flex-row">
                         <DataChannelVisualization workbench={workbench} />
-                        <NavBar workbench={workbench} />
-                        <SettingsContentPanels workbench={workbench} />
-                    </div>
-                </>
-            </CustomQueryClientProvider>
-        </AuthProvider>
-=======
-        <div className="h-screen flex flex-row">
             <NavBar workbench={workbench.current} />
             <SettingsContentPanels workbench={workbench.current} />
         </div>
->>>>>>> b32749e1
     );
 }
 
