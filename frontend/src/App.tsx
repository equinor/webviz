--- conflicted
+++ resolved
@@ -2,11 +2,6 @@
 import { GlobalConfirmationDialog } from "@framework/internal/components/GlobalConfirmationDialog/globalConfirmationDialog";
 import "./modules/registerAllModules";
 import "./templates/registerAllTemplates";
-<<<<<<< HEAD
-import { usePublishSubscribeTopicValue } from "@lib/utils/PublishSubscribeDelegate";
-import { TemplatesDialog } from "@framework/internal/components/TemplatesDialog/templatesDialog";
-=======
->>>>>>> daaed23a
 
 import { WorkbenchWrapper } from "./WorkbenchWrapper";
 
@@ -15,21 +10,7 @@
         <div className="bg-gray-100">
             <GlobalConfirmationDialog />
             <AuthenticationBoundary>
-<<<<<<< HEAD
-                <>
-                    <TopBar workbench={workbench} />
-                    <ActiveSessionBoundary workbench={workbench}>
-                        <SelectEnsemblesDialog workbench={workbench} />
-                        <SaveSessionDialog workbench={workbench} />
-                        <CreateSnapshotDialog workbench={workbench} />
-                    </ActiveSessionBoundary>
-                    <RecoveryDialog workbench={workbench} />
-                    <TemplatesDialog workbench={workbench} />
-                    {content}
-                </>
-=======
                 <WorkbenchWrapper />
->>>>>>> daaed23a
             </AuthenticationBoundary>
         </div>
     );
