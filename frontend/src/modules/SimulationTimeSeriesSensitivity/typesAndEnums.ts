<<<<<<< HEAD
import { Frequency_api } from "@api";
import { EnsembleIdent } from "@framework/EnsembleIdent";
=======
import { RegularEnsembleIdent } from "@framework/RegularEnsembleIdent";
>>>>>>> aa88fb7f

export interface VectorSpec {
    ensembleIdent: RegularEnsembleIdent;
    vectorName: string;
    hasHistorical: boolean;
}

export const FrequencyEnumToStringMapping = {
    [Frequency_api.DAILY]: "Daily",
    [Frequency_api.WEEKLY]: "Weekly",
    [Frequency_api.MONTHLY]: "Monthly",
    [Frequency_api.QUARTERLY]: "Quarterly",
    [Frequency_api.YEARLY]: "Yearly",
};<|MERGE_RESOLUTION|>--- conflicted
+++ resolved
@@ -1,9 +1,4 @@
-<<<<<<< HEAD
-import { Frequency_api } from "@api";
-import { EnsembleIdent } from "@framework/EnsembleIdent";
-=======
 import { RegularEnsembleIdent } from "@framework/RegularEnsembleIdent";
->>>>>>> aa88fb7f
 
 export interface VectorSpec {
     ensembleIdent: RegularEnsembleIdent;
