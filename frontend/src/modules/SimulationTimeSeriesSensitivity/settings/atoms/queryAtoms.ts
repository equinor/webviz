--- conflicted
+++ resolved
@@ -1,14 +1,9 @@
 import { atomWithQuery } from "jotai-tanstack-query";
 
 import { getVectorListOptions } from "@api";
-<<<<<<< HEAD
 import { makeCacheBustingQueryParam } from "@framework/utils/queryUtils";
 
-import { selectedRegularEnsembleIdentAtom } from "./derivedAtoms";
-=======
-
 import { selectedRegularEnsembleIdentAtom } from "./persistableFixableAtoms";
->>>>>>> 6f31c901
 
 export const vectorListQueryAtom = atomWithQuery((get) => {
     const selectedEnsembleIdent = get(selectedRegularEnsembleIdentAtom).value;
