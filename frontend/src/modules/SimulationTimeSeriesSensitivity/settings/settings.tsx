import React from "react";

import { Frequency_api } from "@api";
import { ModuleSettingsProps } from "@framework/Module";
import { RegularEnsembleIdent } from "@framework/RegularEnsembleIdent";
import { SyncSettingKey, SyncSettingsHelper } from "@framework/SyncSettings";
import { useEnsembleSet } from "@framework/WorkbenchSession";
import { EnsembleDropdown } from "@framework/components/EnsembleDropdown";
<<<<<<< HEAD
=======
import { fixupRegularEnsembleIdent, maybeAssignFirstSyncedEnsemble } from "@framework/utils/ensembleUiHelpers";
>>>>>>> aa88fb7f
import { Checkbox } from "@lib/components/Checkbox";
import { CircularProgress } from "@lib/components/CircularProgress";
import { CollapsibleGroup } from "@lib/components/CollapsibleGroup";
import { Dropdown } from "@lib/components/Dropdown";
import { Label } from "@lib/components/Label";
import { QueryStateWrapper } from "@lib/components/QueryStateWrapper";
import { Select } from "@lib/components/Select";
import { SmartNodeSelectorSelection } from "@lib/components/SmartNodeSelector";
import { VectorSelector } from "@modules/_shared/components/VectorSelector";

import { useAtom, useAtomValue, useSetAtom } from "jotai";
import { isEqual } from "lodash";

import {
    resamplingFrequencyAtom,
    showHistoricalAtom,
    showRealizationsAtom,
    showStatisticsAtom,
    syncedEnsembleIdentsAtom,
    syncedVectorNameAtom,
    userSelectedEnsembleIdentAtom,
    userSelectedSensitivityNamesAtom,
    userSelectedVectorNameAndTagAtom,
} from "./atoms/baseAtoms";
import {
    availableSensitivityNamesAtom,
    selectedEnsembleIdentAtom,
    selectedSensitivityNamesAtom,
    selectedVectorTagAtom,
    vectorSelectorDataAtom,
} from "./atoms/derivedAtoms";
import { vectorListQueryAtom } from "./atoms/queryAtoms";

import { Interfaces } from "../interfaces";
import { FrequencyEnumToStringMapping } from "../typesAndEnums";

//-----------------------------------------------------------------------------------------------------------

export function Settings({ settingsContext, workbenchSession, workbenchServices }: ModuleSettingsProps<Interfaces>) {
    const ensembleSet = useEnsembleSet(workbenchSession);

<<<<<<< HEAD
    const setSyncedEnsembleIdents = useSetAtom(syncedEnsembleIdentsAtom);
    const setSyncedVectorName = useSetAtom(syncedVectorNameAtom);
    const setUserSelectedEnsembleIdent = useSetAtom(userSelectedEnsembleIdentAtom);
    const setUserSelectedVectorNameAndTag = useSetAtom(userSelectedVectorNameAndTagAtom);
    const setUserSelectedSensitivityNamesAtom = useSetAtom(userSelectedSensitivityNamesAtom);
    const selectedEnsembleIdent = useAtomValue(selectedEnsembleIdentAtom);
    const vectorsListQuery = useAtomValue(vectorListQueryAtom);
    const availableSensitivityNames = useAtomValue(availableSensitivityNamesAtom);
    const selectedSensitivityNames = useAtomValue(selectedSensitivityNamesAtom);
    const vectorSelectorData = useAtomValue(vectorSelectorDataAtom);
    const selectedVectorTag = useAtomValue(selectedVectorTagAtom);
=======
    const [selectedEnsembleIdent, setSelectedEnsembleIdent] = React.useState<RegularEnsembleIdent | null>(null);
    const [selectedVectorName, setSelectedVectorName] = React.useState<string | null>(null);
    const [selectedVectorTag, setSelectedVectorTag] = React.useState<string | null>(null);
    const [vectorSelectorData, setVectorSelectorData] = React.useState<TreeDataNode[]>([]);
    const [selectInitialVector, setSelectInitialVector] = React.useState<boolean>(true);
>>>>>>> aa88fb7f

    const [resampleFrequency, setResamplingFrequency] = useAtom(resamplingFrequencyAtom);
    const [showStatistics, setShowStatistics] = useAtom(showStatisticsAtom);
    const [showRealizations, setShowRealizations] = useAtom(showRealizationsAtom);
    const [showHistorical, setShowHistorical] = useAtom(showHistoricalAtom);

    const syncedSettingKeys = settingsContext.useSyncedSettingKeys();
    const syncHelper = new SyncSettingsHelper(syncedSettingKeys, workbenchServices);
    const syncedValueEnsembles = syncHelper.useValue(SyncSettingKey.ENSEMBLE, "global.syncValue.ensembles");
    const syncedValueSummaryVector = syncHelper.useValue(SyncSettingKey.TIME_SERIES, "global.syncValue.timeSeries");
    const [prevSyncedEnsembleIdents, setPrevSyncedEnsembleIdents] = React.useState<EnsembleIdent[] | null>(null);
    const [prevSyncedSummaryVector, setPrevSyncedSummaryVector] = React.useState<{ vectorName: string } | null>(null);

<<<<<<< HEAD
    if (!isEqual(syncedValueEnsembles, prevSyncedEnsembleIdents)) {
        setPrevSyncedEnsembleIdents(syncedValueEnsembles);
        if (syncedValueEnsembles) {
            setSyncedEnsembleIdents(syncedValueEnsembles);
=======
    const candidateEnsembleIdent = maybeAssignFirstSyncedEnsemble(selectedEnsembleIdent, syncedValueEnsembles);
    const computedEnsembleIdent = fixupRegularEnsembleIdent(candidateEnsembleIdent, ensembleSet);

    const vectorsListQuery = useVectorListQuery(
        computedEnsembleIdent?.getCaseUuid(),
        computedEnsembleIdent?.getEnsembleName()
    );

    const hasQueryData = vectorsListQuery.data !== undefined;
    const vectorNames = vectorsListQuery.data?.map((vec) => vec.name) ?? [];

    // Get vector selector data
    let candidateVectorSelectorData = vectorSelectorData;
    let candidateVectorName = selectedVectorName;
    let candidateVectorTag = selectedVectorTag;
    if (hasQueryData) {
        candidateVectorSelectorData = createVectorSelectorDataFromVectors(vectorNames);
        if (!isEqual(vectorSelectorData, candidateVectorSelectorData)) {
            setVectorSelectorData(candidateVectorSelectorData);

            if (selectInitialVector) {
                setSelectInitialVector(false);
                const fixedUpVectorName = fixupVectorName(selectedVectorName, vectorNames);
                if (fixedUpVectorName !== selectedVectorName) {
                    setSelectedVectorName(fixedUpVectorName);
                    setSelectedVectorTag(fixedUpVectorName);
                    candidateVectorName = fixedUpVectorName;
                    candidateVectorTag = fixedUpVectorName;
                }
            }
>>>>>>> aa88fb7f
        }
    }
    if (!isEqual(syncedValueSummaryVector, prevSyncedSummaryVector)) {
        setPrevSyncedSummaryVector(syncedValueSummaryVector);
        if (syncedValueSummaryVector) {
            setSyncedVectorName(syncedValueSummaryVector.vectorName);
        }
    }

<<<<<<< HEAD
    function handleEnsembleSelectionChange(newEnsembleIdent: EnsembleIdent | null) {
        setUserSelectedEnsembleIdent(newEnsembleIdent);
=======
    function handleEnsembleSelectionChange(newEnsembleIdent: RegularEnsembleIdent | null) {
        setSelectedEnsembleIdent(newEnsembleIdent);
>>>>>>> aa88fb7f
        if (newEnsembleIdent) {
            syncHelper.publishValue(SyncSettingKey.ENSEMBLE, "global.syncValue.ensembles", [newEnsembleIdent]);
        }
    }

    function handleFrequencySelectionChange(newFreqStr: string) {
        let newFreq: Frequency_api | null = null;
        if (newFreqStr !== "RAW") {
            newFreq = newFreqStr as Frequency_api;
        }
        setResamplingFrequency(newFreq);
    }
    function handleVectorSelectChange(selection: SmartNodeSelectorSelection) {
        const userSelectedVectorName = selection.selectedNodes[0] ?? null;
        const userSelectedVectorTag = selection.selectedTags[0]?.text ?? null;
        setUserSelectedVectorNameAndTag({ name: userSelectedVectorName, tag: userSelectedVectorTag });
    }
    function handleShowHistorical(event: React.ChangeEvent<HTMLInputElement>) {
        setShowHistorical(event.target.checked);
    }

    function handleSensitivityNamesSelectionChange(newSensitivities: string[]) {
        setUserSelectedSensitivityNamesAtom(newSensitivities);
    }

    return (
        <>
            <CollapsibleGroup expanded={true} title="Ensemble">
                <EnsembleDropdown
<<<<<<< HEAD
                    ensembles={ensembleSet.getEnsembleArr()}
                    value={selectedEnsembleIdent}
=======
                    ensembles={ensembleSet.getRegularEnsembleArray()}
                    value={computedEnsembleIdent}
>>>>>>> aa88fb7f
                    onChange={handleEnsembleSelectionChange}
                />
            </CollapsibleGroup>
            <QueryStateWrapper
                queryResult={vectorsListQuery}
                loadingComponent={<CircularProgress />}
                errorComponent={"Could not load the vectors for selected ensembles"}
            >
                <CollapsibleGroup expanded={true} title="Time Series">
                    <Label text="Vector">
                        <VectorSelector
                            data={vectorSelectorData}
                            selectedTags={selectedVectorTag ? [selectedVectorTag] : []}
                            placeholder="Add new vector..."
                            maxNumSelectedNodes={1}
                            numSecondsUntilSuggestionsAreShown={0.5}
                            lineBreakAfterTag={true}
                            onChange={handleVectorSelectChange}
                        />
                    </Label>
                    <Label text="Frequency">
                        <div className="ml-4">
                            <Dropdown
                                width="50%"
                                options={[
                                    { value: "RAW", label: "None (raw)" },
                                    ...Object.values(Frequency_api).map((val: Frequency_api) => {
                                        return { value: val, label: FrequencyEnumToStringMapping[val] };
                                    }),
                                ]}
                                value={resampleFrequency ?? "RAW"}
                                onChange={handleFrequencySelectionChange}
                            />
                        </div>
                    </Label>
                </CollapsibleGroup>
            </QueryStateWrapper>
            <CollapsibleGroup expanded={false} title="Visualization">
                <Checkbox
                    label="Mean over realizations"
                    checked={showStatistics}
                    onChange={(e) => setShowStatistics(e.target.checked)}
                />
                <Checkbox
                    label="Individual realizations"
                    checked={showRealizations}
                    onChange={(e) => setShowRealizations(e.target.checked)}
                />{" "}
                <Checkbox label="Show historical" checked={showHistorical} onChange={handleShowHistorical} />
            </CollapsibleGroup>
            <CollapsibleGroup expanded={true} title="Sensitivity filter">
                <Select
                    options={availableSensitivityNames.map((name) => ({
                        value: name,
                        label: name,
                    }))}
                    value={selectedSensitivityNames ?? []}
                    onChange={handleSensitivityNamesSelectionChange}
                    filter={true}
                    size={10}
                    multiple={true}
                />
            </CollapsibleGroup>
        </>
    );
}<|MERGE_RESOLUTION|>--- conflicted
+++ resolved
@@ -6,10 +6,6 @@
 import { SyncSettingKey, SyncSettingsHelper } from "@framework/SyncSettings";
 import { useEnsembleSet } from "@framework/WorkbenchSession";
 import { EnsembleDropdown } from "@framework/components/EnsembleDropdown";
-<<<<<<< HEAD
-=======
-import { fixupRegularEnsembleIdent, maybeAssignFirstSyncedEnsemble } from "@framework/utils/ensembleUiHelpers";
->>>>>>> aa88fb7f
 import { Checkbox } from "@lib/components/Checkbox";
 import { CircularProgress } from "@lib/components/CircularProgress";
 import { CollapsibleGroup } from "@lib/components/CollapsibleGroup";
@@ -51,7 +47,6 @@
 export function Settings({ settingsContext, workbenchSession, workbenchServices }: ModuleSettingsProps<Interfaces>) {
     const ensembleSet = useEnsembleSet(workbenchSession);
 
-<<<<<<< HEAD
     const setSyncedEnsembleIdents = useSetAtom(syncedEnsembleIdentsAtom);
     const setSyncedVectorName = useSetAtom(syncedVectorNameAtom);
     const setUserSelectedEnsembleIdent = useSetAtom(userSelectedEnsembleIdentAtom);
@@ -63,13 +58,6 @@
     const selectedSensitivityNames = useAtomValue(selectedSensitivityNamesAtom);
     const vectorSelectorData = useAtomValue(vectorSelectorDataAtom);
     const selectedVectorTag = useAtomValue(selectedVectorTagAtom);
-=======
-    const [selectedEnsembleIdent, setSelectedEnsembleIdent] = React.useState<RegularEnsembleIdent | null>(null);
-    const [selectedVectorName, setSelectedVectorName] = React.useState<string | null>(null);
-    const [selectedVectorTag, setSelectedVectorTag] = React.useState<string | null>(null);
-    const [vectorSelectorData, setVectorSelectorData] = React.useState<TreeDataNode[]>([]);
-    const [selectInitialVector, setSelectInitialVector] = React.useState<boolean>(true);
->>>>>>> aa88fb7f
 
     const [resampleFrequency, setResamplingFrequency] = useAtom(resamplingFrequencyAtom);
     const [showStatistics, setShowStatistics] = useAtom(showStatisticsAtom);
@@ -83,43 +71,10 @@
     const [prevSyncedEnsembleIdents, setPrevSyncedEnsembleIdents] = React.useState<EnsembleIdent[] | null>(null);
     const [prevSyncedSummaryVector, setPrevSyncedSummaryVector] = React.useState<{ vectorName: string } | null>(null);
 
-<<<<<<< HEAD
     if (!isEqual(syncedValueEnsembles, prevSyncedEnsembleIdents)) {
         setPrevSyncedEnsembleIdents(syncedValueEnsembles);
         if (syncedValueEnsembles) {
             setSyncedEnsembleIdents(syncedValueEnsembles);
-=======
-    const candidateEnsembleIdent = maybeAssignFirstSyncedEnsemble(selectedEnsembleIdent, syncedValueEnsembles);
-    const computedEnsembleIdent = fixupRegularEnsembleIdent(candidateEnsembleIdent, ensembleSet);
-
-    const vectorsListQuery = useVectorListQuery(
-        computedEnsembleIdent?.getCaseUuid(),
-        computedEnsembleIdent?.getEnsembleName()
-    );
-
-    const hasQueryData = vectorsListQuery.data !== undefined;
-    const vectorNames = vectorsListQuery.data?.map((vec) => vec.name) ?? [];
-
-    // Get vector selector data
-    let candidateVectorSelectorData = vectorSelectorData;
-    let candidateVectorName = selectedVectorName;
-    let candidateVectorTag = selectedVectorTag;
-    if (hasQueryData) {
-        candidateVectorSelectorData = createVectorSelectorDataFromVectors(vectorNames);
-        if (!isEqual(vectorSelectorData, candidateVectorSelectorData)) {
-            setVectorSelectorData(candidateVectorSelectorData);
-
-            if (selectInitialVector) {
-                setSelectInitialVector(false);
-                const fixedUpVectorName = fixupVectorName(selectedVectorName, vectorNames);
-                if (fixedUpVectorName !== selectedVectorName) {
-                    setSelectedVectorName(fixedUpVectorName);
-                    setSelectedVectorTag(fixedUpVectorName);
-                    candidateVectorName = fixedUpVectorName;
-                    candidateVectorTag = fixedUpVectorName;
-                }
-            }
->>>>>>> aa88fb7f
         }
     }
     if (!isEqual(syncedValueSummaryVector, prevSyncedSummaryVector)) {
@@ -129,13 +84,8 @@
         }
     }
 
-<<<<<<< HEAD
     function handleEnsembleSelectionChange(newEnsembleIdent: EnsembleIdent | null) {
         setUserSelectedEnsembleIdent(newEnsembleIdent);
-=======
-    function handleEnsembleSelectionChange(newEnsembleIdent: RegularEnsembleIdent | null) {
-        setSelectedEnsembleIdent(newEnsembleIdent);
->>>>>>> aa88fb7f
         if (newEnsembleIdent) {
             syncHelper.publishValue(SyncSettingKey.ENSEMBLE, "global.syncValue.ensembles", [newEnsembleIdent]);
         }
@@ -165,13 +115,8 @@
         <>
             <CollapsibleGroup expanded={true} title="Ensemble">
                 <EnsembleDropdown
-<<<<<<< HEAD
-                    ensembles={ensembleSet.getEnsembleArr()}
+                    ensembles={ensembleSet.getRegularEnsembleArray()}
                     value={selectedEnsembleIdent}
-=======
-                    ensembles={ensembleSet.getRegularEnsembleArray()}
-                    value={computedEnsembleIdent}
->>>>>>> aa88fb7f
                     onChange={handleEnsembleSelectionChange}
                 />
             </CollapsibleGroup>
