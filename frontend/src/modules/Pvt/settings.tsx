import React, { useEffect } from "react";

import { ModuleFCProps } from "@framework/Module";
import { useFirstEnsembleInEnsembleSet } from "@framework/WorkbenchSession";
<<<<<<< HEAD
import { Checkbox } from "@lib/components/Checkbox";
import { Dropdown, DropdownOption } from "@lib/components/Dropdown";
import { Label } from "@lib/components/Label";
import { QueryStateWrapper } from "@lib/components/QueryStateWrapper";
=======
import { ApiStateWrapper } from "@lib/components/ApiStateWrapper";
import { Checkbox } from "@lib/components/Checkbox";
import { Dropdown, DropdownOption } from "@lib/components/Dropdown";
import { Label } from "@lib/components/Label";
>>>>>>> 075de048

import { PlotOptionType, getAvailablePlotsForPhase } from "./pvtPlotDataAccessor";
import { PvtQueryDataAccessor } from "./pvtQueryDataAccessor";
import { usePvtDataQuery } from "./queryHooks";
import state, { PvtPlotData } from "./state";

//-----------------------------------------------------------------------------------------------------------

//Helpers to populate dropdowns
const stringToOptions = (strings: string[]): DropdownOption[] => {
    return strings.map((string) => ({ label: string, value: string }));
};
const numberToOptions = (numbers: number[]): DropdownOption[] => {
    return numbers.map((number) => ({ label: number.toString(), value: number.toString() }));
};

export function Settings({ moduleContext, workbenchSession }: ModuleFCProps<state>) {
    //Just using the first ensemble for now
    const firstEnsemble = useFirstEnsembleInEnsembleSet(workbenchSession);

    // Settings state. Initialized/currently selected values
    const [activeRealization, setActiveRealization] = moduleContext.useStoreState("realization"); // Should be a query. not implemented
    const [activePvtName, setActivePvtName] = moduleContext.useStoreState("pvtName");
    const [activePvtPlots, setActivePvtPlots] = moduleContext.useStoreState("pvtVisualizations");
    const [activePvtNum, setActivePvtNum] = moduleContext.useStoreState("pvtNum");
    //const [groupBy, setGroupBy] = moduleContext.useStoreState("groupBy"); // not implemented

    // Plot data state for view
    const setPvtPlotDataSet = moduleContext.useSetStoreValue("activeDataSet");

    // Local state to handle available options
    const [availablePvtNums, setAvailablePvtNums] = React.useState<number[]>([]);
    const [availablePlots, setAvailablePlots] = React.useState<PlotOptionType[]>([]);

    // Queries
    const pvtDataQuery = usePvtDataQuery(
        firstEnsemble?.getCaseUuid() ?? null,
        firstEnsemble?.getEnsembleName() ?? null,
        activeRealization
    );

    // effect triggered by changing pvtName(phase). Updates available pvtNums, available plots and check if currently selected plots are still valid
    useEffect(() => {
        if (pvtDataQuery.data && activePvtName) {
            // Find the data for the selected phase
            const pvtDataAccessor = new PvtQueryDataAccessor(pvtDataQuery.data);

            // const pvtNameData = pvtDataQuery.data.filter((pvtData) => pvtData.name === activePvtName)[0]
            const uniquePvtNums = pvtDataAccessor.getPvtNums(activePvtName);

            // Set available pvtNums and set activePvtNum to first available pvtNum if the current one is not available
            setAvailablePvtNums(uniquePvtNums);
            let newActivePvtNum = activePvtNum;
            if (!newActivePvtNum || !uniquePvtNums.includes(newActivePvtNum)) {
                newActivePvtNum = uniquePvtNums[0];
            }

            // Set available plots
            const currentPvtData = pvtDataAccessor.getPvtData(activePvtName, newActivePvtNum);

            const newAvailablePlots = getAvailablePlotsForPhase(currentPvtData.phase);
            // Check if currently selected plots are still valid. Either filter current selections or set to all available plots if none are selected/valid
            let newAvailablePlotValues = newAvailablePlots.map((plot) => plot.value);

            if (activePvtPlots && !activePvtPlots.every((value) => newAvailablePlotValues.includes(value))) {
                const intersectedPlotValues = activePvtPlots.filter((value) => newAvailablePlotValues.includes(value));

                if (intersectedPlotValues.length >= 0) {
                    newAvailablePlotValues = intersectedPlotValues;
                }
            }
            setActivePvtNum(newActivePvtNum);
            setAvailablePlots(newAvailablePlots);
            setActivePvtPlots(newAvailablePlotValues);
        }
<<<<<<< HEAD
    }, [pvtDataQuery.data, activePvtName]);
=======
    }, [
        pvtDataQuery.data,
        activePvtName,
        activePvtNum,
        activePvtPlots,
        setActivePvtNum,
        setActivePvtPlots,
        setAvailablePlots,
    ]);
>>>>>>> 075de048

    // effect triggered by changing any setting. Updates list of plot data sent to view
    // Split up? Have in view instead?
    useEffect(() => {
        if (activePvtNum && activePvtName && activePvtPlots && pvtDataQuery.data) {
            // Find the data for the selected phase
            // const currentPvtData = pvtDataQuery.data.filter((pvtData) => (pvtData.name === activePvtName) && (pvtData.pvtnum === activePvtNum))[0]

            const pvtPlotData: PvtPlotData[] = [];

            // Loop through each of the active visualizations and add the relevant data for the y-axis to the plot data
            for (const pvtPlot of activePvtPlots) {
                pvtPlotData.push({ pvtNum: activePvtNum, pvtName: activePvtName, pvtPlot: pvtPlot });
            }
            setPvtPlotDataSet(pvtPlotData);
        }
<<<<<<< HEAD
    }, [activePvtNum, activePvtName, activePvtPlots, pvtDataQuery.data]);
=======
    }, [activePvtNum, activePvtName, activePvtPlots, pvtDataQuery.data, setPvtPlotDataSet]);
>>>>>>> 075de048

    // Handle failed query
    if (!pvtDataQuery.data) {
        return <div>No pvt data</div>;
    }

    // Get available PvtNames from query
    // Guess "new" will trigger a re-render?
    const pvtDataAccessor = new PvtQueryDataAccessor(pvtDataQuery.data);

    const availablePvtNames = pvtDataAccessor.getPvtNames();

    // Handle toggling of visualization checkboxes
    const handleToggledVisualization = (checked: boolean, triggeredPlot: string) => {
        if (!activePvtPlots) {
            return;
        }
        if (checked) {
            setActivePvtPlots([...activePvtPlots, triggeredPlot]);
        } else {
            setActivePvtPlots(activePvtPlots.filter((plot) => plot !== triggeredPlot));
        }
    };
    return (
        <div>
            <QueryStateWrapper
                queryResult={pvtDataQuery}
                errorComponent={"Error loading pvt data"}
                loadingComponent={"Error loading pvt data"}
            >
                <Label text="Realization">
                    <Dropdown
                        options={numberToOptions([0, 1, 2, 3, 4, 5, 6, 7, 8, 9])}
                        value={activeRealization ? activeRealization.toString() : "0"}
                        onChange={(real) => setActiveRealization(parseInt(real))}
                        filter={true}
                    />
                </Label>
                <Label text="PvtNum">
                    <Dropdown
                        options={numberToOptions(availablePvtNums)}
                        value={activePvtNum?.toString()}
                        onChange={(pvtNum) => setActivePvtNum(parseInt(pvtNum))}
                        filter={true}
                    />
                </Label>
                <Label text="Phase">
                    <Dropdown
                        options={stringToOptions(availablePvtNames)}
                        value={activePvtName || availablePvtNames[0]}
                        onChange={(name) => setActivePvtName(name)}
                        filter={true}
                    />
                </Label>
                <Label text="Visualization">
                    <>
                        {availablePlots?.map((plot) => (
                            <Checkbox
                                key={plot.value}
                                label={plot.value}
                                checked={activePvtPlots ? activePvtPlots.includes(plot.value) : false}
                                onChange={(_, checked) => handleToggledVisualization(checked, plot.value)}
                            />
                        ))}
                    </>
                </Label>
            </QueryStateWrapper>
        </div>
    );
}<|MERGE_RESOLUTION|>--- conflicted
+++ resolved
@@ -2,17 +2,10 @@
 
 import { ModuleFCProps } from "@framework/Module";
 import { useFirstEnsembleInEnsembleSet } from "@framework/WorkbenchSession";
-<<<<<<< HEAD
 import { Checkbox } from "@lib/components/Checkbox";
 import { Dropdown, DropdownOption } from "@lib/components/Dropdown";
 import { Label } from "@lib/components/Label";
 import { QueryStateWrapper } from "@lib/components/QueryStateWrapper";
-=======
-import { ApiStateWrapper } from "@lib/components/ApiStateWrapper";
-import { Checkbox } from "@lib/components/Checkbox";
-import { Dropdown, DropdownOption } from "@lib/components/Dropdown";
-import { Label } from "@lib/components/Label";
->>>>>>> 075de048
 
 import { PlotOptionType, getAvailablePlotsForPhase } from "./pvtPlotDataAccessor";
 import { PvtQueryDataAccessor } from "./pvtQueryDataAccessor";
@@ -88,9 +81,6 @@
             setAvailablePlots(newAvailablePlots);
             setActivePvtPlots(newAvailablePlotValues);
         }
-<<<<<<< HEAD
-    }, [pvtDataQuery.data, activePvtName]);
-=======
     }, [
         pvtDataQuery.data,
         activePvtName,
@@ -100,7 +90,6 @@
         setActivePvtPlots,
         setAvailablePlots,
     ]);
->>>>>>> 075de048
 
     // effect triggered by changing any setting. Updates list of plot data sent to view
     // Split up? Have in view instead?
@@ -117,11 +106,7 @@
             }
             setPvtPlotDataSet(pvtPlotData);
         }
-<<<<<<< HEAD
-    }, [activePvtNum, activePvtName, activePvtPlots, pvtDataQuery.data]);
-=======
     }, [activePvtNum, activePvtName, activePvtPlots, pvtDataQuery.data, setPvtPlotDataSet]);
->>>>>>> 075de048
 
     // Handle failed query
     if (!pvtDataQuery.data) {
