import { ModuleCategory, ModuleDevState } from "@framework/Module";
import { ModuleRegistry } from "@framework/ModuleRegistry";

import { cleanUpInstanceAtomStorage } from "./atoms";
import { Interfaces } from "./interfaces";

ModuleRegistry.registerModule<Interfaces>({
    moduleName: "MyModule2",
    defaultTitle: "My Module 2",
    category: ModuleCategory.DEBUG,
    devState: ModuleDevState.DEV,

    // Runs whenever you cross out a module
<<<<<<< HEAD
    onUnloadInstance(instanceId: string) {
        // eslint-disable-next-line no-console
        console.log(`Moduel instance ${instanceId} is unloading...`);
        cleanUpInstanceAtomStorage(instanceId);
=======
    onInstanceUnload(instanceId: string) {
        // eslint-disable-next-line no-console
        console.log(`Moduel instance ${instanceId} is unloading...`);
>>>>>>> af959958
    },
});<|MERGE_RESOLUTION|>--- conflicted
+++ resolved
@@ -1,7 +1,6 @@
 import { ModuleCategory, ModuleDevState } from "@framework/Module";
 import { ModuleRegistry } from "@framework/ModuleRegistry";
 
-import { cleanUpInstanceAtomStorage } from "./atoms";
 import { Interfaces } from "./interfaces";
 
 ModuleRegistry.registerModule<Interfaces>({
@@ -11,15 +10,8 @@
     devState: ModuleDevState.DEV,
 
     // Runs whenever you cross out a module
-<<<<<<< HEAD
-    onUnloadInstance(instanceId: string) {
-        // eslint-disable-next-line no-console
-        console.log(`Moduel instance ${instanceId} is unloading...`);
-        cleanUpInstanceAtomStorage(instanceId);
-=======
     onInstanceUnload(instanceId: string) {
         // eslint-disable-next-line no-console
         console.log(`Moduel instance ${instanceId} is unloading...`);
->>>>>>> af959958
     },
 });