--- conflicted
+++ resolved
@@ -8,13 +8,6 @@
 import { useAtom } from "jotai";
 
 import { persistentTextSettingAtom, textAtom } from "./atoms";
-
-type Item = {
-    id: string;
-    type: "item" | "group";
-    title: string;
-    children: Item[];
-};
 
 type Item = {
     id: string;
@@ -96,11 +89,8 @@
             ],
         },
     ]);
-<<<<<<< HEAD
 
     const [persistentText, setPersistentText] = useAtom(persistentTextSettingAtom);
-=======
->>>>>>> 463315b1
 
     function handleAtomTextChange(event: React.ChangeEvent<HTMLInputElement>) {
         setAtomText(event.target.value);
@@ -153,19 +143,11 @@
     );
 
     function makeChildren(items: Item[]): React.ReactElement[] {
-<<<<<<< HEAD
-        return items.map((item) => {
-            if (item.type === "item") {
-                return (
-                    <SortableListItem key={item.id} title={item.title} id={item.id}>
-                        {item.title}
-=======
         return items.map((item, idx) => {
             if (item.type === "item") {
                 return (
                     <SortableListItem key={item.id} title={item.title} id={item.id}>
                         {idx % 2 === 0 ? item.title : undefined}
->>>>>>> 463315b1
                     </SortableListItem>
                 );
             } else {
@@ -188,14 +170,6 @@
             <Label text="Atom text">
                 <Input value={atomText} onChange={handleAtomTextChange} />
             </Label>
-<<<<<<< HEAD
-
-            <Label text="Persistent atom text">
-                <Input value={persistentText} onChange={({ target }) => setPersistentText(target.value)} />
-            </Label>
-
-=======
->>>>>>> 463315b1
             <div className="h-96">
                 <SortableList contentWhenEmpty="No items" onItemMoved={handleItemMove}>
                     {makeChildren(items)}
