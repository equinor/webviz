--- conflicted
+++ resolved
@@ -9,7 +9,6 @@
 
 import { textAtom } from "./atoms";
 
-<<<<<<< HEAD
 type Item = {
     id: string;
     type: "item" | "group";
@@ -17,10 +16,7 @@
     children: Item[];
 };
 
-export const Settings = () => {
-=======
 export function Settings(): React.ReactNode {
->>>>>>> 8d75a33c
     const [atomText, setAtomText] = useAtom(textAtom);
     const [items, setItems] = React.useState<Item[]>([
         {
