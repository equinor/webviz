--- conflicted
+++ resolved
@@ -170,18 +170,16 @@
             <Label text="Atom text">
                 <Input value={atomText} onChange={handleAtomTextChange} />
             </Label>
-<<<<<<< HEAD
 
             <Label text="Persistent atom text">
                 <Input value={persistentText} onChange={({ target }) => setPersistentText(target.value)} />
             </Label>
-=======
-            <div className="h-96">
+
+        <div className="h-96">
                 <SortableList contentWhenEmpty="No items" onItemMoved={handleItemMove}>
                     {makeChildren(items)}
                 </SortableList>
             </div>
->>>>>>> 463315b1
         </>
     );
 }
