import { Table, TableHeading, TableRow } from "@lib/components/Table/table";

export const View = () => {
    const heading: TableHeading = {
        col1: {
            label: "Column 1",
            sizeInPercent: 60,
            subHeading: {
                "col1.1": {
                    label: "Column 1.1",
                    sizeInPercent: 20,
                },
                "col1.2": {
                    label: "Column 1.2",
                    sizeInPercent: 80,
                },
            },
        },
        col2: {
            label: "Column 2",
            sizeInPercent: 40,
        },
    };

<<<<<<< HEAD
export const View = (props: ModuleViewProps<Interfaces>) => {
    const text = props.viewContext.useSettingsToViewInterfaceValue("text");
    const derivedText = props.viewContext.useSettingsToViewInterfaceValue("derivedText");
    const persistentText = props.viewContext.useSettingsToViewInterfaceValue("persistentText");

    return (
        <div className="h-full w-full flex flex-col justify-center items-center">
            <Label text="Derived atom text">
                <>{derivedText}</>
            </Label>
            <Label text="State text">
                <>{text}</>
            </Label>

            <Label text="Persistent text">
                <>{persistentText}</>
            </Label>
=======
    const data: TableRow<typeof heading>[] = [
        {
            "col1.1": "Row 1, Column 1.1",
            "col1.2": "Row 1, Column 1.2",
            col2: "Row 1, Column 2",
        },
        {
            "col1.1": "Row 2, Column 1.1",
            "col1.2": "Row 2, Column 1.2",
            col2: "Row 2, Column 2",
        },
    ];

    return (
        <div className="h-full w-full flex flex-col">
            <Table headings={heading} data={data} />
>>>>>>> 463315b1
        </div>
    );
};

View.displayName = "View";<|MERGE_RESOLUTION|>--- conflicted
+++ resolved
@@ -22,25 +22,6 @@
         },
     };
 
-<<<<<<< HEAD
-export const View = (props: ModuleViewProps<Interfaces>) => {
-    const text = props.viewContext.useSettingsToViewInterfaceValue("text");
-    const derivedText = props.viewContext.useSettingsToViewInterfaceValue("derivedText");
-    const persistentText = props.viewContext.useSettingsToViewInterfaceValue("persistentText");
-
-    return (
-        <div className="h-full w-full flex flex-col justify-center items-center">
-            <Label text="Derived atom text">
-                <>{derivedText}</>
-            </Label>
-            <Label text="State text">
-                <>{text}</>
-            </Label>
-
-            <Label text="Persistent text">
-                <>{persistentText}</>
-            </Label>
-=======
     const data: TableRow<typeof heading>[] = [
         {
             "col1.1": "Row 1, Column 1.1",
@@ -57,7 +38,6 @@
     return (
         <div className="h-full w-full flex flex-col">
             <Table headings={heading} data={data} />
->>>>>>> 463315b1
         </div>
     );
 };
