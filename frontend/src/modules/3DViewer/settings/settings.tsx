import React from "react";

import { useQueryClient } from "@tanstack/react-query";
import { useAtom, useAtomValue, useSetAtom } from "jotai";

<<<<<<< HEAD
import type { Grid3DInfo_api, WellboreHeader_api } from "@api";
import { ColorScaleSelector } from "@framework/components/ColorScaleSelector";
import type { ColorScaleSpecification } from "@framework/components/ColorScaleSelector/colorScaleSelector";
import { EnsembleDropdown } from "@framework/components/EnsembleDropdown";
=======
import { FieldDropdown } from "@framework/components/FieldDropdown";
>>>>>>> d6fa5a31
import type { ModuleSettingsProps } from "@framework/Module";
import { useEnsembleSet } from "@framework/WorkbenchSession";
import { CollapsibleGroup } from "@lib/components/CollapsibleGroup";
import { GroupDelegateTopic } from "@modules/_shared/DataProviderFramework/delegates/GroupDelegate";

import {
    DataProviderManager,
    DataProviderManagerTopic,
} from "../../_shared/DataProviderFramework/framework/DataProviderManager/DataProviderManager";

import { dataProviderManagerAtom, preferredViewLayoutAtom, userSelectedFieldIdentifierAtom } from "./atoms/baseAtoms";
import { selectedFieldIdentifierAtom } from "./atoms/derivedAtoms";
import { DataProviderManagerWrapper } from "./components/dataProviderManagerWrapper";

export function Settings(props: ModuleSettingsProps<any>): React.ReactNode {
    const ensembleSet = useEnsembleSet(props.workbenchSession);
    const queryClient = useQueryClient();

    const [dataProviderManager, setDataProviderManager] = useAtom(dataProviderManagerAtom);

    const fieldIdentifier = useAtomValue(selectedFieldIdentifierAtom);
    const setFieldIdentifier = useSetAtom(userSelectedFieldIdentifierAtom);
    const [preferredViewLayout, setPreferredViewLayout] = useAtom(preferredViewLayoutAtom);

    const persistState = React.useCallback(
        function persistLayerManagerState() {
            if (!dataProviderManager) {
                return;
            }

            const serializedState = {
                layerManager: dataProviderManager.serializeState(),
                fieldIdentifier,
                preferredViewLayout,
            };
            window.localStorage.setItem(
                `${props.settingsContext.getInstanceIdString()}-settings`,
                JSON.stringify(serializedState),
            );
        },
        [dataProviderManager, fieldIdentifier, preferredViewLayout, props.settingsContext],
    );

    const applyPersistedState = React.useCallback(
        function applyPersistedState(layerManager: DataProviderManager) {
            const serializedState = window.localStorage.getItem(
                `${props.settingsContext.getInstanceIdString()}-settings`,
            );
            if (!serializedState) {
                return;
            }

            const parsedState = JSON.parse(serializedState);
            if (parsedState.fieldIdentifier) {
                setFieldIdentifier(parsedState.fieldIdentifier);
            }
            if (parsedState.preferredViewLayout) {
                setPreferredViewLayout(parsedState.preferredViewLayout);
            }

            if (parsedState.layerManager) {
                if (!layerManager) {
                    return;
                }
                layerManager.updateGlobalSetting("fieldId", parsedState.fieldIdentifier);
                layerManager.deserializeState(parsedState.layerManager);
            }
        },
        [setFieldIdentifier, setPreferredViewLayout, props.settingsContext],
    );

    React.useEffect(
        function onMountEffect() {
            const newLayerManager = new DataProviderManager(
                props.workbenchSession,
                props.workbenchSettings,
                queryClient,
            );
            setDataProviderManager(newLayerManager);

            applyPersistedState(newLayerManager);

            return function onUnmountEffect() {
                newLayerManager.beforeDestroy();
            };
        },
        [setDataProviderManager, props.workbenchSession, props.workbenchSettings, queryClient, applyPersistedState],
    );

    React.useEffect(
        function onLayerManagerChangeEffect() {
            if (!dataProviderManager) {
                return;
            }

            persistState();

            const unsubscribeDataRev = dataProviderManager
                .getPublishSubscribeDelegate()
                .makeSubscriberFunction(DataProviderManagerTopic.DATA_REVISION)(persistState);

            const unsubscribeExpands = dataProviderManager
                .getGroupDelegate()
                .getPublishSubscribeDelegate()
                .makeSubscriberFunction(GroupDelegateTopic.CHILDREN_EXPANSION_STATES)(persistState);

            return function onUnmountEffect() {
                unsubscribeDataRev();
                unsubscribeExpands();
            };
        },
        [dataProviderManager, props.workbenchSession, props.workbenchSettings, persistState],
    );

    React.useEffect(
        function onFieldIdentifierChangedEffect() {
            if (!dataProviderManager) {
                return;
            }
            dataProviderManager.updateGlobalSetting("fieldId", fieldIdentifier);
        },
        [fieldIdentifier, dataProviderManager],
    );

    function handleFieldChange(fieldId: string | null) {
        setFieldIdentifier(fieldId);
        if (!dataProviderManager) {
            return;
        }
        dataProviderManager.updateGlobalSetting("fieldId", fieldId);
    }

    return (
        <div className="h-full flex flex-col gap-1">
            <CollapsibleGroup title="Field" expanded>
                <FieldDropdown ensembleSet={ensembleSet} onChange={handleFieldChange} value={fieldIdentifier} />
            </CollapsibleGroup>
            {dataProviderManager && (
                <DataProviderManagerWrapper
                    dataProviderManager={dataProviderManager}
                    workbenchSession={props.workbenchSession}
                    workbenchSettings={props.workbenchSettings}
                />
            )}
        </div>
    );
<<<<<<< HEAD
}

function makeRealizationOptions(realizations: readonly number[]): SelectOption[] {
    return realizations.map((realization) => ({ label: realization.toString(), value: realization.toString() }));
}

function makeGridModelOptions(gridModelsInfo: Grid3DInfo_api[]): SelectOption[] {
    return gridModelsInfo.map((gridModel) => ({ label: gridModel.grid_name, value: gridModel.grid_name }));
}

function makeGridParameterNameOptions(gridModelInfo: Grid3DInfo_api | null): SelectOption[] {
    if (!gridModelInfo) {
        return [];
    }
    const reduced = gridModelInfo.property_info_arr.reduce((acc, info) => {
        if (!acc.includes(info.property_name)) {
            acc.push(info.property_name);
        }
        return acc;
    }, [] as string[]);

    return reduced.map((info) => ({
        label: info,
        value: info,
    }));
}

function makeGridParameterDateOrIntervalOptions(datesOrIntervals: (string | null)[]): SelectOption[] {
    const reduced = datesOrIntervals.sort().reduce((acc, info) => {
        if (info === null) {
            return acc;
        } else if (!acc.map((el) => el.value).includes(info)) {
            acc.push({
                label: info.includes("/") ? isoIntervalStringToDateLabel(info) : isoStringToDateLabel(info),
                value: info,
            });
        }
        return acc;
    }, [] as SelectOption[]);

    return reduced;
}

function makeWellHeaderOptions(wellHeaders: WellboreHeader_api[]): SelectOption[] {
    return wellHeaders.map((wellHeader) => ({
        value: wellHeader.wellboreUuid,
        label: wellHeader.uniqueWellboreIdentifier,
    }));
}

function makeCustomIntersectionPolylineOptions(
    polylines: readonly IntersectionPolyline[],
    selectedId: string | null,
    filter: string,
    actions: React.ReactNode,
): TableSelectOption[] {
    return polylines
        .filter((polyline) => polyline.name.includes(filter))
        .map((polyline) => ({
            id: polyline.id,
            values: [
                { label: polyline.name },
                { label: "", adornment: selectedId === polyline.id ? actions : undefined },
            ],
        }));
=======
>>>>>>> d6fa5a31
}<|MERGE_RESOLUTION|>--- conflicted
+++ resolved
@@ -3,14 +3,7 @@
 import { useQueryClient } from "@tanstack/react-query";
 import { useAtom, useAtomValue, useSetAtom } from "jotai";
 
-<<<<<<< HEAD
-import type { Grid3DInfo_api, WellboreHeader_api } from "@api";
-import { ColorScaleSelector } from "@framework/components/ColorScaleSelector";
-import type { ColorScaleSpecification } from "@framework/components/ColorScaleSelector/colorScaleSelector";
-import { EnsembleDropdown } from "@framework/components/EnsembleDropdown";
-=======
 import { FieldDropdown } from "@framework/components/FieldDropdown";
->>>>>>> d6fa5a31
 import type { ModuleSettingsProps } from "@framework/Module";
 import { useEnsembleSet } from "@framework/WorkbenchSession";
 import { CollapsibleGroup } from "@lib/components/CollapsibleGroup";
@@ -157,72 +150,4 @@
             )}
         </div>
     );
-<<<<<<< HEAD
-}
-
-function makeRealizationOptions(realizations: readonly number[]): SelectOption[] {
-    return realizations.map((realization) => ({ label: realization.toString(), value: realization.toString() }));
-}
-
-function makeGridModelOptions(gridModelsInfo: Grid3DInfo_api[]): SelectOption[] {
-    return gridModelsInfo.map((gridModel) => ({ label: gridModel.grid_name, value: gridModel.grid_name }));
-}
-
-function makeGridParameterNameOptions(gridModelInfo: Grid3DInfo_api | null): SelectOption[] {
-    if (!gridModelInfo) {
-        return [];
-    }
-    const reduced = gridModelInfo.property_info_arr.reduce((acc, info) => {
-        if (!acc.includes(info.property_name)) {
-            acc.push(info.property_name);
-        }
-        return acc;
-    }, [] as string[]);
-
-    return reduced.map((info) => ({
-        label: info,
-        value: info,
-    }));
-}
-
-function makeGridParameterDateOrIntervalOptions(datesOrIntervals: (string | null)[]): SelectOption[] {
-    const reduced = datesOrIntervals.sort().reduce((acc, info) => {
-        if (info === null) {
-            return acc;
-        } else if (!acc.map((el) => el.value).includes(info)) {
-            acc.push({
-                label: info.includes("/") ? isoIntervalStringToDateLabel(info) : isoStringToDateLabel(info),
-                value: info,
-            });
-        }
-        return acc;
-    }, [] as SelectOption[]);
-
-    return reduced;
-}
-
-function makeWellHeaderOptions(wellHeaders: WellboreHeader_api[]): SelectOption[] {
-    return wellHeaders.map((wellHeader) => ({
-        value: wellHeader.wellboreUuid,
-        label: wellHeader.uniqueWellboreIdentifier,
-    }));
-}
-
-function makeCustomIntersectionPolylineOptions(
-    polylines: readonly IntersectionPolyline[],
-    selectedId: string | null,
-    filter: string,
-    actions: React.ReactNode,
-): TableSelectOption[] {
-    return polylines
-        .filter((polyline) => polyline.name.includes(filter))
-        .map((polyline) => ({
-            id: polyline.id,
-            values: [
-                { label: polyline.name },
-                { label: "", adornment: selectedId === polyline.id ? actions : undefined },
-            ],
-        }));
-=======
->>>>>>> d6fa5a31
 }