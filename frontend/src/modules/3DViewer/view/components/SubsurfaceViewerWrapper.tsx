import React, { useId } from "react";

import { Layer, PickingInfo } from "@deck.gl/core/typed";
import { ColumnLayer, SolidPolygonLayer } from "@deck.gl/layers/typed";
import { IntersectionPolyline, IntersectionPolylineWithoutId } from "@framework/userCreatedItems/IntersectionPolylines";
import { Button } from "@lib/components/Button";
import { HoldPressedIntervalCallbackButton } from "@lib/components/HoldPressedIntervalCallbackButton/holdPressedIntervalCallbackButton";
import { useElementSize } from "@lib/hooks/useElementSize";
import { ColorLegendsContainer } from "@modules/_shared/components/ColorLegendsContainer";
import { SubsurfaceViewerWithCameraState } from "@modules/_shared/components/SubsurfaceViewerWithCameraState";
import { ColorScaleWithName } from "@modules/_shared/utils/ColorScaleWithName";
import { Add, FilterCenterFocus, Polyline, Remove } from "@mui/icons-material";
import { LayerPickInfo, ViewStateType } from "@webviz/subsurface-viewer";
import { MapMouseEvent } from "@webviz/subsurface-viewer/dist/SubsurfaceViewer";
import { WellsPickInfo } from "@webviz/subsurface-viewer/dist/layers/wells/wellsLayer";

import { Feature } from "geojson";
import { isEqual } from "lodash";

import { PolylineEditingPanel } from "./PolylineEditingPanel";
<<<<<<< HEAD
import { ReadoutBox } from "./ReadoutBox";
=======
import { ReadoutBoxWrapper } from "./ReadoutBoxWrapper";
import { SubsurfaceViewerWithCameraState } from "./SubsurfaceViewerWithCameraState";
>>>>>>> dad0eecd

import { createContinuousColorScaleForMap } from "../utils/colorTables";

export type BoundingBox3D = {
    xmin: number;
    ymin: number;
    zmin: number;
    xmax: number;
    ymax: number;
    zmax: number;
};

export type BoundingBox2D = {
    xmin: number;
    ymin: number;
    xmax: number;
    ymax: number;
};

export type SubsurfaceViewerWrapperProps = {
    ref?: React.ForwardedRef<HTMLDivElement>;
    boundingBox: BoundingBox2D | BoundingBox3D;
    layers: Layer[];
    show3D?: boolean;
    verticalScale?: number;
    colorScale: ColorScaleWithName;
    enableIntersectionPolylineEditing?: boolean;
    onAddIntersectionPolyline?: (intersectionPolyline: IntersectionPolylineWithoutId) => void;
    onIntersectionPolylineChange?: (intersectionPolyline: IntersectionPolyline) => void;
    onIntersectionPolylineEditCancel?: () => void;
    onVerticalScaleChange?: (verticalScale: number) => void;
    intersectionPolyline?: IntersectionPolyline;
    intersectionPolylines?: IntersectionPolyline[];
};

type IntersectionZValues = {
    zMid: number;
    zExtension: number;
};

export function SubsurfaceViewerWrapper(props: SubsurfaceViewerWrapperProps): React.ReactNode {
    const { onVerticalScaleChange } = props;

    const subsurfaceViewerId = useId();

    const [intersectionZValues, setIntersectionZValues] = React.useState<IntersectionZValues | undefined>(undefined);
    const [polylineEditPointsModusActive, setPolylineEditPointsModusActive] = React.useState<boolean>(false);
    const [polylineEditingActive, setPolylineEditingActive] = React.useState<boolean>(false);
    const [currentlyEditedPolyline, setCurrentlyEditedPolyline] = React.useState<number[][]>([]);
    const [selectedPolylinePointIndex, setSelectedPolylinePointIndex] = React.useState<number | null>(null);
    const [hoveredPolylinePointIndex, setHoveredPolylinePointIndex] = React.useState<number | null>(null);
    const [userCameraInteractionActive, setUserCameraInteractionActive] = React.useState<boolean>(true);
    const [hoverPreviewPoint, setHoverPreviewPoint] = React.useState<number[] | null>(null);
    const [cameraPositionSetByAction, setCameraPositionSetByAction] = React.useState<ViewStateType | null>(null);
    const [isDragging, setIsDragging] = React.useState<boolean>(false);
    const [layerPickingInfo, setLayerPickingInfo] = React.useState<LayerPickInfo[]>([]);
    const [pointerOver, setPointerOver] = React.useState<boolean>(false);

    const [verticalScale, setVerticalScale] = React.useState<number>(1);
    const [prevVerticalScale, setPrevVerticalScale] = React.useState<number | undefined>(props.verticalScale);

    if (props.verticalScale !== prevVerticalScale) {
        setPrevVerticalScale(props.verticalScale);
        if (props.verticalScale !== undefined) {
            setVerticalScale(props.verticalScale ?? 1);
        }
    }

    const [prevBoundingBox, setPrevBoundingBox] = React.useState<BoundingBox2D | BoundingBox3D | undefined>(undefined);
    const [prevIntersectionPolyline, setPrevIntersectionPolyline] = React.useState<IntersectionPolyline | undefined>(
        undefined
    );

    const internalRef = React.useRef<HTMLDivElement>(null);
    const divSize = useElementSize(internalRef);

    React.useImperativeHandle<HTMLDivElement | null, HTMLDivElement | null>(props.ref, () => internalRef.current);

    if (!isEqual(props.boundingBox, prevBoundingBox)) {
        setPrevBoundingBox(props.boundingBox);
        let zMid = 0;
        let zExtension = 10;
        if ("zmin" in props.boundingBox && "zmax" in props.boundingBox) {
            zMid = -(props.boundingBox.zmin + (props.boundingBox.zmax - props.boundingBox.zmin) / 2);
            zExtension = Math.abs(props.boundingBox.zmax - props.boundingBox.zmin) + 100;
        }
        setIntersectionZValues({
            zMid,
            zExtension,
        });
    }

    if (!isEqual(props.intersectionPolyline, prevIntersectionPolyline)) {
        setPrevIntersectionPolyline(props.intersectionPolyline);
        if (props.intersectionPolyline) {
            setCurrentlyEditedPolyline(props.intersectionPolyline.points);
            setPolylineEditingActive(true);
            setPolylineEditPointsModusActive(true);
            setSelectedPolylinePointIndex(0);
        } else {
            setPolylineEditingActive(false);
            setPolylineEditPointsModusActive(false);
            setCurrentlyEditedPolyline([]);
            setSelectedPolylinePointIndex(null);
        }
    }

    const layers: Layer[] = [];
    const layerIds: string[] = [];

    if (props.layers) {
        for (const layer of props.layers) {
            layers.push(layer);
            layerIds.push(layer.id);
        }
    }

    function handleHover(pickingInfo: PickingInfo): void {
        if (!polylineEditPointsModusActive) {
            return;
        }
        if (pickingInfo.object && pickingInfo.object.index < currentlyEditedPolyline.length) {
            setHoveredPolylinePointIndex(pickingInfo.object.index);
        } else {
            setHoveredPolylinePointIndex(null);
        }
    }

    function handleClick(pickingInfo: PickingInfo, event: any): void {
        if (!polylineEditPointsModusActive) {
            return;
        }
        if (pickingInfo.object && pickingInfo.object.index < currentlyEditedPolyline.length) {
            setHoverPreviewPoint(null);
            setSelectedPolylinePointIndex(pickingInfo.object.index);
            event.stopPropagation();
            event.handled = true;
        } else {
            setSelectedPolylinePointIndex(null);
        }
    }

    function handleDragStart(): void {
        setHoverPreviewPoint(null);
        setIsDragging(true);
        if (!polylineEditPointsModusActive) {
            return;
        }
        setUserCameraInteractionActive(false);
    }

    function handleDragEnd(): void {
        setIsDragging(false);
        setUserCameraInteractionActive(true);
    }

    function handleDrag(pickingInfo: PickingInfo): void {
        if (!polylineEditPointsModusActive) {
            return;
        }
        if (pickingInfo.object) {
            const index = pickingInfo.object.index;
            if (!pickingInfo.coordinate) {
                return;
            }
            setCurrentlyEditedPolyline((prev) => {
                const newPolyline = prev.reduce((acc, point, i) => {
                    if (i === index && pickingInfo.coordinate) {
                        return [...acc, [pickingInfo.coordinate[0], pickingInfo.coordinate[1]]];
                    }
                    return [...acc, point];
                }, [] as number[][]);

                if (props.onIntersectionPolylineChange) {
                    // props.onIntersectionPolylineChange(newPolyline);
                }
                return newPolyline;
            });
        }
    }

    if (props.enableIntersectionPolylineEditing && polylineEditingActive) {
        const zMid = intersectionZValues?.zMid || 0;
        const zExtension = intersectionZValues?.zExtension || 10;

        const currentlyEditedPolylineData = makePolylineData(
            currentlyEditedPolyline,
            zMid,
            zExtension,
            polylineEditPointsModusActive ? selectedPolylinePointIndex : -1,
            hoveredPolylinePointIndex,
            [255, 255, 255, 255]
        );

        const userPolylinePolygonsData = currentlyEditedPolylineData.polygonData;
        const userPolylineColumnsData = currentlyEditedPolylineData.columnData;

        const userPolylineLineLayer = new SolidPolygonLayer({
            id: "user-polyline-line-layer",
            data: userPolylinePolygonsData,
            getPolygon: (d) => d.polygon,
            getFillColor: (d) => d.color,
            getElevation: zExtension,
            getLineColor: [255, 255, 255],
            getLineWidth: 20,
            lineWidthMinPixels: 1,
            extruded: true,
        });
        layers.push(userPolylineLineLayer);
        layerIds.push(userPolylineLineLayer.id);

        const userPolylinePointLayer = new ColumnLayer({
            id: "user-polyline-point-layer",
            data: userPolylineColumnsData,
            getElevation: zExtension,
            getPosition: (d) => d.centroid,
            getFillColor: (d) => d.color,
            extruded: true,
            radius: 50,
            radiusUnits: "pixels",
            pickable: true,
            onHover: handleHover,
            onClick: handleClick,
            onDragStart: handleDragStart,
            onDragEnd: handleDragEnd,
            onDrag: handleDrag,
        });
        layers.push(userPolylinePointLayer);
        layerIds.push(userPolylinePointLayer.id);

        const previewData: { centroid: number[]; color: [number, number, number, number] }[] = [];
        if (hoverPreviewPoint) {
            previewData.push({
                centroid: hoverPreviewPoint,
                color: [255, 255, 255, 100],
            });
        }

        const userPolylineHoverPointLayer = new ColumnLayer({
            id: "user-polyline-hover-point-layer",
            data: previewData,
            getElevation: zExtension,
            getPosition: (d) => d.centroid,
            getFillColor: (d) => d.color,
            extruded: true,
            radius: 50,
            radiusUnits: "pixels",
            pickable: true,
        });
        layers.push(userPolylineHoverPointLayer);
        layerIds.push(userPolylineHoverPointLayer.id);
    }

    function handleMouseClick(event: MapMouseEvent): void {
        if (!polylineEditPointsModusActive) {
            return;
        }

        if (!event.x || !event.y) {
            return;
        }

        // Do not create new polyline point when clicking on an already existing point
        for (const info of event.infos) {
            if ("layer" in info && info.layer?.id === "user-polyline-point-layer") {
                if (info.picked) {
                    return;
                }
            }
        }

        const newPoint = [event.x, event.y];
        setCurrentlyEditedPolyline((prev) => {
            let newPolyline: number[][] = [];
            if (selectedPolylinePointIndex === null || selectedPolylinePointIndex === prev.length - 1) {
                newPolyline = [...prev, newPoint];
                setSelectedPolylinePointIndex(prev.length);
            } else if (selectedPolylinePointIndex === 0) {
                newPolyline = [newPoint, ...prev];
                setSelectedPolylinePointIndex(0);
            } else {
                newPolyline = prev;
            }
            return newPolyline;
        });

        setHoverPreviewPoint(null);
    }

    function handleMouseHover(event: MapMouseEvent): void {
        if (!polylineEditPointsModusActive) {
            setLayerPickingInfo(event.infos);
            setHoverPreviewPoint(null);
            return;
        }

        if (event.x === undefined || event.y === undefined) {
            setHoverPreviewPoint(null);
            return;
        }

        if (
            selectedPolylinePointIndex !== null &&
            selectedPolylinePointIndex !== 0 &&
            selectedPolylinePointIndex !== currentlyEditedPolyline.length - 1
        ) {
            setHoverPreviewPoint(null);
            return;
        }

        setHoverPreviewPoint([event.x, event.y, intersectionZValues?.zMid ?? 0]);
    }

    function handleMouseEvent(event: MapMouseEvent): void {
        if (event.type === "click") {
            handleMouseClick(event);
            return;
        }
        if (event.type === "hover") {
            handleMouseHover(event);
            return;
        }
    }

    function handlePolylineEditingCancel(): void {
        setPolylineEditingActive(false);
        setPolylineEditPointsModusActive(false);
        setCurrentlyEditedPolyline([]);
        setSelectedPolylinePointIndex(null);
        if (props.onIntersectionPolylineEditCancel) {
            props.onIntersectionPolylineEditCancel();
        }
    }

    function handlePolylineEditingFinish(name: string): void {
        if (props.intersectionPolyline) {
            if (props.onIntersectionPolylineChange && currentlyEditedPolyline.length > 1) {
                props.onIntersectionPolylineChange({
                    ...props.intersectionPolyline,
                    name,
                    points: currentlyEditedPolyline,
                });
            }
        } else {
            if (props.onAddIntersectionPolyline && currentlyEditedPolyline.length > 1) {
                props.onAddIntersectionPolyline({
                    name,
                    points: currentlyEditedPolyline,
                });
            }
            handlePolylineEditingCancel();
        }
    }

    const handleDeleteCurrentlySelectedPoint = React.useCallback(
        function handleDeleteCurrentlySelectedPoint() {
            if (selectedPolylinePointIndex !== null) {
                setSelectedPolylinePointIndex((prev) => (prev === null || prev === 0 ? null : prev - 1));
                setCurrentlyEditedPolyline((prev) => {
                    const newPolyline = prev.filter((_, i) => i !== selectedPolylinePointIndex);
                    return newPolyline;
                });
            }
        },
        [selectedPolylinePointIndex]
    );

    const handleCurrentlySelectedPointChange = React.useCallback(
        function handleCurrentlySelectedPointChange(index: number, value: number) {
            if (selectedPolylinePointIndex !== null) {
                setCurrentlyEditedPolyline((prev) => {
                    const newPolyline = prev.map((point, i) => {
                        if (i === selectedPolylinePointIndex) {
                            const newPoint = [...point];
                            newPoint[index] = value;
                            return newPoint;
                        }
                        return point;
                    });
                    return newPolyline;
                });
            }
        },
        [selectedPolylinePointIndex]
    );

    React.useEffect(() => {
        function handleKeyboardEvent(event: KeyboardEvent) {
            if (!polylineEditPointsModusActive) {
                return;
            }
            if (event.key === "Delete" && selectedPolylinePointIndex !== null) {
                handleDeleteCurrentlySelectedPoint();
            }
        }

        document.addEventListener("keydown", handleKeyboardEvent);

        return () => {
            document.removeEventListener("keydown", handleKeyboardEvent);
        };
    }, [selectedPolylinePointIndex, polylineEditPointsModusActive, handleDeleteCurrentlySelectedPoint]);

    function handleAddPolyline(): void {
        setPolylineEditingActive(true);
        handleFocusTopViewClick();
        setPolylineEditPointsModusActive(true);
        setCurrentlyEditedPolyline([]);
        setSelectedPolylinePointIndex(null);
    }

    function handlePolylineEditingModusChange(active: boolean): void {
        setPolylineEditPointsModusActive(active);
    }

    function handleFocusTopViewClick(): void {
        const targetX = (props.boundingBox.xmin + props.boundingBox.xmax) / 2;
        const targetY = (props.boundingBox.ymin + props.boundingBox.ymax) / 2;
        const targetZ = intersectionZValues?.zMid ?? 0;

        setCameraPositionSetByAction({
            rotationOrbit: 0,
            rotationX: 90,
            target: [targetX, targetY, targetZ],
            zoom: NaN,
        });
    }

    const handleVerticalScaleIncrease = React.useCallback(
        function handleVerticalScaleIncrease(): void {
            setVerticalScale((prev) => {
                const newVerticalScale = prev + 0.1;
                if (onVerticalScaleChange) {
                    onVerticalScaleChange(newVerticalScale);
                }
                return newVerticalScale;
            });
        },
        [onVerticalScaleChange]
    );

    const handleVerticalScaleDecrease = React.useCallback(
        function handleVerticalScaleIncrease(): void {
            setVerticalScale((prev) => {
                const newVerticalScale = Math.max(0.1, prev - 0.1);
                if (onVerticalScaleChange) {
                    onVerticalScaleChange(newVerticalScale);
                }
                return newVerticalScale;
            });
        },
        [onVerticalScaleChange]
    );

    function makeTooltip(info: PickingInfo): string | null {
        if (!polylineEditPointsModusActive) {
            if ((info as WellsPickInfo)?.logName) {
                return (info as WellsPickInfo)?.logName;
            } else if (info.layer?.id === "drawing-layer") {
                return (info as LayerPickInfo).propertyValue?.toFixed(2) ?? null;
            }
            const feat = info.object as Feature;
            return feat?.properties?.["name"];
        }

        if (isDragging) {
            return null;
        }

        if (
            selectedPolylinePointIndex !== null &&
            selectedPolylinePointIndex !== 0 &&
            selectedPolylinePointIndex !== currentlyEditedPolyline.length - 1
        ) {
            return null;
        }

        if (!info.coordinate) {
            return null;
        }

        return `x: ${info.coordinate[0].toFixed(2)}, y: ${info.coordinate[1].toFixed(2)}`;
    }

    function makeHelperText(): React.ReactNode {
        if (!props.enableIntersectionPolylineEditing) {
            return null;
        }

        if (!polylineEditPointsModusActive) {
            return null;
        }

        const nodes: React.ReactNode[] = [];

        if (selectedPolylinePointIndex === null) {
            nodes.push("Click on map to add first point to polyline");
        } else if (selectedPolylinePointIndex === currentlyEditedPolyline.length - 1) {
            nodes.push(<div>Click on map to add new point to end of polyline</div>);
            nodes.push(
                <div>
                    Press <KeyboardButton text="Delete" /> to remove selected point
                </div>
            );
        } else if (selectedPolylinePointIndex === 0) {
            nodes.push(<div>Click on map to add new point to start of polyline</div>);
            nodes.push(
                <div>
                    Press <KeyboardButton text="Delete" /> to remove selected point
                </div>
            );
        } else {
            nodes.push(<div>Select either end of polyline to add new point</div>);
            nodes.push(
                <div>
                    Press <KeyboardButton text="Delete" /> to remove selected point
                </div>
            );
        }

        return nodes;
    }

    React.useEffect(function handleMount() {
        if (!internalRef.current) {
            return;
        }

        const internalRefCurrent = internalRef.current;

        function handlePointerEnter() {
            setPointerOver(true);
        }

        function handlePointerLeave() {
            setPointerOver(false);
        }

        internalRefCurrent.addEventListener("pointerenter", handlePointerEnter);
        internalRefCurrent.addEventListener("pointerleave", handlePointerLeave);

        return function handleUnmount() {
            internalRefCurrent.removeEventListener("pointerenter", handlePointerEnter);
            internalRefCurrent.removeEventListener("pointerleave", handlePointerLeave);
        };
    });

    const colorTables = createContinuousColorScaleForMap(props.colorScale);
    const colorScaleWithName = { id: "grid3d", colorScale: props.colorScale };

    return (
        <div ref={internalRef} className="w-full h-full relative overflow-hidden">
            <SubsurfaceViewerToolbar
                visible={
                    props.intersectionPolyline === undefined &&
                    !polylineEditingActive &&
                    props.enableIntersectionPolylineEditing !== undefined
                }
                onAddPolyline={handleAddPolyline}
                onFocusTopView={handleFocusTopViewClick}
                onVerticalScaleIncrease={handleVerticalScaleIncrease}
                onVerticalScaleDecrease={handleVerticalScaleDecrease}
                zFactor={verticalScale}
            />
            <ColorLegendsContainer
                colorScales={[colorScaleWithName]}
                height={divSize.height / 2 - 50}
                position="left"
            />
            <ReadoutBoxWrapper layerPickInfo={layerPickingInfo} visible={pointerOver} verticalScale={verticalScale} />
            {props.enableIntersectionPolylineEditing && polylineEditingActive && (
                <PolylineEditingPanel
                    currentlyEditedPolyline={currentlyEditedPolyline}
                    currentlyEditedPolylineName={props.intersectionPolyline?.name}
                    selectedPolylineIndex={selectedPolylinePointIndex}
                    hoveredPolylineIndex={hoveredPolylinePointIndex}
                    intersectionPolylines={props.intersectionPolylines ?? []}
                    onPolylinePointSelectionChange={setSelectedPolylinePointIndex}
                    onEditingCancel={handlePolylineEditingCancel}
                    onEditingFinish={handlePolylineEditingFinish}
                    onDeleteCurrentlySelectedPoint={handleDeleteCurrentlySelectedPoint}
                    onChangeCurrentlySelectedPoint={handleCurrentlySelectedPointChange}
                    onPolylineEditingModusChange={handlePolylineEditingModusChange}
                />
            )}
            <SubsurfaceViewerWithCameraState
                id={subsurfaceViewerId}
                layers={layers}
                scale={{
                    visible: true,
                    incrementValue: 100,
                    widthPerUnit: 100,
                    cssStyle: {
                        right: 10,
                        top: 10,
                    },
                }}
                coords={{
                    visible: false,
                    multiPicking: true, //polylineEditPointsModusActive,
                    pickDepth: 2, // polylineEditPointsModusActive ? 2 : undefined,
                }}
                colorTables={colorTables}
                onMouseEvent={handleMouseEvent}
                userCameraInteractionActive={userCameraInteractionActive}
                cameraPosition={cameraPositionSetByAction ?? undefined}
                onCameraPositionApplied={() => setCameraPositionSetByAction(null)}
                views={{
                    layout: [1, 1],
                    showLabel: false,
                    viewports: [
                        {
                            id: "main",
                            isSync: true,
                            show3D: props.show3D,
                            layerIds,
                        },
                    ],
                }}
                getTooltip={makeTooltip}
                verticalScale={verticalScale}
            />
            <div className="absolute bottom-0 right-0 z-30 bg-white bg-opacity-50 p-2 pointer-events-none">
                {makeHelperText()}
            </div>
        </div>
    );
}

type KeyboardButtonProps = {
    text: string;
};

function KeyboardButton(props: KeyboardButtonProps): React.ReactNode {
    return (
        <span className="bg-gray-200 p-1 m-2 rounded text-sm text-gray-800 border border-gray-400 shadow inline-flex items-center justify-center">
            {props.text}
        </span>
    );
}

type SubsurfaceViewerToolbarProps = {
    visible: boolean;
    zFactor: number;
    onAddPolyline: () => void;
    onFocusTopView: () => void;
    onVerticalScaleIncrease: () => void;
    onVerticalScaleDecrease: () => void;
};

function SubsurfaceViewerToolbar(props: SubsurfaceViewerToolbarProps): React.ReactNode {
    function handleAddPolylineClick() {
        props.onAddPolyline();
    }

    function handleFocusTopViewClick() {
        props.onFocusTopView();
    }

    function handleVerticalScaleIncrease() {
        props.onVerticalScaleIncrease();
    }

    function handleVerticalScaleDecrease() {
        props.onVerticalScaleDecrease();
    }

    if (!props.visible) {
        return null;
    }

    return (
        <div className="absolute left-0 top-0 bg-white p-1 rounded border-gray-300 border shadow z-30 text-sm flex flex-col gap-1 items-center">
            <Button onClick={handleAddPolylineClick} title="Add new custom intersection polyline">
                <Polyline fontSize="inherit" />
            </Button>
            <Button onClick={handleFocusTopViewClick} title="Focus top view">
                <FilterCenterFocus fontSize="inherit" />
            </Button>
            <ToolBarDivider />
            <HoldPressedIntervalCallbackButton
                onHoldPressedIntervalCallback={handleVerticalScaleIncrease}
                title="Increase vertical scale"
            >
                <Add fontSize="inherit" />
            </HoldPressedIntervalCallbackButton>
            <span title="Vertical scale">{props.zFactor.toFixed(2)}</span>
            <HoldPressedIntervalCallbackButton
                onHoldPressedIntervalCallback={handleVerticalScaleDecrease}
                title="Decrease vertical scale"
            >
                <Remove fontSize="inherit" />
            </HoldPressedIntervalCallbackButton>
        </div>
    );
}

function ToolBarDivider(): React.ReactNode {
    return <div className="w-full h-[1px] bg-gray-300" />;
}

function makePolylineData(
    polyline: number[][],
    zMid: number,
    zExtension: number,
    selectedPolylineIndex: number | null,
    hoveredPolylineIndex: number | null,
    color: [number, number, number, number]
): {
    polygonData: { polygon: number[][]; color: number[] }[];
    columnData: { index: number; centroid: number[]; color: number[] }[];
} {
    const polygonData: {
        polygon: number[][];
        color: number[];
    }[] = [];

    const columnData: {
        index: number;
        centroid: number[];
        color: number[];
    }[] = [];

    const width = 10;
    for (let i = 0; i < polyline.length; i++) {
        const startPoint = polyline[i];
        const endPoint = polyline[i + 1];

        if (i < polyline.length - 1) {
            const lineVector = [endPoint[0] - startPoint[0], endPoint[1] - startPoint[1], 0];
            const zVector = [0, 0, 1];
            const normalVector = [
                lineVector[1] * zVector[2] - lineVector[2] * zVector[1],
                lineVector[2] * zVector[0] - lineVector[0] * zVector[2],
                lineVector[0] * zVector[1] - lineVector[1] * zVector[0],
            ];
            const normalizedNormalVector = [
                normalVector[0] / Math.sqrt(normalVector[0] ** 2 + normalVector[1] ** 2 + normalVector[2] ** 2),
                normalVector[1] / Math.sqrt(normalVector[0] ** 2 + normalVector[1] ** 2 + normalVector[2] ** 2),
            ];

            const point1 = [
                startPoint[0] - (normalizedNormalVector[0] * width) / 2,
                startPoint[1] - (normalizedNormalVector[1] * width) / 2,
                zMid - zExtension / 2,
            ];

            const point2 = [
                endPoint[0] - (normalizedNormalVector[0] * width) / 2,
                endPoint[1] - (normalizedNormalVector[1] * width) / 2,
                zMid - zExtension / 2,
            ];

            const point3 = [
                endPoint[0] + (normalizedNormalVector[0] * width) / 2,
                endPoint[1] + (normalizedNormalVector[1] * width) / 2,
                zMid - zExtension / 2,
            ];

            const point4 = [
                startPoint[0] + (normalizedNormalVector[0] * width) / 2,
                startPoint[1] + (normalizedNormalVector[1] * width) / 2,
                zMid - zExtension / 2,
            ];

            const polygon: number[][] = [point1, point2, point3, point4];
            polygonData.push({ polygon, color: [color[0], color[1], color[2], color[3] / 2] });
        }

        let adjustedColor = color;
        if (i === selectedPolylineIndex) {
            if (i === 0 || i === polyline.length - 1) {
                adjustedColor = [0, 255, 0, color[3]];
                if (i === hoveredPolylineIndex) {
                    adjustedColor = [200, 255, 200, color[3]];
                }
            } else {
                adjustedColor = [60, 60, 255, color[3]];
                if (i === hoveredPolylineIndex) {
                    adjustedColor = [120, 120, 255, color[3]];
                }
            }
        } else if (i === hoveredPolylineIndex) {
            adjustedColor = [120, 120, 255, color[3]];
        }
        columnData.push({
            index: i,
            centroid: [startPoint[0], startPoint[1], zMid - zExtension / 2],
            color: adjustedColor,
        });
    }

    return { polygonData, columnData };
}<|MERGE_RESOLUTION|>--- conflicted
+++ resolved
@@ -18,12 +18,8 @@
 import { isEqual } from "lodash";
 
 import { PolylineEditingPanel } from "./PolylineEditingPanel";
-<<<<<<< HEAD
-import { ReadoutBox } from "./ReadoutBox";
-=======
 import { ReadoutBoxWrapper } from "./ReadoutBoxWrapper";
 import { SubsurfaceViewerWithCameraState } from "./SubsurfaceViewerWithCameraState";
->>>>>>> dad0eecd
 
 import { createContinuousColorScaleForMap } from "../utils/colorTables";
 
