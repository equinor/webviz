--- conflicted
+++ resolved
@@ -43,12 +43,8 @@
 
 export type SubsurfaceViewerWrapperProps = {
     ref?: React.ForwardedRef<HTMLDivElement>;
-<<<<<<< HEAD
-    boundingBox: BoundingBox3D;
-=======
     fieldId: string;
     boundingBox: BoundingBox2D | BoundingBox3D;
->>>>>>> ff30853e
     layers: Layer[];
     show3D?: boolean;
     verticalScale?: number;
