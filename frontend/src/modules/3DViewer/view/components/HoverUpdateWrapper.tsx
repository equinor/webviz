import React from "react";

import { GeoJsonLayer } from "@deck.gl/layers";
import type { IntersectionReferenceSystem } from "@equinor/esv-intersection";
<<<<<<< HEAD
import type { HoverData, HoverService } from "@framework/HoverService";
import { HoverTopic, useHoverValue, usePublishHoverValue } from "@framework/HoverService";
=======
import { isEqual } from "lodash";

>>>>>>> ff30853e
import type { ViewContext } from "@framework/ModuleContext";
import type { WorkbenchServices } from "@framework/WorkbenchServices";
import { getHoverTopicValuesInEvent } from "@modules/_shared/utils/subsurfaceViewerLayers";
import type { MapMouseEvent } from "@webviz/subsurface-viewer";

<<<<<<< HEAD
import type { Feature } from "geojson";
import _ from "lodash";
=======
>>>>>>> ff30853e

import type { BoundingBox3D, SubsurfaceViewerWrapperProps } from "./SubsurfaceViewerWrapper";
import { SubsurfaceViewerWrapper } from "./SubsurfaceViewerWrapper";

export type HoverUpdateWrapperProps = {
    wellboreUuid: string | null;
    intersectionReferenceSystem?: IntersectionReferenceSystem;
    workbenchServices: WorkbenchServices;
    hoverService: HoverService;
    viewContext: ViewContext<any>;
} & SubsurfaceViewerWrapperProps;

function useValidMdHover(activeWellbore: string | null, hoverService: HoverService, instanceId: string): number | null {
    const hoveredWellbore = useHoverValue(HoverTopic.WELLBORE, hoverService, instanceId);
    const hoveredMd = useHoverValue(HoverTopic.MD, hoverService, instanceId);

    if (hoveredWellbore !== activeWellbore) return null;

    return hoveredMd;
}

function useValidWorldPosHover(
    boundingBox: BoundingBox3D,
    hoverService: HoverService,
    instanceId: string,
): HoverData[HoverTopic.WORLD_POS] {
    const hoveredWorldPos = useHoverValue(HoverTopic.WORLD_POS, hoverService, instanceId) ?? {};
    const { x, y, z } = hoveredWorldPos;
    const coordinates = [x, y, z];
    // We need at least 2 values to build a useful feature
    if (coordinates.filter((v) => v !== undefined).length < 2) return null;

    // Verify that all existing values are within the boundary
    if (x && !_.inRange(x, boundingBox.xmin, boundingBox.xmax)) return null;
    if (y && !_.inRange(y, boundingBox.ymin, boundingBox.ymax)) return null;
    // ? Should we validate Z? The box is the surface data, but wellbores can be rendered outside this range
    // if (z && !_.inRange(z, boundingBox.zmin, boundingBox.zmax)) return null;

    return hoveredWorldPos;
}

function makeMdHighlightFeature(md: number, intersectionReferenceSystem: IntersectionReferenceSystem): Feature {
    const [x, y] = intersectionReferenceSystem.getPosition(md);
    const [, z] = intersectionReferenceSystem.project(md);
    const hoveredMdPoint3d = [x, y, -z];

    return {
        type: "Feature",
        geometry: {
            type: "Point",
            coordinates: hoveredMdPoint3d,
        },
        properties: {
            color: [255, 0, 0], // Custom property to use in styling (optional)
        },
    };
}

function makeWorldPosHighlightFeature(
    worldPos: NonNullable<HoverData[HoverTopic.WORLD_POS]>,
    boundingBox: BoundingBox3D,
): Feature {
    const { x, y, z } = worldPos;
    const validCoordinates = [x, y, z].filter((c) => c !== undefined);
    if (validCoordinates.length < 2) throw Error("Expected at least 2 coordinates in world position");

    if (validCoordinates.length === 3) {
        return {
            type: "Feature",
            properties: {},
            geometry: {
                type: "Point",
                coordinates: [x!, y!, z!],
            },
        };
    }

    const coordsX = x ? [x, x] : [boundingBox.xmin, boundingBox.xmax];
    const coordsY = y ? [y, y] : [boundingBox.ymin, boundingBox.ymax];
    // Z bounding box is only based on the grid's own values, and is fairly small,
    // so we expand the z-length somewhat to make it easier to see vertical bars
    const cordsZ = z ? [z, z] : [0, -boundingBox.zmax];

    return {
        type: "Feature",
        properties: {},
        geometry: {
            type: "LineString",
            coordinates: [
                [coordsX[0], coordsY[0], cordsZ[0]],
                [coordsX[1], coordsY[1], cordsZ[1]],
            ],
        },
    };
}

export function HoverUpdateWrapper(props: HoverUpdateWrapperProps): React.ReactNode {
    const { onViewerHover: onViewerHoverExternal, ...otherProps } = props;

    const hoverService = props.hoverService;
    const instanceId = props.viewContext.getInstanceIdString();
    const lastHoverWasLocal = hoverService.getLastHoveredModule() === instanceId;

    const setHoveredWorldPos = usePublishHoverValue(HoverTopic.WORLD_POS, hoverService, instanceId);
    const setHoveredWellbore = usePublishHoverValue(HoverTopic.WELLBORE, hoverService, instanceId);
    const setHoveredMd = usePublishHoverValue(HoverTopic.MD, hoverService, instanceId);

    const validHoverMd = useValidMdHover(props.wellboreUuid, hoverService, instanceId);
    const validHoverWorldPos = useValidWorldPosHover(props.boundingBox, hoverService, instanceId);

    const highlightFeatures = React.useMemo((): Feature[] => {
        if (lastHoverWasLocal) return [];

        const highlights: Feature[] = [];
        if (validHoverMd && props.intersectionReferenceSystem) {
            highlights.push(makeMdHighlightFeature(validHoverMd, props.intersectionReferenceSystem));
        } else if (validHoverWorldPos) {
            highlights.push(makeWorldPosHighlightFeature(validHoverWorldPos, props.boundingBox));
        }

        return highlights;
    }, [lastHoverWasLocal, validHoverMd, props.intersectionReferenceSystem, props.boundingBox, validHoverWorldPos]);

    const highlightLayer = new GeoJsonLayer({
        id: "hover-highlights",
        data: {
            type: "FeatureCollection",
            features: highlightFeatures,
        },
        coordinateSystem: 0,
        pickable: false,
        getPosition: (d: number[]) => d,
        getRadius: 10,
        pointRadiusUnits: "pixels",
        lineWidthUnits: "pixels",
        getFillColor: [255, 0, 0],
        getLineColor: [0, 0, 0, 175],
        getLineWidth: 3,
        lineWidthMinPixels: 3,
        ZIncreasingDownwards: false,
        lineBillboard: true,
    });

    const onViewerHover = React.useCallback(
        function onViewerHover(mouseEvent: MapMouseEvent) {
            const hoverData = getHoverTopicValuesInEvent(
                mouseEvent,
                HoverTopic.MD,
                HoverTopic.WELLBORE,
                HoverTopic.WORLD_POS,
            );

            setHoveredWorldPos(hoverData[HoverTopic.WORLD_POS]);
            setHoveredWellbore(hoverData[HoverTopic.WELLBORE]);
            setHoveredMd(hoverData[HoverTopic.MD]);

            onViewerHoverExternal?.(mouseEvent);
        },
        [onViewerHoverExternal, setHoveredMd, setHoveredWellbore, setHoveredWorldPos],
    );

    return (
        <SubsurfaceViewerWrapper
            {...otherProps}
            layers={[...props.layers, highlightLayer]}
            onViewerHover={onViewerHover}
        />
    );
}<|MERGE_RESOLUTION|>--- conflicted
+++ resolved
@@ -2,25 +2,17 @@
 
 import { GeoJsonLayer } from "@deck.gl/layers";
 import type { IntersectionReferenceSystem } from "@equinor/esv-intersection";
-<<<<<<< HEAD
+import type { MapMouseEvent } from "@webviz/subsurface-viewer";
+import type { Feature } from "geojson";
+import _ from "lodash";
+
 import type { HoverData, HoverService } from "@framework/HoverService";
 import { HoverTopic, useHoverValue, usePublishHoverValue } from "@framework/HoverService";
-=======
-import { isEqual } from "lodash";
-
->>>>>>> ff30853e
 import type { ViewContext } from "@framework/ModuleContext";
 import type { WorkbenchServices } from "@framework/WorkbenchServices";
 import { getHoverTopicValuesInEvent } from "@modules/_shared/utils/subsurfaceViewerLayers";
-import type { MapMouseEvent } from "@webviz/subsurface-viewer";
 
-<<<<<<< HEAD
-import type { Feature } from "geojson";
-import _ from "lodash";
-=======
->>>>>>> ff30853e
-
-import type { BoundingBox3D, SubsurfaceViewerWrapperProps } from "./SubsurfaceViewerWrapper";
+import type { BoundingBox3D, BoundingBox2D, SubsurfaceViewerWrapperProps } from "./SubsurfaceViewerWrapper";
 import { SubsurfaceViewerWrapper } from "./SubsurfaceViewerWrapper";
 
 export type HoverUpdateWrapperProps = {
@@ -41,13 +33,16 @@
 }
 
 function useValidWorldPosHover(
-    boundingBox: BoundingBox3D,
+    boundingBox: BoundingBox3D | BoundingBox2D,
     hoverService: HoverService,
     instanceId: string,
 ): HoverData[HoverTopic.WORLD_POS] {
+    const is3Dbox = "zmin" in boundingBox;
+
     const hoveredWorldPos = useHoverValue(HoverTopic.WORLD_POS, hoverService, instanceId) ?? {};
     const { x, y, z } = hoveredWorldPos;
     const coordinates = [x, y, z];
+
     // We need at least 2 values to build a useful feature
     if (coordinates.filter((v) => v !== undefined).length < 2) return null;
 
@@ -55,7 +50,7 @@
     if (x && !_.inRange(x, boundingBox.xmin, boundingBox.xmax)) return null;
     if (y && !_.inRange(y, boundingBox.ymin, boundingBox.ymax)) return null;
     // ? Should we validate Z? The box is the surface data, but wellbores can be rendered outside this range
-    // if (z && !_.inRange(z, boundingBox.zmin, boundingBox.zmax)) return null;
+    if (z && is3Dbox && !_.inRange(z, boundingBox.zmin, boundingBox.zmax)) return null;
 
     return hoveredWorldPos;
 }
@@ -79,7 +74,7 @@
 
 function makeWorldPosHighlightFeature(
     worldPos: NonNullable<HoverData[HoverTopic.WORLD_POS]>,
-    boundingBox: BoundingBox3D,
+    boundingBox: BoundingBox3D | BoundingBox2D,
 ): Feature {
     const { x, y, z } = worldPos;
     const validCoordinates = [x, y, z].filter((c) => c !== undefined);
@@ -100,7 +95,9 @@
     const coordsY = y ? [y, y] : [boundingBox.ymin, boundingBox.ymax];
     // Z bounding box is only based on the grid's own values, and is fairly small,
     // so we expand the z-length somewhat to make it easier to see vertical bars
-    const cordsZ = z ? [z, z] : [0, -boundingBox.zmax];
+
+    const zBoundMax = "zmax" in boundingBox ? boundingBox.zmax : 1000;
+    const cordsZ = z ? [z, z] : [0, -zBoundMax];
 
     return {
         type: "Feature",
