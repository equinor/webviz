import type React from "react";

import type { ModuleViewProps } from "@framework/Module";
<<<<<<< HEAD
import { useViewStatusWriter } from "@framework/StatusWriter";
import { SyncSettingKey, SyncSettingsHelper } from "@framework/SyncSettings";
import type { Intersection } from "@framework/types/intersection";
import { IntersectionType } from "@framework/types/intersection";
import { useIntersectionPolylines } from "@framework/UserCreatedItems";
import type {
    IntersectionPolyline,
    IntersectionPolylineWithoutId,
} from "@framework/userCreatedItems/IntersectionPolylines";
import { WorkbenchSessionTopic } from "@framework/WorkbenchSession";
import { useContinuousColorScale } from "@framework/WorkbenchSettings";
import { ColorScaleGradientType } from "@lib/utils/ColorScale";
import { usePublishSubscribeTopicValue } from "@lib/utils/PublishSubscribeDelegate";
import { usePropagateApiErrorToStatusWriter } from "@modules/_shared/hooks/usePropagateApiErrorToStatusWriter";
import { ColorScaleWithName } from "@modules/_shared/utils/ColorScaleWithName";
import { calcExtendedSimplifiedWellboreTrajectoryInXYPlane } from "@modules/_shared/utils/wellbore";
import { useFieldWellboreTrajectoriesQuery } from "@modules/_shared/WellBore/queryHooks";
=======
>>>>>>> d5e21473

import type { Interfaces } from "../interfaces";

import { DataProvidersWrapper } from "./components/DataProvidersWrapper";

export function View(props: ModuleViewProps<Interfaces>): React.ReactNode {
<<<<<<< HEAD
    const statusWriter = useViewStatusWriter(props.viewContext);
    const syncedSettingKeys = props.viewContext.useSyncedSettingKeys();
    const syncHelper = new SyncSettingsHelper(syncedSettingKeys, props.workbenchServices);

    let colorScale = props.viewContext.useSettingsToViewInterfaceValue("colorScale");
    const defaultColorScale = useContinuousColorScale(props.workbenchSettings, {
        gradientType: ColorScaleGradientType.Sequential,
    });
    if (!colorScale) {
        colorScale = defaultColorScale;
    }

    const useCustomBounds = props.viewContext.useSettingsToViewInterfaceValue("useCustomBounds");

    const intersectionPolylines = useIntersectionPolylines(props.workbenchSession);

    const ensembleIdent = props.viewContext.useSettingsToViewInterfaceValue("ensembleIdent");
    const highlightedWellboreUuid = props.viewContext.useSettingsToViewInterfaceValue("highlightedWellboreUuid");
    const realization = props.viewContext.useSettingsToViewInterfaceValue("realization");
    const wellboreUuids = props.viewContext.useSettingsToViewInterfaceValue("wellboreUuids");
    const gridModelName = props.viewContext.useSettingsToViewInterfaceValue("gridModelName");
    const gridModelBoundingBox3d = props.viewContext.useSettingsToViewInterfaceValue("gridModelBoundingBox3d");
    const gridModelParameterName = props.viewContext.useSettingsToViewInterfaceValue("gridModelParameterName");
    const gridModelParameterDateOrInterval = props.viewContext.useSettingsToViewInterfaceValue(
        "gridModelParameterDateOrInterval",
    );

    const editPolylineModeActive = props.viewContext.useSettingsToViewInterfaceValue(
        "editCustomIntersectionPolylineEditModeActive",
    );
    const setEditPolylineModeActive = useSetAtom(editCustomIntersectionPolylineEditModeActiveAtom);

    const intersectionType = props.viewContext.useSettingsToViewInterfaceValue("intersectionType");
    const setIntersectionType = useSetAtom(intersectionTypeAtom);

    const ensembleSet = usePublishSubscribeTopicValue(props.workbenchSession, WorkbenchSessionTopic.EnsembleSet);

    const fieldId = ensembleIdent ? (ensembleSet.getEnsemble(ensembleIdent)?.getFieldIdentifier() ?? null) : null;

    React.useEffect(
        function handleTitleChange() {
            let ensembleName = "";
            if (ensembleIdent) {
                const ensemble = ensembleSet.findEnsemble(ensembleIdent);
                ensembleName = ensemble?.getDisplayName() ?? "";
            }

            props.viewContext.setInstanceTitle(
                `${ensembleName}, R=${realization} -- ${gridModelName} / ${gridModelParameterName}`,
            );
        },
        [ensembleSet, ensembleIdent, gridModelName, gridModelParameterName, realization, props.viewContext],
    );

    const gridCellIndexRanges = props.viewContext.useSettingsToViewInterfaceValue("gridCellIndexRanges");
    const showGridLines = props.viewContext.useSettingsToViewInterfaceValue("showGridlines");
    const showIntersection = props.viewContext.useSettingsToViewInterfaceValue("showIntersection");

    const intersectionExtensionLength =
        props.viewContext.useSettingsToViewInterfaceValue("intersectionExtensionLength");

    const [selectedCustomIntersectionPolylineId, setSelectedCustomIntersectionPolylineId] = useAtom(
        userSelectedCustomIntersectionPolylineIdAtom,
    );

    const fieldIdentifier = ensembleIdent
        ? (ensembleSet.findEnsemble(ensembleIdent)?.getFieldIdentifier() ?? null)
        : null;
    const fieldWellboreTrajectoriesQuery = useFieldWellboreTrajectoriesQuery(fieldIdentifier ?? undefined);

    usePropagateApiErrorToStatusWriter(fieldWellboreTrajectoriesQuery, statusWriter);

    const displayedWellboreUuid = [...wellboreUuids];
    if (highlightedWellboreUuid && !displayedWellboreUuid.includes(highlightedWellboreUuid)) {
        displayedWellboreUuid.push(highlightedWellboreUuid);
    }
    const filteredFieldWellBoreTrajectories = fieldWellboreTrajectoriesQuery.data?.filter((wellbore) =>
        displayedWellboreUuid.includes(wellbore.wellboreUuid),
    );

    const polylineUtmXy: number[] = [];
    const oldPolylineUtmXy: number[] = [];

    let intersectionReferenceSystem: IntersectionReferenceSystem | null = null;
    const customIntersectionPolyline = intersectionPolylines.getPolyline(selectedCustomIntersectionPolylineId ?? "");

    if (intersectionType === IntersectionType.WELLBORE) {
        if (filteredFieldWellBoreTrajectories && highlightedWellboreUuid) {
            const wellboreTrajectory = filteredFieldWellBoreTrajectories.find(
                (wellbore) => wellbore.wellboreUuid === highlightedWellboreUuid,
            );
            if (wellboreTrajectory) {
                const path: number[][] = [];
                for (const [index, northing] of wellboreTrajectory.northingArr.entries()) {
                    const easting = wellboreTrajectory.eastingArr[index];
                    const tvd_msl = wellboreTrajectory.tvdMslArr[index];

                    path.push([easting, northing, tvd_msl]);
                }
                const offset = wellboreTrajectory.tvdMslArr[0];
=======
    const preferredViewLayout = props.viewContext.useSettingsToViewInterfaceValue("preferredViewLayout");
    const layerManager = props.viewContext.useSettingsToViewInterfaceValue("layerManager");
    const fieldId = props.viewContext.useSettingsToViewInterfaceValue("fieldId");
>>>>>>> d5e21473

    if (!layerManager) {
        return null;
    }

    if (!fieldId) {
        return null;
    }

    return (
        <DataProvidersWrapper
            fieldId={fieldId}
            layerManager={layerManager}
            preferredViewLayout={preferredViewLayout}
            viewContext={props.viewContext}
            workbenchSession={props.workbenchSession}
            workbenchSettings={props.workbenchSettings}
            workbenchServices={props.workbenchServices}
        />
    );
}<|MERGE_RESOLUTION|>--- conflicted
+++ resolved
@@ -1,138 +1,15 @@
 import type React from "react";
 
 import type { ModuleViewProps } from "@framework/Module";
-<<<<<<< HEAD
-import { useViewStatusWriter } from "@framework/StatusWriter";
-import { SyncSettingKey, SyncSettingsHelper } from "@framework/SyncSettings";
-import type { Intersection } from "@framework/types/intersection";
-import { IntersectionType } from "@framework/types/intersection";
-import { useIntersectionPolylines } from "@framework/UserCreatedItems";
-import type {
-    IntersectionPolyline,
-    IntersectionPolylineWithoutId,
-} from "@framework/userCreatedItems/IntersectionPolylines";
-import { WorkbenchSessionTopic } from "@framework/WorkbenchSession";
-import { useContinuousColorScale } from "@framework/WorkbenchSettings";
-import { ColorScaleGradientType } from "@lib/utils/ColorScale";
-import { usePublishSubscribeTopicValue } from "@lib/utils/PublishSubscribeDelegate";
-import { usePropagateApiErrorToStatusWriter } from "@modules/_shared/hooks/usePropagateApiErrorToStatusWriter";
-import { ColorScaleWithName } from "@modules/_shared/utils/ColorScaleWithName";
-import { calcExtendedSimplifiedWellboreTrajectoryInXYPlane } from "@modules/_shared/utils/wellbore";
-import { useFieldWellboreTrajectoriesQuery } from "@modules/_shared/WellBore/queryHooks";
-=======
->>>>>>> d5e21473
 
 import type { Interfaces } from "../interfaces";
 
 import { DataProvidersWrapper } from "./components/DataProvidersWrapper";
 
 export function View(props: ModuleViewProps<Interfaces>): React.ReactNode {
-<<<<<<< HEAD
-    const statusWriter = useViewStatusWriter(props.viewContext);
-    const syncedSettingKeys = props.viewContext.useSyncedSettingKeys();
-    const syncHelper = new SyncSettingsHelper(syncedSettingKeys, props.workbenchServices);
-
-    let colorScale = props.viewContext.useSettingsToViewInterfaceValue("colorScale");
-    const defaultColorScale = useContinuousColorScale(props.workbenchSettings, {
-        gradientType: ColorScaleGradientType.Sequential,
-    });
-    if (!colorScale) {
-        colorScale = defaultColorScale;
-    }
-
-    const useCustomBounds = props.viewContext.useSettingsToViewInterfaceValue("useCustomBounds");
-
-    const intersectionPolylines = useIntersectionPolylines(props.workbenchSession);
-
-    const ensembleIdent = props.viewContext.useSettingsToViewInterfaceValue("ensembleIdent");
-    const highlightedWellboreUuid = props.viewContext.useSettingsToViewInterfaceValue("highlightedWellboreUuid");
-    const realization = props.viewContext.useSettingsToViewInterfaceValue("realization");
-    const wellboreUuids = props.viewContext.useSettingsToViewInterfaceValue("wellboreUuids");
-    const gridModelName = props.viewContext.useSettingsToViewInterfaceValue("gridModelName");
-    const gridModelBoundingBox3d = props.viewContext.useSettingsToViewInterfaceValue("gridModelBoundingBox3d");
-    const gridModelParameterName = props.viewContext.useSettingsToViewInterfaceValue("gridModelParameterName");
-    const gridModelParameterDateOrInterval = props.viewContext.useSettingsToViewInterfaceValue(
-        "gridModelParameterDateOrInterval",
-    );
-
-    const editPolylineModeActive = props.viewContext.useSettingsToViewInterfaceValue(
-        "editCustomIntersectionPolylineEditModeActive",
-    );
-    const setEditPolylineModeActive = useSetAtom(editCustomIntersectionPolylineEditModeActiveAtom);
-
-    const intersectionType = props.viewContext.useSettingsToViewInterfaceValue("intersectionType");
-    const setIntersectionType = useSetAtom(intersectionTypeAtom);
-
-    const ensembleSet = usePublishSubscribeTopicValue(props.workbenchSession, WorkbenchSessionTopic.EnsembleSet);
-
-    const fieldId = ensembleIdent ? (ensembleSet.getEnsemble(ensembleIdent)?.getFieldIdentifier() ?? null) : null;
-
-    React.useEffect(
-        function handleTitleChange() {
-            let ensembleName = "";
-            if (ensembleIdent) {
-                const ensemble = ensembleSet.findEnsemble(ensembleIdent);
-                ensembleName = ensemble?.getDisplayName() ?? "";
-            }
-
-            props.viewContext.setInstanceTitle(
-                `${ensembleName}, R=${realization} -- ${gridModelName} / ${gridModelParameterName}`,
-            );
-        },
-        [ensembleSet, ensembleIdent, gridModelName, gridModelParameterName, realization, props.viewContext],
-    );
-
-    const gridCellIndexRanges = props.viewContext.useSettingsToViewInterfaceValue("gridCellIndexRanges");
-    const showGridLines = props.viewContext.useSettingsToViewInterfaceValue("showGridlines");
-    const showIntersection = props.viewContext.useSettingsToViewInterfaceValue("showIntersection");
-
-    const intersectionExtensionLength =
-        props.viewContext.useSettingsToViewInterfaceValue("intersectionExtensionLength");
-
-    const [selectedCustomIntersectionPolylineId, setSelectedCustomIntersectionPolylineId] = useAtom(
-        userSelectedCustomIntersectionPolylineIdAtom,
-    );
-
-    const fieldIdentifier = ensembleIdent
-        ? (ensembleSet.findEnsemble(ensembleIdent)?.getFieldIdentifier() ?? null)
-        : null;
-    const fieldWellboreTrajectoriesQuery = useFieldWellboreTrajectoriesQuery(fieldIdentifier ?? undefined);
-
-    usePropagateApiErrorToStatusWriter(fieldWellboreTrajectoriesQuery, statusWriter);
-
-    const displayedWellboreUuid = [...wellboreUuids];
-    if (highlightedWellboreUuid && !displayedWellboreUuid.includes(highlightedWellboreUuid)) {
-        displayedWellboreUuid.push(highlightedWellboreUuid);
-    }
-    const filteredFieldWellBoreTrajectories = fieldWellboreTrajectoriesQuery.data?.filter((wellbore) =>
-        displayedWellboreUuid.includes(wellbore.wellboreUuid),
-    );
-
-    const polylineUtmXy: number[] = [];
-    const oldPolylineUtmXy: number[] = [];
-
-    let intersectionReferenceSystem: IntersectionReferenceSystem | null = null;
-    const customIntersectionPolyline = intersectionPolylines.getPolyline(selectedCustomIntersectionPolylineId ?? "");
-
-    if (intersectionType === IntersectionType.WELLBORE) {
-        if (filteredFieldWellBoreTrajectories && highlightedWellboreUuid) {
-            const wellboreTrajectory = filteredFieldWellBoreTrajectories.find(
-                (wellbore) => wellbore.wellboreUuid === highlightedWellboreUuid,
-            );
-            if (wellboreTrajectory) {
-                const path: number[][] = [];
-                for (const [index, northing] of wellboreTrajectory.northingArr.entries()) {
-                    const easting = wellboreTrajectory.eastingArr[index];
-                    const tvd_msl = wellboreTrajectory.tvdMslArr[index];
-
-                    path.push([easting, northing, tvd_msl]);
-                }
-                const offset = wellboreTrajectory.tvdMslArr[0];
-=======
     const preferredViewLayout = props.viewContext.useSettingsToViewInterfaceValue("preferredViewLayout");
     const layerManager = props.viewContext.useSettingsToViewInterfaceValue("layerManager");
     const fieldId = props.viewContext.useSettingsToViewInterfaceValue("fieldId");
->>>>>>> d5e21473
 
     if (!layerManager) {
         return null;
