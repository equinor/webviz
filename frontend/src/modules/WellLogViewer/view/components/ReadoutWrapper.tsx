import type React from "react";

import type { Info } from "@webviz/well-log-viewer/dist/components/InfoTypes";
import { chain, maxBy } from "lodash";

import type { InfoItem, ReadoutItem } from "@modules/_shared/components/ReadoutBox";
import { ReadoutBox } from "@modules/_shared/components/ReadoutBox";
<<<<<<< HEAD
import type { TemplateTrack } from "@modules/WellLogViewer/types";
=======
import type { TemplateTrack } from "@modules/_shared/types/wellLogTemplates";
>>>>>>> 4ebba3e4

const DEFAULT_MAX_READOUT_ITEMS = 6;

export type ReadoutWrapperProps = {
    templateTracks: TemplateTrack[];
    wellLogReadout: Info[];
    hide?: boolean;
};

export function ReadoutWrapper(props: ReadoutWrapperProps): React.ReactNode {
    if (props.hide) return null;
    // This means that the log-viewer has no visible tracks
    if (maxBy(props.wellLogReadout, "iTrack")?.iTrack === -1) return null;

    const readoutItems = parseWellLogReadout(props.wellLogReadout, props.templateTracks);

    return <ReadoutBox maxNumItems={DEFAULT_MAX_READOUT_ITEMS} readoutItems={readoutItems} noLabelColor />;
}

function parseWellLogReadout(wellLogInfo: Info[], templateTracks: TemplateTrack[]): ReadoutItem[] {
    return chain(wellLogInfo)
        .filter(({ type }) => type !== "separator")
        .groupBy("iTrack")
        .entries()
        .sortBy(0)
        .map(([iTrack, infos]) => infoToReadoutItem(infos, Number(iTrack), templateTracks))
        .value();
}

function infoToReadoutItem(infos: Info[], iTrack: number, templateTracks: TemplateTrack[]): ReadoutItem {
    // The axis curves are printes with index -1
    if (iTrack === -1) {
        return {
            label: "Depth",
            info: infos.map(curveInfoToReadoutInfo),
        };
    } else {
        const trackTemplate = templateTracks[iTrack];
        return {
            label: trackTemplate.title ?? trackTemplate.plots[0]?.name ?? "",
            info: infos.map(curveInfoToReadoutInfo),
        };
    }
}

const CURVE_NAME_OVERRIDES: Record<string, string> = {
    RKB: "MD (RKB)",
    MSL: "TVD (MSL)",
};

function curveInfoToReadoutInfo(info: Info): InfoItem {
    let name = info.name ?? "";
    name = CURVE_NAME_OVERRIDES[name] ?? name;

    return {
        value: info.discrete ?? info.value,
        unit: info.units ?? "",
        adornment: <div className="w-2 h-2 rounded-full" style={{ background: info.color }} />,
        name,
    };
}<|MERGE_RESOLUTION|>--- conflicted
+++ resolved
@@ -5,11 +5,7 @@
 
 import type { InfoItem, ReadoutItem } from "@modules/_shared/components/ReadoutBox";
 import { ReadoutBox } from "@modules/_shared/components/ReadoutBox";
-<<<<<<< HEAD
-import type { TemplateTrack } from "@modules/WellLogViewer/types";
-=======
 import type { TemplateTrack } from "@modules/_shared/types/wellLogTemplates";
->>>>>>> 4ebba3e4
 
 const DEFAULT_MAX_READOUT_ITEMS = 6;
 
