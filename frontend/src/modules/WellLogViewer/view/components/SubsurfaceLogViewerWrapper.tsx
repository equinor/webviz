import React from "react";

import { WellLogViewer } from "@webviz/well-log-viewer";
import type { Info } from "@webviz/well-log-viewer/dist/components/InfoTypes";
import type { WellLogSet } from "@webviz/well-log-viewer/dist/components/WellLogTypes";
import type {
    WellLogController,
    WellLogViewOptions,
    WellPickProps,
} from "@webviz/well-log-viewer/dist/components/WellLogView";
import type { ColorMapFunction } from "@webviz/well-log-viewer/dist/utils/color-function";
<<<<<<< HEAD
import { isNaN } from "lodash";

import type { WellboreHeader_api } from "@api";
import { HoverTopic, useHover } from "@framework/HoverService";
import type { ModuleViewProps } from "@framework/Module";
import { SyncSettingKey } from "@framework/SyncSettings";
import type { WorkbenchServices } from "@framework/WorkbenchServices";
import type { Template } from "@modules/WellLogViewer/types";
=======
import { isEqual } from "lodash";

import type { WellboreHeader_api } from "@api";
import type { ModuleViewProps } from "@framework/Module";
import { SyncSettingKey } from "@framework/SyncSettings";
import type { GlobalTopicDefinitions, WorkbenchServices } from "@framework/WorkbenchServices";
import type { Template } from "@modules/_shared/types/wellLogTemplates";
>>>>>>> 4ebba3e4

import type { InterfaceTypes } from "../../interfaces";

import { ReadoutWrapper } from "./ReadoutWrapper";

const VIEWER_OPTIONS: WellLogViewOptions = {
    // Disable selection (pinning a range) for now. Might reintroduce later.
    hideSelectionInterval: true,
    // We think it's unlikely a user will have more than 12, and the viewers scrolling feature is somewhat cumbersome.
    // Could consider having this be computed based on track sizes, and available module space
    maxVisibleTrackNum: 12,
};

// Removes the default right-side readout panel
const VIEWER_LAYOUT = { right: undefined };

const AXIS_MNEMOS = {
    md: ["RKB", "DEPTH", "DEPT", "MD", "TDEP", "MD_RKB"],
    tvd: ["MSL", "TVD", "TVDSS", "DVER", "TVD_MSL"],
    time: ["TIME"],
};

const AXIS_TITLES = {
    md: "MD",
    tvd: "TVD",
    time: "TIME",
};

export type SubsurfaceLogViewerWrapperProps = {
    // Data
    wellboreHeader: WellboreHeader_api | null;
    wellLogSets: WellLogSet[];
    wellPicks?: WellPickProps;

    // Viewer config
    viewerTemplate: Template;
    colorMapFunctions?: ColorMapFunction[];
    horizontal: boolean;

    // Passing the module props to make context and service access less cumbersome
    moduleProps: ModuleViewProps<InterfaceTypes>;
};

function useSubscribeToGlobalVerticalScaleChange(
    workbenchServices: WorkbenchServices,
    wellLogController: WellLogController | null,
    syncableSettingKeys: SyncSettingKey[],
    instanceId: string,
) {
    const verticalSyncActive = syncableSettingKeys.includes(SyncSettingKey.VERTICAL_SCALE);

    // Cannot use the SyncHelper utility here, since we want to avoid a re-render and instead propagate the change via the well log controller
    React.useEffect(() => {
        function handleGlobalVertScaleChange(newScale: number | null) {
            if (newScale === null || newScale < 1) return;
            if (!wellLogController) return console.warn("No well log controller set");

            wellLogController.zoomContent(newScale);
        }

        if (verticalSyncActive) {
            const unsubscribe = workbenchServices.subscribe(
                "global.syncValue.verticalScale",
                handleGlobalVertScaleChange,
                instanceId,
            );

            return unsubscribe;
        }
    }, [workbenchServices, wellLogController, verticalSyncActive, syncableSettingKeys, instanceId]);
}

function useCreateGlobalVerticalScaleBroadcastFunc(
    workbenchServices: WorkbenchServices,
    syncableSettingKeys: SyncSettingKey[],
    instanceId: string,
) {
    // TODO: This value DOES NOT update properly when you ENABLE the setting. So something else needs to trigger a re-render
    const verticalSyncActive = syncableSettingKeys.includes(SyncSettingKey.VERTICAL_SCALE);

    const broadcastVerticalScaleChange = React.useCallback(
        (newScale: number | null) => {
            if (!verticalSyncActive || newScale === null) return;

            workbenchServices.publishGlobalData("global.syncValue.verticalScale", newScale, instanceId);
        },
        [workbenchServices, instanceId, verticalSyncActive],
    );

    return broadcastVerticalScaleChange;
}

export function SubsurfaceLogViewerWrapper(props: SubsurfaceLogViewerWrapperProps) {
<<<<<<< HEAD
    const wellboreUuid = props.wellboreHeader?.wellboreUuid ?? null;
    const hoverService = props.moduleProps.hoverService;

    const moduleInstanceId = props.moduleProps.viewContext.getInstanceIdString();
    const syncableSettingKeys = props.moduleProps.viewContext.useSyncedSettingKeys();

=======
>>>>>>> 4ebba3e4
    // <WellLogViewer /> uses an internal controller to change things like zoom, selection and so on. Use this when possible to avoid uneccessary re-renders
    const [wellLogController, setWellLogController] = React.useState<WellLogController | null>(null);
    const [wellLogReadout, setWellLogReadout] = React.useState<Info[]>([]);

<<<<<<< HEAD
    const [hoveredMd, setHoveredMd] = useHover(HoverTopic.MD, hoverService, moduleInstanceId);
    const [hoveredWellbore, setHoveredWellbore] = useHover(HoverTopic.WELLBORE, hoverService, moduleInstanceId);

    const isHoveringThisWellbore = hoveredWellbore === wellboreUuid && hoveredMd != null;

    const wellLogSelection = React.useMemo<[number | undefined, undefined]>(() => {
        if (!isHoveringThisWellbore) return [undefined, undefined];
        return [hoveredMd ?? undefined, undefined];
    }, [hoveredMd, isHoveringThisWellbore]);
=======
    const instanceId = props.moduleProps.viewContext.getInstanceIdString();
    const syncableSettingKeys = props.moduleProps.viewContext.useSyncedSettingKeys();
    const wellboreUuid = props.wellboreHeader?.wellboreUuid ?? "";
>>>>>>> 4ebba3e4

    const broadcastMdHover = React.useCallback(
        function broadcastWellboreAndMdHover(md: number | null) {
            // An md of null implies we've stopped hovering this wellbore
            const wellbore = md == null ? null : wellboreUuid;

            setHoveredWellbore(wellbore);
            setHoveredMd(md);
        },
        [setHoveredMd, setHoveredWellbore, wellboreUuid],
    );

    // Set up global vertical scale synchronization
    useSubscribeToGlobalVerticalScaleChange(
        props.moduleProps.workbenchServices,
        wellLogController,
        syncableSettingKeys,
        moduleInstanceId,
    );

    const broadcastVerticalScaleChange = useCreateGlobalVerticalScaleBroadcastFunc(
        props.moduleProps.workbenchServices,
        syncableSettingKeys,
        moduleInstanceId,
    );

    // Log viewer doesn't deselect when mouse moves out of the hover-able area, so we manually do it on mouse-leave
    const handleMouseOut = React.useCallback(() => broadcastMdHover(null), [broadcastMdHover]);

    // Well log viewer event listener
    const handleCreateController = React.useCallback(function handleCreateController(controller: WellLogController) {
        // ? Something weird happens during HMR, where the controller ref becomes null, but this event still fires?
        console.debug("Setting well log viewer controller...", controller);
        setWellLogController(controller);
    }, []);

    const handleContentRescale = React.useCallback(
        function handleContentRescale() {
            const currentScale = wellLogController?.getContentZoom();

            if (currentScale) broadcastVerticalScaleChange(currentScale);
        },
        [broadcastVerticalScaleChange, wellLogController],
    );

    // Whenever the user hovers and moves the red "rubber band"
    const handleSelection = React.useCallback(
        function handleSelection() {
            let currentSelection = wellLogController?.getContentSelection()[0] ?? null;
            // Value given is occasionally NaN (i.e. when hovering an empty log)
            if (isNaN(currentSelection)) currentSelection = null;

            broadcastMdHover(currentSelection);

            // TODO: It's possible to pin and select a range, should we have that color a section of other synced intersections?
        },
        [broadcastMdHover, wellLogController],
    );

    // We use the computed readout from the log viewer to deal with interpolated data
    const handleInfoFilled = React.useCallback(function handleInfoFilled(infos: Info[]) {
        setWellLogReadout(infos);
    }, []);

    // ! No-op method. Passed to the viewer to make it not show the context menu for tracks
    const handleTrackMouseEvent = React.useCallback((/* welllogView: WellLogView, e: TrackMouseEvent */) => {}, []);

    return (
        // The weird tailwind-class hides the built-in hover tooltip
        <div className="h-full [&_.welllogview_.overlay_.depth]:invisible!" onMouseLeave={handleMouseOut}>
            <WellLogViewer
                id="well-log-viewer"
                template={props.viewerTemplate}
                wellLogSets={props.wellLogSets}
                wellpick={props.wellPicks}
                horizontal={props.horizontal}
<<<<<<< HEAD
                selection={wellLogSelection}
=======
>>>>>>> 4ebba3e4
                layout={VIEWER_LAYOUT}
                axisMnemos={AXIS_MNEMOS}
                axisTitles={AXIS_TITLES}
                colorMapFunctions={props.colorMapFunctions ?? []}
                // Disable the pin and selection logic, since we dont use that for anything yet
                options={VIEWER_OPTIONS}
                onTrackMouseEvent={handleTrackMouseEvent}
                onCreateController={handleCreateController}
                onContentSelection={handleSelection}
                onContentRescale={handleContentRescale}
                onInfoFilled={handleInfoFilled}
            />

            <ReadoutWrapper
                templateTracks={props.viewerTemplate?.tracks ?? []}
                wellLogReadout={wellLogReadout}
                hide={!isHoveringThisWellbore}
            />
        </div>
    );
}<|MERGE_RESOLUTION|>--- conflicted
+++ resolved
@@ -9,7 +9,6 @@
     WellPickProps,
 } from "@webviz/well-log-viewer/dist/components/WellLogView";
 import type { ColorMapFunction } from "@webviz/well-log-viewer/dist/utils/color-function";
-<<<<<<< HEAD
 import { isNaN } from "lodash";
 
 import type { WellboreHeader_api } from "@api";
@@ -17,16 +16,7 @@
 import type { ModuleViewProps } from "@framework/Module";
 import { SyncSettingKey } from "@framework/SyncSettings";
 import type { WorkbenchServices } from "@framework/WorkbenchServices";
-import type { Template } from "@modules/WellLogViewer/types";
-=======
-import { isEqual } from "lodash";
-
-import type { WellboreHeader_api } from "@api";
-import type { ModuleViewProps } from "@framework/Module";
-import { SyncSettingKey } from "@framework/SyncSettings";
-import type { GlobalTopicDefinitions, WorkbenchServices } from "@framework/WorkbenchServices";
 import type { Template } from "@modules/_shared/types/wellLogTemplates";
->>>>>>> 4ebba3e4
 
 import type { InterfaceTypes } from "../../interfaces";
 
@@ -120,44 +110,35 @@
 }
 
 export function SubsurfaceLogViewerWrapper(props: SubsurfaceLogViewerWrapperProps) {
-<<<<<<< HEAD
     const wellboreUuid = props.wellboreHeader?.wellboreUuid ?? null;
     const hoverService = props.moduleProps.hoverService;
 
     const moduleInstanceId = props.moduleProps.viewContext.getInstanceIdString();
     const syncableSettingKeys = props.moduleProps.viewContext.useSyncedSettingKeys();
 
-=======
->>>>>>> 4ebba3e4
     // <WellLogViewer /> uses an internal controller to change things like zoom, selection and so on. Use this when possible to avoid uneccessary re-renders
     const [wellLogController, setWellLogController] = React.useState<WellLogController | null>(null);
     const [wellLogReadout, setWellLogReadout] = React.useState<Info[]>([]);
 
-<<<<<<< HEAD
-    const [hoveredMd, setHoveredMd] = useHover(HoverTopic.MD, hoverService, moduleInstanceId);
-    const [hoveredWellbore, setHoveredWellbore] = useHover(HoverTopic.WELLBORE, hoverService, moduleInstanceId);
-
-    const isHoveringThisWellbore = hoveredWellbore === wellboreUuid && hoveredMd != null;
+    const [hoveredWellboreMd, setHoveredWellboreMd] = useHover(HoverTopic.WELLBORE_MD, hoverService, moduleInstanceId);
+
+    const isHoveringThisWellbore = hoveredWellboreMd?.wellboreUuid === wellboreUuid && hoveredWellboreMd.md != null;
 
     const wellLogSelection = React.useMemo<[number | undefined, undefined]>(() => {
         if (!isHoveringThisWellbore) return [undefined, undefined];
-        return [hoveredMd ?? undefined, undefined];
-    }, [hoveredMd, isHoveringThisWellbore]);
-=======
-    const instanceId = props.moduleProps.viewContext.getInstanceIdString();
-    const syncableSettingKeys = props.moduleProps.viewContext.useSyncedSettingKeys();
-    const wellboreUuid = props.wellboreHeader?.wellboreUuid ?? "";
->>>>>>> 4ebba3e4
+        return [hoveredWellboreMd.md ?? undefined, undefined];
+    }, [hoveredWellboreMd?.md, isHoveringThisWellbore]);
 
     const broadcastMdHover = React.useCallback(
         function broadcastWellboreAndMdHover(md: number | null) {
             // An md of null implies we've stopped hovering this wellbore
-            const wellbore = md == null ? null : wellboreUuid;
-
-            setHoveredWellbore(wellbore);
-            setHoveredMd(md);
-        },
-        [setHoveredMd, setHoveredWellbore, wellboreUuid],
+            if (md === null || wellboreUuid === null) {
+                setHoveredWellboreMd(null);
+            } else {
+                setHoveredWellboreMd({ md, wellboreUuid });
+            }
+        },
+        [setHoveredWellboreMd, wellboreUuid],
     );
 
     // Set up global vertical scale synchronization
@@ -224,10 +205,7 @@
                 wellLogSets={props.wellLogSets}
                 wellpick={props.wellPicks}
                 horizontal={props.horizontal}
-<<<<<<< HEAD
                 selection={wellLogSelection}
-=======
->>>>>>> 4ebba3e4
                 layout={VIEWER_LAYOUT}
                 axisMnemos={AXIS_MNEMOS}
                 axisTitles={AXIS_TITLES}
