import React from "react";

import { WellLogViewer } from "@webviz/well-log-viewer";
import type { Info } from "@webviz/well-log-viewer/dist/components/InfoTypes";
import type { WellLogSet } from "@webviz/well-log-viewer/dist/components/WellLogTypes";
import type {
    WellLogController,
    WellLogViewOptions,
    WellPickProps,
} from "@webviz/well-log-viewer/dist/components/WellLogView";
import type { ColorMapFunction } from "@webviz/well-log-viewer/dist/utils/color-function";
import { isEqual } from "lodash";

import type { WellboreHeader_api } from "@api";
import type { ModuleViewProps } from "@framework/Module";
import { SyncSettingKey } from "@framework/SyncSettings";
import type { GlobalTopicDefinitions, WorkbenchServices } from "@framework/WorkbenchServices";
<<<<<<< HEAD
import { useContinuousColorScale } from "@framework/WorkbenchSettings";
import { ColorScaleGradientType } from "@lib/utils/ColorScale";
import { createContinuousColorScaleForMap } from "@modules/3DViewer/view/utils/colorTables";
import type { TemplateTrackConfig } from "@modules/WellLogViewer/types";
=======
import type { Template } from "@modules/WellLogViewer/types";
>>>>>>> 257771d1

import type { InterfaceTypes } from "../../interfaces";

import { ReadoutWrapper } from "./ReadoutWrapper";

const VIEWER_OPTIONS: WellLogViewOptions = {
    // Disable selection (pinning a range) for now. Might reintroduce later.
    hideSelectionInterval: true,
    // We think it's unlikely a user will have more than 12, and the viewers scrolling feature is somewhat cumbersome.
    // Could consider having this be computed based on track sizes, and available module space
    maxVisibleTrackNum: 12,
};

// Removes the default right-side readout panel
const VIEWER_LAYOUT = { right: undefined };

const AXIS_MNEMOS = {
    md: ["RKB", "DEPTH", "DEPT", "MD", "TDEP", "MD_RKB"],
    tvd: ["MSL", "TVD", "TVDSS", "DVER", "TVD_MSL"],
    time: ["TIME"],
};

const AXIS_TITLES = {
    md: "MD",
    tvd: "TVD",
    time: "TIME",
};

type GlobalHoverMd = GlobalTopicDefinitions["global.hoverMd"];

export type SubsurfaceLogViewerWrapperProps = {
    // Data
    wellboreHeader: WellboreHeader_api | null;
    wellLogSets: WellLogSet[];
    wellPicks?: WellPickProps;

    // Viewer config
    viewerTemplate: Template;
    colorMapFunctions?: ColorMapFunction[];
    horizontal: boolean;

    // Passing the module props to make context and service access less cumbersome
    moduleProps: ModuleViewProps<InterfaceTypes>;
};

function useSubscribeToGlobalHoverMdChange(
    workbenchServices: WorkbenchServices,
    wellLogController: WellLogController | null,
    instanceId: string,
    wellboreUuid: string,
) {
    const lastReceivedChange = React.useRef<GlobalHoverMd>(null);

    React.useEffect(
        function registerMdHoverSubscriber() {
            function handleGlobalValueChange(newValue: GlobalHoverMd) {
                if (!isEqual(lastReceivedChange, newValue)) {
                    lastReceivedChange.current = newValue;

                    if (newValue?.wellboreUuid === wellboreUuid) {
                        wellLogController?.selectContent([newValue.md, undefined]);
                    }
                }
            }

            return workbenchServices.subscribe("global.hoverMd", handleGlobalValueChange, instanceId);
        },
        [instanceId, wellboreUuid, workbenchServices, wellLogController],
    );
}

function useCreateGlobalHoverMdBroadcastFunc(
    workbenchServices: WorkbenchServices,
    instanceId: string,
    wellboreUuid: string,
) {
    const broadcastGlobalMdChange = React.useCallback(
        (newMd: number | null) => {
            const payload: GlobalHoverMd = newMd ? { wellboreUuid, md: newMd } : null;

            workbenchServices.publishGlobalData("global.hoverMd", payload, instanceId);
        },
        [instanceId, wellboreUuid, workbenchServices],
    );

    return broadcastGlobalMdChange;
}

function useSubscribeToGlobalVerticalScaleChange(
    workbenchServices: WorkbenchServices,
    wellLogController: WellLogController | null,
    syncableSettingKeys: SyncSettingKey[],
    instanceId: string,
) {
    const verticalSyncActive = syncableSettingKeys.includes(SyncSettingKey.VERTICAL_SCALE);

    // Cannot use the SyncHelper utility here, since we want to avoid a re-render and instead propagate the change via the well log controller
    React.useEffect(() => {
        function handleGlobalVertScaleChange(newScale: number | null) {
            if (newScale === null || newScale < 1) return;
            if (!wellLogController) return console.warn("No well log controller set");

            wellLogController.zoomContent(newScale);
        }

        if (verticalSyncActive) {
            const unsubscribe = workbenchServices.subscribe(
                "global.syncValue.verticalScale",
                handleGlobalVertScaleChange,
                instanceId,
            );

            return unsubscribe;
        }
    }, [workbenchServices, wellLogController, verticalSyncActive, syncableSettingKeys, instanceId]);
}

function useCreateGlobalVerticalScaleBroadcastFunc(
    workbenchServices: WorkbenchServices,
    syncableSettingKeys: SyncSettingKey[],
    instanceId: string,
) {
    // TODO: This value DOES NOT update properly when you ENABLE the setting. So something else needs to trigger a re-render
    const verticalSyncActive = syncableSettingKeys.includes(SyncSettingKey.VERTICAL_SCALE);

    const broadcastVerticalScaleChange = React.useCallback(
        (newScale: number | null) => {
            if (!verticalSyncActive || newScale === null) return;

            workbenchServices.publishGlobalData("global.syncValue.verticalScale", newScale, instanceId);
        },
        [workbenchServices, instanceId, verticalSyncActive],
    );

    return broadcastVerticalScaleChange;
}

export function SubsurfaceLogViewerWrapper(props: SubsurfaceLogViewerWrapperProps) {
    // <WellLogViewer /> uses an internal controller to change things like zoom, selection and so on. Use this when possible to avoid uneccessary re-renders
    const [wellLogController, setWellLogController] = React.useState<WellLogController | null>(null);
    const [wellLogReadout, setWellLogReadout] = React.useState<Info[]>([]);
    const [showReadoutBox, setShowReadoutBox] = React.useState<boolean>(false);

<<<<<<< HEAD
    const { template, welllog, wellpicks } = useViewerDataTransform(props);

    const colorScale = useContinuousColorScale(props.moduleProps.workbenchSettings, {
        gradientType: ColorScaleGradientType.Sequential,
    });
    const colorTables = React.useMemo(() => createContinuousColorScaleForMap(colorScale), [colorScale]);

=======
>>>>>>> 257771d1
    const instanceId = props.moduleProps.viewContext.getInstanceIdString();
    const syncableSettingKeys = props.moduleProps.viewContext.useSyncedSettingKeys();
    const wellboreUuid = props.wellboreHeader?.wellboreUuid ?? "";

    // Set up global hover md synchronization
    useSubscribeToGlobalHoverMdChange(props.moduleProps.workbenchServices, wellLogController, instanceId, wellboreUuid);
    const broadcastGlobalMdChange = useCreateGlobalHoverMdBroadcastFunc(
        props.moduleProps.workbenchServices,
        instanceId,
        wellboreUuid,
    );

    // Set up global vertical scale synchronization
    useSubscribeToGlobalVerticalScaleChange(
        props.moduleProps.workbenchServices,
        wellLogController,
        syncableSettingKeys,
        instanceId,
    );
    const broadcastVerticalScaleChange = useCreateGlobalVerticalScaleBroadcastFunc(
        props.moduleProps.workbenchServices,
        syncableSettingKeys,
        instanceId,
    );

    const handleMouseOut = React.useCallback(
        function handleMouseOut() {
            broadcastGlobalMdChange(null);
            setShowReadoutBox(false);
        },
        [broadcastGlobalMdChange],
    );

    const handleMouseIn = React.useCallback(function handleMouseIn() {
        setShowReadoutBox(true);
    }, []);

    // Log viewer module callbacks
    const handleCreateController = React.useCallback(function handleCreateController(controller: WellLogController) {
        // ? Something weird happens during HMR, where the controller ref becomes null, but this event still fires?
        console.debug("Setting well log viewer controller...", controller);
        setWellLogController(controller);
    }, []);

    const handleContentRescale = React.useCallback(
        function handleContentRescale() {
            const currentScale = wellLogController?.getContentZoom();

            if (currentScale) broadcastVerticalScaleChange(currentScale);
        },
        [broadcastVerticalScaleChange, wellLogController],
    );

    const handleSelection = React.useCallback(
        function handleSelection() {
            const currentSelection = wellLogController?.getContentSelection()[0] ?? null;

            broadcastGlobalMdChange(currentSelection);

            // TODO: It's possible to pin and select a range, should we have that color a section of other synced intersections?
        },
        [broadcastGlobalMdChange, wellLogController],
    );

    const handleInfoFilled = React.useCallback(function handleInfoFilled(infos: Info[]) {
        setWellLogReadout(infos);
    }, []);

    const handleTrackMouseEvent = React.useCallback(
        (/* welllogView: WellLogView, e: TrackMouseEvent */) => {
            // ! No-op method. Passed to the viewer to make it not show the context menu for tracks
        },
        [],
    );

    return (
        // The weird tailwind-class hides the built-in hover tooltip
        <div
            className="h-full [&_.welllogview_.overlay_.depth]:invisible!"
            onMouseEnter={handleMouseIn}
            onMouseLeave={handleMouseOut}
        >
            <WellLogViewer
                id="well-log-viewer"
                template={props.viewerTemplate}
                wellLogSets={props.wellLogSets}
                wellpick={props.wellPicks}
                horizontal={props.horizontal}
                layout={VIEWER_LAYOUT}
                axisMnemos={AXIS_MNEMOS}
                axisTitles={AXIS_TITLES}
                colorMapFunctions={props.colorMapFunctions ?? []}
                // Disable the pin and selection logic, since we dont use that for anything yet
                options={VIEWER_OPTIONS}
                onTrackMouseEvent={handleTrackMouseEvent}
                onCreateController={handleCreateController}
                onContentSelection={handleSelection}
                onContentRescale={handleContentRescale}
                onInfoFilled={handleInfoFilled}
            />

            <ReadoutWrapper
                templateTracks={props.viewerTemplate?.tracks ?? []}
                wellLogReadout={wellLogReadout}
                hide={!showReadoutBox}
            />
        </div>
    );
}<|MERGE_RESOLUTION|>--- conflicted
+++ resolved
@@ -15,14 +15,7 @@
 import type { ModuleViewProps } from "@framework/Module";
 import { SyncSettingKey } from "@framework/SyncSettings";
 import type { GlobalTopicDefinitions, WorkbenchServices } from "@framework/WorkbenchServices";
-<<<<<<< HEAD
-import { useContinuousColorScale } from "@framework/WorkbenchSettings";
-import { ColorScaleGradientType } from "@lib/utils/ColorScale";
-import { createContinuousColorScaleForMap } from "@modules/3DViewer/view/utils/colorTables";
-import type { TemplateTrackConfig } from "@modules/WellLogViewer/types";
-=======
 import type { Template } from "@modules/WellLogViewer/types";
->>>>>>> 257771d1
 
 import type { InterfaceTypes } from "../../interfaces";
 
@@ -166,16 +159,6 @@
     const [wellLogReadout, setWellLogReadout] = React.useState<Info[]>([]);
     const [showReadoutBox, setShowReadoutBox] = React.useState<boolean>(false);
 
-<<<<<<< HEAD
-    const { template, welllog, wellpicks } = useViewerDataTransform(props);
-
-    const colorScale = useContinuousColorScale(props.moduleProps.workbenchSettings, {
-        gradientType: ColorScaleGradientType.Sequential,
-    });
-    const colorTables = React.useMemo(() => createContinuousColorScaleForMap(colorScale), [colorScale]);
-
-=======
->>>>>>> 257771d1
     const instanceId = props.moduleProps.viewContext.getInstanceIdString();
     const syncableSettingKeys = props.moduleProps.viewContext.useSyncedSettingKeys();
     const wellboreUuid = props.wellboreHeader?.wellboreUuid ?? "";
