<<<<<<< HEAD
import type { WellboreHeader_api } from "@api";
=======
import { atom } from "jotai";

import type { WellboreHeader_api, WellboreLogCurveHeader_api } from "@api";
>>>>>>> d338884e


export const wellboreHeaderAtom = atom<WellboreHeader_api | null>(null);
export const selectedFieldIdentAtom = atom<string | null>(null);

// Local switch to avoid unneccessary queries while applying interface effects.
// See issue #846 (https://github.com/equinor/webviz/issues/846)
export const lockQueriesAtom = atom<boolean>(false);<|MERGE_RESOLUTION|>--- conflicted
+++ resolved
@@ -1,11 +1,6 @@
-<<<<<<< HEAD
-import type { WellboreHeader_api } from "@api";
-=======
 import { atom } from "jotai";
 
-import type { WellboreHeader_api, WellboreLogCurveHeader_api } from "@api";
->>>>>>> d338884e
-
+import type { WellboreHeader_api } from "@api";
 
 export const wellboreHeaderAtom = atom<WellboreHeader_api | null>(null);
 export const selectedFieldIdentAtom = atom<string | null>(null);
