--- conflicted
+++ resolved
@@ -1,16 +1,7 @@
-<<<<<<< HEAD
+import { atomWithQuery } from "jotai-tanstack-query";
+
 import type { WellboreTrajectory_api } from "@api";
 import { getWellTrajectoriesOptions } from "@api";
-=======
-import type { QueryObserverResult } from "@tanstack/react-query";
-import { atomWithQuery } from "jotai-tanstack-query";
-
-import type { WellboreLogCurveData_api, WellboreTrajectory_api } from "@api";
-import { getLogCurveDataOptions, getWellTrajectoriesOptions } from "@api";
-import { atomWithQueries } from "@framework/utils/atomUtils";
-import { mergeResults } from "@modules/WellLogViewer/utils/queries";
->>>>>>> d338884e
-
 
 import { lockQueriesAtom, selectedFieldIdentAtom, wellboreHeaderAtom } from "./baseAtoms";
 
