--- conflicted
+++ resolved
@@ -1,34 +1,13 @@
 import type React from "react";
 
-<<<<<<< HEAD
+import { useAtom } from "jotai";
+
 import { Checkbox } from "@lib/components/Checkbox";
 import { Label } from "@lib/components/Label";
-
-import { useAtom } from "jotai";
 
 import { padDataWithEmptyRowsAtom, viewerHorizontalAtom } from "../atoms/persistedAtoms";
 
 export function ViewerSettings(): React.ReactNode {
-=======
-import { useAtom } from "jotai";
-
-import type { SettingsStatusWriter } from "@framework/StatusWriter";
-import { Checkbox } from "@lib/components/Checkbox";
-import { Label } from "@lib/components/Label";
-
-
-import { userSelectedWellPicksAtom } from "../atoms/baseAtoms";
-import { padDataWithEmptyRowsAtom, viewerHorizontalAtom } from "../atoms/persistedAtoms";
-
-import { WellpickSelect } from "./WellpickSelect";
-
-
-export type ViewerSettingsProps = {
-    statusWriter: SettingsStatusWriter;
-};
-
-export function ViewerSettings(props: ViewerSettingsProps): React.ReactNode {
->>>>>>> d338884e
     // Well log selection
     const [horizontal, setHorizontal] = useAtom(viewerHorizontalAtom);
     const [padWithEmptyRows, setPadWithEmptyRows] = useAtom(padDataWithEmptyRowsAtom);
