import React from "react";

import { WellboreLogCurveHeader_api } from "@api";
import { DenseIconButton } from "@lib/components/DenseIconButton";
import { Dropdown, DropdownOption } from "@lib/components/Dropdown";
import { DropdownOptionGroup } from "@lib/components/Dropdown/dropdown";
import { Label } from "@lib/components/Label";
import { SortableList, SortableListItem } from "@lib/components/SortableList";
import { ColorSet } from "@lib/utils/ColorSet";
import { arrayMove } from "@lib/utils/arrays";
import { TemplatePlotConfig } from "@modules/WellLogViewer/types";
import { CURVE_COLOR_PALETTE } from "@modules/WellLogViewer/utils/logViewerColors";
import { makeTrackPlot } from "@modules/WellLogViewer/utils/logViewerTemplate";
import { makeSelectValueForCurveHeader } from "@modules/WellLogViewer/utils/strings";
import { Delete, SwapHoriz, Warning } from "@mui/icons-material";
import { TemplatePlotType } from "@webviz/well-log-viewer/dist/components/WellLogTemplateTypes";

import _ from "lodash";

import { PLOT_TYPE_OPTIONS } from "./plotTypeOptions";

import { AddItemButton } from "../../AddItemButton";

export type SortablePlotListProps = {
    availableCurveHeaders: WellboreLogCurveHeader_api[];
    plots: TemplatePlotConfig[];
    onUpdatePlots: (plots: TemplatePlotConfig[]) => void;
};

// TODO, do an offsett or something, so they dont always start on the same color?
const colorSet = new ColorSet(CURVE_COLOR_PALETTE);

export function SortablePlotList(props: SortablePlotListProps): React.ReactNode {
    const { onUpdatePlots } = props;

    const curveHeaderOptions = makeCurveNameOptions(props.availableCurveHeaders);

<<<<<<< HEAD
    if (missingCurves.length) {
        // If the current selection does not exist, keep it in the dropdown options, but with a warning.
        // This can happen when the user is importing a config, or swapping between wellbores.
        curveHeaderOptions.push(makeMissingCurveGroup(missingCurves));
    }
=======
    // If the current selection does not exist, keep it in the selection, with a warning. This can happen when the user is importing a config, or swapping between wellbores
    props.plots.forEach((plot) => {
        // Check both possible curveHeaders
        [plot._curveHeader, plot._curveHeader2].forEach((header) => {
            if (header && !curveHeaderOptions.some(({ value }) => value === makeSelectValueForCurveHeader(header))) {
                curveHeaderOptions.push(makeMissingCurveOption(header));
            }
        });
    });
>>>>>>> bfd37f69

    const addPlot = React.useCallback(
        function addPlot(plotType: TemplatePlotType) {
            const plotConfig: TemplatePlotConfig = makeTrackPlot({
                _curveHeader: null,
                color: colorSet.getNextColor(),
                type: plotType,
            });

            onUpdatePlots([...props.plots, plotConfig]);
        },
        [onUpdatePlots, props.plots]
    );

    const handlePlotChange = React.useCallback(
        function handlePlotChange(plot: TemplatePlotConfig, changes: Partial<TemplatePlotConfig>) {
            const newPlot = makeTrackPlot({ ...plot, ...changes });
            const newPlots = props.plots.map((p) => (p._key === newPlot._key ? newPlot : p));

            onUpdatePlots(newPlots);
        },
        [onUpdatePlots, props.plots]
    );

    const removePlot = React.useCallback(
        function removePlot(plot: TemplatePlotConfig) {
            onUpdatePlots(props.plots.filter((p) => p._key !== plot._key));
        },
        [onUpdatePlots, props.plots]
    );

    const handleTrackMove = React.useCallback(
        function handleTrackMove(
            movedItemId: string,
            originId: string | null,
            destinationId: string | null,
            newPosition: number
        ) {
            const currentPosition = props.plots.findIndex((p) => p.name === movedItemId);
            const newTrackCfg = arrayMove(props.plots, currentPosition, newPosition);

            onUpdatePlots(newTrackCfg);
        },
        [onUpdatePlots, props.plots]
    );

    return (
        <div>
            <Label text="Plots" position="left" wrapperClassName="!justify-between" labelClassName="!mb-0">
                <AddItemButton buttonText="Add plot" options={PLOT_TYPE_OPTIONS} onOptionClicked={addPlot} />
            </Label>

            <SortableList onItemMoved={handleTrackMove}>
                {props.plots.map((plot) => (
                    <SortablePlotItem
                        key={plot._key}
                        plot={plot}
                        curveHeaderOptions={curveHeaderOptions}
                        onPlotUpdate={handlePlotChange}
                        onDeletePlot={removePlot}
                    />
                ))}
            </SortableList>
        </div>
    );
}

type SortablePlotItemProps = {
    plot: TemplatePlotConfig;
<<<<<<< HEAD
    curveHeaderOptions: CurveDropdownOptionGroup[];
    onPlotUpdate: (plot: TemplatePlotConfig) => void;
=======
    curveHeaderOptions: CurveDropdownOption[];
    onPlotUpdate: (plot: TemplatePlotConfig, changes: Partial<TemplatePlotConfig>) => void;
>>>>>>> bfd37f69
    onDeletePlot: (plot: TemplatePlotConfig) => void;
};

function SortablePlotItem(props: SortablePlotItemProps) {
    const { onPlotUpdate } = props;
    const secondCurveNeeded = props.plot.type === "differential";
    const endAdornment = <PlotItemEndAdornment {...props} />;

    const getHeaderForPlotChoice = React.useCallback(
        function getHeaderForPlotChoice(choice: string) {
            const selectedOption = props.curveHeaderOptions.find(({ value }) => value === choice);
            return selectedOption?._curveHeader;
        },
        [props.curveHeaderOptions]
    );

    const handlePlotSelectChange = React.useCallback(
        function handlePlotSelectChange(choice: string, isSecondaryCurve?: boolean) {
            const selectedHeader = getHeaderForPlotChoice(choice);

            if (!selectedHeader) return;

            if (isSecondaryCurve) {
                onPlotUpdate(props.plot, {
                    _key: props.plot._key,
                    _curveHeader2: selectedHeader,
                    name2: selectedHeader.curveName,
                });
            } else {
                onPlotUpdate(props.plot, {
                    _key: props.plot._key,
                    _curveHeader: selectedHeader,
                    name: selectedHeader.curveName,
                });
            }
        },
        [getHeaderForPlotChoice, onPlotUpdate, props.plot]
    );

    const plotForm = (
        <div className="flex-grow flex">
            <Dropdown
                placeholder="Select a curve"
                value={makeSelectValueForCurveHeader(props.plot._curveHeader)}
                options={props.curveHeaderOptions}
                onChange={handlePlotSelectChange}
            />

            {secondCurveNeeded && (
                <>
                    <DenseIconButton
                        title="Swap curves"
                        onClick={() =>
                            props.onPlotUpdate(props.plot, {
                                name: props.plot.name2,
                                name2: props.plot.name,
                                _curveHeader: props.plot._curveHeader2,
                                _curveHeader2: props.plot._curveHeader,
                            })
                        }
                    >
                        <SwapHoriz fontSize="inherit" />
                    </DenseIconButton>

                    <Dropdown
                        placeholder="Select 2nd curve"
                        value={makeSelectValueForCurveHeader(props.plot._curveHeader2)}
                        options={props.curveHeaderOptions}
                        onChange={(v) => handlePlotSelectChange(v, true)}
                    />
                </>
            )}
        </div>
    );

    return <SortableListItem id={props.plot._key} title={plotForm} endAdornment={endAdornment} />;
}

function PlotItemEndAdornment(props: SortablePlotItemProps) {
    return (
        <>
            <div className="text-xs w-28 flex-shrink-0">
                <Dropdown
                    value={props.plot.type}
                    options={PLOT_TYPE_OPTIONS}
                    onChange={(v) => props.onPlotUpdate(props.plot, { type: v })}
                />
            </div>

            <button
                className="hover:cursor-pointer hover:bg-blue-100 p-0.5 rounded text-xs text-red-800"
                title="Remove Track"
                onClick={() => props.onDeletePlot(props.plot)}
            >
                <Delete fontSize="inherit" />
            </button>
        </>
    );
}

// It's my understanding that the STAT logs are the main curves users' would care about, so sorting them to the top first
function sortStatLogsToTop(group: CurveDropdownOptionGroup) {
    if (group.label.startsWith("STAT_")) return 0;
    else return 1;
}

// The select value string needs a specific pattern
<<<<<<< HEAD
type CurveDropdownOption = DropdownOption<TemplatePlotConfig["_logAndName"]>;
type CurveDropdownOptionGroup = DropdownOptionGroup<TemplatePlotConfig["_logAndName"]>;

function makeCurveNameOptions(curveHeaders: WellboreLogCurveHeader_api[]): CurveDropdownOptionGroup[] {
    return (
        _.chain(curveHeaders)
            .groupBy("logName")
            .entries()
            .map(([logName, headers]): CurveDropdownOptionGroup => {
                return {
                    label: logName,
                    options: _.chain(headers).sortBy("curveName").map(curveHeaderToDropdownOption).value(),
                };
            })
            // Sort each log group by name
            .sortBy([sortStatLogsToTop, "label"])
            .value()
    );
}

function curveHeaderToDropdownOption(curveHeader: WellboreLogCurveHeader_api): CurveDropdownOption {
    return {
        // ... surely they wont have log-names with :: in them, RIGHT?
        value: `${curveHeader.logName}::${curveHeader.curveName}`,
        label: curveHeader.curveName,
    };
}

// Helper method to show a missing curve as a disabled option
function makeMissingCurveGroup(curveNames: string[]): CurveDropdownOptionGroup {
    return {
        label: "Unavailable curves!",
        options: curveNames.map(makeMissingCurveOption),
    };
}

function makeMissingCurveOption(curveName: string): CurveDropdownOption {
    return {
        label: curveName,
        value: `${curveName}::n/a`,
=======
type CurveDropdownOption = DropdownOption & {
    _curveHeader: WellboreLogCurveHeader_api;
};

function makeCurveNameOptions(curveHeaders: WellboreLogCurveHeader_api[]): CurveDropdownOption[] {
    return _.chain(curveHeaders)
        .sortBy([sortStatLogsToTop, "logName", "curveName"])
        .map<CurveDropdownOption>((curveHeader) => {
            return {
                value: makeSelectValueForCurveHeader(curveHeader),
                label: curveHeader.curveName,
                group: curveHeader.logName,
                _curveHeader: curveHeader,
            };
        })
        .value();
}

// Helper method to show a missing curve as a disabled option
function makeMissingCurveOption(curveHeader: WellboreLogCurveHeader_api): CurveDropdownOption {
    // @ts-expect-error We don't care about the _header field here, since the choice is always disabled
    return {
        label: curveHeader.curveName,
        value: makeSelectValueForCurveHeader(curveHeader),
        group: "Unavailable curves!",
>>>>>>> bfd37f69
        disabled: true,
        adornment: (
            <span title="This plot is is not available for this wellbore!" className="text-yellow-500">
                <Warning fontSize="inherit" />
            </span>
        ),
    };
}<|MERGE_RESOLUTION|>--- conflicted
+++ resolved
@@ -8,6 +8,7 @@
 import { SortableList, SortableListItem } from "@lib/components/SortableList";
 import { ColorSet } from "@lib/utils/ColorSet";
 import { arrayMove } from "@lib/utils/arrays";
+import { missingCurvesAtom } from "@modules/WellLogViewer/settings/atoms/derivedAtoms";
 import { TemplatePlotConfig } from "@modules/WellLogViewer/types";
 import { CURVE_COLOR_PALETTE } from "@modules/WellLogViewer/utils/logViewerColors";
 import { makeTrackPlot } from "@modules/WellLogViewer/utils/logViewerTemplate";
@@ -15,6 +16,7 @@
 import { Delete, SwapHoriz, Warning } from "@mui/icons-material";
 import { TemplatePlotType } from "@webviz/well-log-viewer/dist/components/WellLogTemplateTypes";
 
+import { useAtomValue } from "jotai";
 import _ from "lodash";
 
 import { PLOT_TYPE_OPTIONS } from "./plotTypeOptions";
@@ -35,23 +37,13 @@
 
     const curveHeaderOptions = makeCurveNameOptions(props.availableCurveHeaders);
 
-<<<<<<< HEAD
+    const missingCurves = useAtomValue(missingCurvesAtom);
+
     if (missingCurves.length) {
         // If the current selection does not exist, keep it in the dropdown options, but with a warning.
         // This can happen when the user is importing a config, or swapping between wellbores.
         curveHeaderOptions.push(makeMissingCurveGroup(missingCurves));
     }
-=======
-    // If the current selection does not exist, keep it in the selection, with a warning. This can happen when the user is importing a config, or swapping between wellbores
-    props.plots.forEach((plot) => {
-        // Check both possible curveHeaders
-        [plot._curveHeader, plot._curveHeader2].forEach((header) => {
-            if (header && !curveHeaderOptions.some(({ value }) => value === makeSelectValueForCurveHeader(header))) {
-                curveHeaderOptions.push(makeMissingCurveOption(header));
-            }
-        });
-    });
->>>>>>> bfd37f69
 
     const addPlot = React.useCallback(
         function addPlot(plotType: TemplatePlotType) {
@@ -119,15 +111,18 @@
     );
 }
 
+type CurveDropdownOptionGroup = Omit<DropdownOptionGroup, "options"> & {
+    options: CurveDropdownOption[];
+};
+type CurveDropdownOption = DropdownOption & {
+    _curveHeader: WellboreLogCurveHeader_api;
+    _curveHeader2?: WellboreLogCurveHeader_api;
+};
+
 type SortablePlotItemProps = {
     plot: TemplatePlotConfig;
-<<<<<<< HEAD
     curveHeaderOptions: CurveDropdownOptionGroup[];
-    onPlotUpdate: (plot: TemplatePlotConfig) => void;
-=======
-    curveHeaderOptions: CurveDropdownOption[];
     onPlotUpdate: (plot: TemplatePlotConfig, changes: Partial<TemplatePlotConfig>) => void;
->>>>>>> bfd37f69
     onDeletePlot: (plot: TemplatePlotConfig) => void;
 };
 
@@ -136,35 +131,31 @@
     const secondCurveNeeded = props.plot.type === "differential";
     const endAdornment = <PlotItemEndAdornment {...props} />;
 
-    const getHeaderForPlotChoice = React.useCallback(
-        function getHeaderForPlotChoice(choice: string) {
-            const selectedOption = props.curveHeaderOptions.find(({ value }) => value === choice);
-            return selectedOption?._curveHeader;
-        },
-        [props.curveHeaderOptions]
-    );
-
     const handlePlotSelectChange = React.useCallback(
         function handlePlotSelectChange(choice: string, isSecondaryCurve?: boolean) {
-            const selectedHeader = getHeaderForPlotChoice(choice);
-
-            if (!selectedHeader) return;
+            const selectedCurveHeader = _.chain(props.curveHeaderOptions)
+                .flatMap<CurveDropdownOption>("options")
+                .find(["value", choice])
+                .get("_curveHeader")
+                .value();
+
+            if (!selectedCurveHeader) return;
 
             if (isSecondaryCurve) {
                 onPlotUpdate(props.plot, {
                     _key: props.plot._key,
-                    _curveHeader2: selectedHeader,
-                    name2: selectedHeader.curveName,
+                    _curveHeader2: selectedCurveHeader,
+                    name2: selectedCurveHeader.curveName,
                 });
             } else {
                 onPlotUpdate(props.plot, {
                     _key: props.plot._key,
-                    _curveHeader: selectedHeader,
-                    name: selectedHeader.curveName,
+                    _curveHeader: selectedCurveHeader,
+                    name: selectedCurveHeader.curveName,
                 });
             }
         },
-        [getHeaderForPlotChoice, onPlotUpdate, props.plot]
+        [onPlotUpdate, props.plot, props.curveHeaderOptions]
     );
 
     const plotForm = (
@@ -235,79 +226,48 @@
 }
 
 // The select value string needs a specific pattern
-<<<<<<< HEAD
-type CurveDropdownOption = DropdownOption<TemplatePlotConfig["_logAndName"]>;
-type CurveDropdownOptionGroup = DropdownOptionGroup<TemplatePlotConfig["_logAndName"]>;
+
+function curveHeaderToDropdownOption(curveHeader: WellboreLogCurveHeader_api): CurveDropdownOption {
+    return {
+        value: makeSelectValueForCurveHeader(curveHeader),
+        label: curveHeader.curveName,
+        _curveHeader: curveHeader,
+    };
+}
 
 function makeCurveNameOptions(curveHeaders: WellboreLogCurveHeader_api[]): CurveDropdownOptionGroup[] {
     return (
         _.chain(curveHeaders)
             .groupBy("logName")
             .entries()
-            .map(([logName, headers]): CurveDropdownOptionGroup => {
-                return {
-                    label: logName,
-                    options: _.chain(headers).sortBy("curveName").map(curveHeaderToDropdownOption).value(),
-                };
-            })
+            .map<CurveDropdownOptionGroup>(([logName, headers]) => ({
+                label: logName,
+                options: _.sortBy(headers, "curveName").map(curveHeaderToDropdownOption),
+            }))
             // Sort each log group by name
             .sortBy([sortStatLogsToTop, "label"])
             .value()
     );
 }
 
-function curveHeaderToDropdownOption(curveHeader: WellboreLogCurveHeader_api): CurveDropdownOption {
-    return {
-        // ... surely they wont have log-names with :: in them, RIGHT?
-        value: `${curveHeader.logName}::${curveHeader.curveName}`,
-        label: curveHeader.curveName,
-    };
-}
-
 // Helper method to show a missing curve as a disabled option
-function makeMissingCurveGroup(curveNames: string[]): CurveDropdownOptionGroup {
+function makeMissingCurveGroup(curveHeaders: WellboreLogCurveHeader_api[]): CurveDropdownOptionGroup {
     return {
         label: "Unavailable curves!",
-        options: curveNames.map(makeMissingCurveOption),
-    };
-}
-
-function makeMissingCurveOption(curveName: string): CurveDropdownOption {
-    return {
-        label: curveName,
-        value: `${curveName}::n/a`,
-=======
-type CurveDropdownOption = DropdownOption & {
-    _curveHeader: WellboreLogCurveHeader_api;
-};
-
-function makeCurveNameOptions(curveHeaders: WellboreLogCurveHeader_api[]): CurveDropdownOption[] {
-    return _.chain(curveHeaders)
-        .sortBy([sortStatLogsToTop, "logName", "curveName"])
-        .map<CurveDropdownOption>((curveHeader) => {
-            return {
-                value: makeSelectValueForCurveHeader(curveHeader),
-                label: curveHeader.curveName,
-                group: curveHeader.logName,
-                _curveHeader: curveHeader,
-            };
-        })
-        .value();
-}
-
-// Helper method to show a missing curve as a disabled option
-function makeMissingCurveOption(curveHeader: WellboreLogCurveHeader_api): CurveDropdownOption {
-    // @ts-expect-error We don't care about the _header field here, since the choice is always disabled
-    return {
-        label: curveHeader.curveName,
-        value: makeSelectValueForCurveHeader(curveHeader),
-        group: "Unavailable curves!",
->>>>>>> bfd37f69
-        disabled: true,
+        options: curveHeaders.map(makeMissingCurveOption),
         adornment: (
             <span title="This plot is is not available for this wellbore!" className="text-yellow-500">
                 <Warning fontSize="inherit" />
             </span>
         ),
     };
+}
+
+function makeMissingCurveOption(curveHeader: WellboreLogCurveHeader_api): CurveDropdownOption {
+    return {
+        _curveHeader: curveHeader,
+        label: curveHeader.curveName,
+        value: makeSelectValueForCurveHeader(curveHeader),
+        disabled: true,
+    };
 }