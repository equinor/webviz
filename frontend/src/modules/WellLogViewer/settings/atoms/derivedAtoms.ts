--- conflicted
+++ resolved
@@ -1,17 +1,6 @@
-<<<<<<< HEAD
+import { atom } from "jotai";
+
 import type { WellboreHeader_api } from "@api";
-
-import { atom } from "jotai";
-=======
-import { atom } from "jotai";
-import _ from "lodash";
-
-import type { WellboreHeader_api, WellboreLogCurveHeader_api, WellborePick_api } from "@api";
-import { WellLogCurveTypeEnum_api } from "@api";
-import type { TemplatePlotConfig, TemplateTrackConfig } from "@modules/WellLogViewer/types";
-import { makeSelectValueForCurveHeader } from "@modules/WellLogViewer/utils/strings";
-
->>>>>>> d338884e
 
 import { userSelectedFieldIdentifierAtom, userSelectedWellboreUuidAtom } from "./baseAtoms";
 import { availableFieldsQueryAtom, drilledWellboreHeadersQueryAtom } from "./queryAtoms";
