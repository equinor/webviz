--- conflicted
+++ resolved
@@ -1,25 +1,6 @@
-<<<<<<< HEAD
+import { atomWithQuery } from "jotai-tanstack-query";
+
 import { getDrilledWellboreHeadersOptions, getFieldsOptions } from "@api";
-
-import { atomWithQuery } from "jotai-tanstack-query";
-=======
-import type { QueryObserverResult } from "@tanstack/react-query";
-import { atomWithQuery } from "jotai-tanstack-query";
-import _ from "lodash";
-
-import type { StratigraphicColumn_api, WellboreLogCurveHeader_api } from "@api";
-import {
-    WellLogCurveSourceEnum_api,
-    getDrilledWellboreHeadersOptions,
-    getFieldsOptions,
-    getWellboreLogCurveHeadersOptions,
-    getWellborePicksInStratColumnOptions,
-    getWellboreStratigraphicColumnsOptions,
-} from "@api";
-import { atomWithQueries } from "@framework/utils/atomUtils";
-import { mergeResults } from "@modules/WellLogViewer/utils/queries";
-
->>>>>>> d338884e
 
 import { selectedFieldIdentifierAtom } from "./derivedAtoms";
 
