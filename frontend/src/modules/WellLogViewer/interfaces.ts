--- conflicted
+++ resolved
@@ -1,4 +1,4 @@
-import type { EnhancedWellboreHeader_api } from "@api";
+import type { WellboreHeader_api } from "@api";
 import type { InterfaceInitialization } from "@framework/UniDirectionalModuleComponentsInterface";
 import type { DataProviderManager } from "@modules/_shared/DataProviderFramework/framework/DataProviderManager/DataProviderManager";
 
@@ -14,15 +14,9 @@
     providerManager: DataProviderManager | null;
 
     selectedField: string | null;
-<<<<<<< HEAD
-    wellboreHeader: EnhancedWellboreHeader_api | null;
-    viewerHorizontal: boolean;
-    padDataWithEmptyRows: boolean;
-=======
     wellboreHeader: WellboreHeader_api | null;
     horizontalLayout: boolean;
     limitDomainToData: boolean;
->>>>>>> 5c1ae12d
 };
 
 export const settingsToViewInterfaceInitialization: InterfaceInitialization<SettingsToViewInterface> = {
