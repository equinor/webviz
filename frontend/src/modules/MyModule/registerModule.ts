import { BroadcastChannelKeyCategory, BroadcastChannelValueType, BroadcastChannelsDef } from "@framework/Broadcaster";
import { ModuleRegistry } from "@framework/ModuleRegistry";

import { State } from "./state";

<<<<<<< HEAD
const broadcastChannelsDef: BroadcastChannelsDef = {
    Test: {
        key: BroadcastChannelKeyCategory.TimestampMs,
        value: BroadcastChannelValueType.Numeric,
    },
};

ModuleRegistry.registerModule<State>({ moduleName: "MyModule", defaultTitle: "My Module", broadcastChannelsDef });
=======
ModuleRegistry.registerModule<State>({
    moduleName: "MyModule",
    defaultTitle: "My Module",
    description: "My module description",
});
>>>>>>> b32749e1
<|MERGE_RESOLUTION|>--- conflicted
+++ resolved
@@ -3,19 +3,10 @@
 
 import { State } from "./state";
 
-<<<<<<< HEAD
-const broadcastChannelsDef: BroadcastChannelsDef = {
-    Test: {
-        key: BroadcastChannelKeyCategory.TimestampMs,
-        value: BroadcastChannelValueType.Numeric,
-    },
-};
-
-ModuleRegistry.registerModule<State>({ moduleName: "MyModule", defaultTitle: "My Module", broadcastChannelsDef });
-=======
 ModuleRegistry.registerModule<State>({
     moduleName: "MyModule",
     defaultTitle: "My Module",
     description: "My module description",
 });
->>>>>>> b32749e1
+
+ModuleRegistry.registerModule<State>({ moduleName: "MyModule", defaultTitle: "My Module", broadcastChannelsDef });