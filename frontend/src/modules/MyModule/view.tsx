import React from "react";
import { useQuery } from "react-query";

import { apiService } from "@framework/ApiService";
import { ModuleFCProps } from "@framework/Module";
import { useSubscribedValue } from "@framework/WorkbenchServices";

import { State } from "./state";

export const view = (props: ModuleFCProps<State>) => {
    const count = props.moduleContext.useStoreValue("count");
    const fieldName = useSubscribedValue("navigator.fieldName", props.workbenchServices);
    const caseId = useSubscribedValue("navigator.caseId", props.workbenchServices);

    const ensemblesQueryRes = useQuery({
        queryKey: ["getEnsembles", caseId],
        queryFn: () => apiService.explore.getEnsembles(caseId || ""),
        enabled: caseId ? true : false,
    });

    return (
        <div>
            <h2>FieldName: {fieldName || "N/A"}</h2>
            <h2>CaseId: {caseId || "N/A"}</h2>
            <h3>Count: {count}</h3>
            <br />
<<<<<<< HEAD
            {data.data?.map((id) => (
                <div key={id}>{id}</div>
            ))}
=======
            <h4>Ensembles:</h4>
            <ul> 
                {ensemblesQueryRes.data?.map((ens) => (<li key={ens.name}>{ens.name}</li>))} 
            </ul>
>>>>>>> a5b09110
        </div>
    );
};<|MERGE_RESOLUTION|>--- conflicted
+++ resolved
@@ -24,16 +24,10 @@
             <h2>CaseId: {caseId || "N/A"}</h2>
             <h3>Count: {count}</h3>
             <br />
-<<<<<<< HEAD
-            {data.data?.map((id) => (
-                <div key={id}>{id}</div>
-            ))}
-=======
             <h4>Ensembles:</h4>
             <ul> 
                 {ensemblesQueryRes.data?.map((ens) => (<li key={ens.name}>{ens.name}</li>))} 
             </ul>
->>>>>>> a5b09110
         </div>
     );
 };