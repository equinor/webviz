import React from "react";

<<<<<<< HEAD
import type { ModuleViewProps } from "@framework/Module";
=======
import type { PlotData } from "plotly.js";

import type { ModuleViewProps } from "@framework/Module";
import { useElementSize } from "@lib/hooks/useElementSize";
import { ColorScaleType } from "@lib/utils/ColorScale";
import { Plot } from "@modules/_shared/components/Plot";
>>>>>>> e8366029

import type { Interfaces } from "./interfaces";

export function View(props: ModuleViewProps<Interfaces>): React.ReactNode {
    const ref = React.useRef<HTMLDivElement>(null);

    return <div ref={ref} className="w-full h-full"></div>;
}<|MERGE_RESOLUTION|>--- conflicted
+++ resolved
@@ -1,15 +1,11 @@
 import React from "react";
 
-<<<<<<< HEAD
-import type { ModuleViewProps } from "@framework/Module";
-=======
 import type { PlotData } from "plotly.js";
 
 import type { ModuleViewProps } from "@framework/Module";
 import { useElementSize } from "@lib/hooks/useElementSize";
 import { ColorScaleType } from "@lib/utils/ColorScale";
 import { Plot } from "@modules/_shared/components/Plot";
->>>>>>> e8366029
 
 import type { Interfaces } from "./interfaces";
 
