--- conflicted
+++ resolved
@@ -10,12 +10,6 @@
     children?: ItemOrGroup[];
 };
 
-<<<<<<< HEAD
-export function View(props: ModuleViewProps<Interfaces>): React.ReactNode {
-    const ref = React.useRef<HTMLDivElement>(null);
-
-    return <div ref={ref} className="w-full h-full"></div>;
-=======
 export function View(): React.ReactNode {
     const [items, setItems] = React.useState<ItemOrGroup[]>([
         {
@@ -233,5 +227,4 @@
         </div>
     );
     */
->>>>>>> d5e21473
 }