import React from "react";

import { ModuleFCProps } from "@framework/Module";
import { useFirstEnsembleInEnsembleSet } from "@framework/WorkbenchSession";
<<<<<<< HEAD
=======
import { ApiStateWrapper } from "@lib/components/ApiStateWrapper";
>>>>>>> 075de048
import { Checkbox } from "@lib/components/Checkbox";
import { CircularProgress } from "@lib/components/CircularProgress";
import { Label } from "@lib/components/Label";
import { QueryStateWrapper } from "@lib/components/QueryStateWrapper";
import { Select, SelectOption } from "@lib/components/Select";

import { useGridModelNames, useGridParameterNames } from "./queryHooks";
import state from "./state";

//-----------------------------------------------------------------------------------------------------------
export function Settings({ moduleContext, workbenchSession }: ModuleFCProps<state>) {
    // From Workbench
    const firstEnsemble = useFirstEnsembleInEnsembleSet(workbenchSession);

    // State
    const [gridName, setGridName] = moduleContext.useStoreState("gridName");
    const [parameterName, setParameterName] = moduleContext.useStoreState("parameterName");
    const [realizations, setRealizations] = moduleContext.useStoreState("realizations");
    const [useStatistics, setUseStatistics] = moduleContext.useStoreState("useStatistics");

    // Queries
    const firstCaseUuid = firstEnsemble?.getCaseUuid() ?? null;
    const firstEnsembleName = firstEnsemble?.getEnsembleName() ?? null;
    const gridNamesQuery = useGridModelNames(firstCaseUuid, firstEnsembleName);
    const parameterNamesQuery = useGridParameterNames(firstCaseUuid, firstEnsembleName, gridName);

    // Handle Linked query
    React.useEffect(() => {
        if (parameterNamesQuery.data) {
            if (gridName && parameterNamesQuery.data.find((name) => name === parameterName)) {
                // New grid has same parameter
            } else {
                // New grid has different parameter. Set to first
                setParameterName(parameterNamesQuery.data[0]);
            }
        }
<<<<<<< HEAD
    }, [parameterNamesQuery.data, parameterName]);
=======
    }, [parameterNamesQuery.data, parameterName, gridName, setParameterName]);
>>>>>>> 075de048

    // If no grid names, stop here
    if (!gridNamesQuery.data) {
        return <div>Select case: upscaled_grids_realistic_no_unc</div>;
    }

    const parameterNames = parameterNamesQuery.data ? parameterNamesQuery.data : [];
    const allRealizations: string[] = firstEnsemble
        ? firstEnsemble.getRealizations().map((real) => JSON.stringify(real))
        : [];

    return (
        <div>
            <QueryStateWrapper
                queryResult={gridNamesQuery}
                errorComponent={"Error loading vector names"}
                loadingComponent={<CircularProgress />}
            >
                <Label text="Grid model">
                    <Select
                        options={stringToOptions(gridNamesQuery.data)}
                        value={[gridName || gridNamesQuery.data[0]]}
                        onChange={(gridnames) => setGridName(gridnames[0])}
                        filter={true}
                        size={5}
                    />
                </Label>

                <Label text="Grid parameter">
                    <Select
                        options={stringToOptions(parameterNames)}
                        value={[parameterName || parameterNames[0]]}
                        onChange={(pnames) => setParameterName(pnames[0])}
                        filter={true}
                        size={5}
                    />
                </Label>

                <Label text="Realizations">
                    <Select
<<<<<<< HEAD
                        options={stringToOptions(allRealizations)}
=======
                        options={stringToOptions((allRealizations as any) || [])}
>>>>>>> 075de048
                        value={realizations ? realizations : [allRealizations[0]]}
                        onChange={(reals) => setRealizations(reals)}
                        filter={true}
                        size={5}
                        multiple={useStatistics}
                    />
                </Label>
                <Checkbox
                    label="Show mean parameter"
                    checked={useStatistics}
                    onChange={(event: React.ChangeEvent<HTMLInputElement>) => setUseStatistics(event.target.checked)}
                />
                {"(Select multiple realizations)"}
<<<<<<< HEAD
            </QueryStateWrapper>
=======
            </ApiStateWrapper>
>>>>>>> 075de048
        </div>
    );
}

const stringToOptions = (strings: string[]): SelectOption[] => {
    return strings.map((string) => ({ label: string, value: string }));
};<|MERGE_RESOLUTION|>--- conflicted
+++ resolved
@@ -2,10 +2,6 @@
 
 import { ModuleFCProps } from "@framework/Module";
 import { useFirstEnsembleInEnsembleSet } from "@framework/WorkbenchSession";
-<<<<<<< HEAD
-=======
-import { ApiStateWrapper } from "@lib/components/ApiStateWrapper";
->>>>>>> 075de048
 import { Checkbox } from "@lib/components/Checkbox";
 import { CircularProgress } from "@lib/components/CircularProgress";
 import { Label } from "@lib/components/Label";
@@ -42,11 +38,7 @@
                 setParameterName(parameterNamesQuery.data[0]);
             }
         }
-<<<<<<< HEAD
-    }, [parameterNamesQuery.data, parameterName]);
-=======
     }, [parameterNamesQuery.data, parameterName, gridName, setParameterName]);
->>>>>>> 075de048
 
     // If no grid names, stop here
     if (!gridNamesQuery.data) {
@@ -87,11 +79,7 @@
 
                 <Label text="Realizations">
                     <Select
-<<<<<<< HEAD
                         options={stringToOptions(allRealizations)}
-=======
-                        options={stringToOptions((allRealizations as any) || [])}
->>>>>>> 075de048
                         value={realizations ? realizations : [allRealizations[0]]}
                         onChange={(reals) => setRealizations(reals)}
                         filter={true}
@@ -105,11 +93,7 @@
                     onChange={(event: React.ChangeEvent<HTMLInputElement>) => setUseStatistics(event.target.checked)}
                 />
                 {"(Select multiple realizations)"}
-<<<<<<< HEAD
             </QueryStateWrapper>
-=======
-            </ApiStateWrapper>
->>>>>>> 075de048
         </div>
     );
 }
