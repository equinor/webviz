import React from "react";

import { useAtomValue, useSetAtom } from "jotai";
import type { PlotDatum, PlotMouseEvent } from "plotly.js";

import type { DeltaEnsemble } from "@framework/DeltaEnsemble";
import type { ModuleViewProps } from "@framework/Module";
import type { RegularEnsemble } from "@framework/RegularEnsemble";
import { useViewStatusWriter } from "@framework/StatusWriter";
import { useColorSet, useContinuousColorScale } from "@framework/WorkbenchSettings";
import { useElementSize } from "@lib/hooks/useElementSize";
import { ColorScaleGradientType } from "@lib/utils/ColorScale";
import { ContentError } from "@modules/_shared/components/ContentMessage";

import type { Interfaces } from "../interfaces";
import type { VectorHexColorMap } from "../typesAndEnums";
import { GroupBy } from "../typesAndEnums";

import { userSelectedActiveTimestampUtcMsAtom } from "./atoms/baseAtoms";
import { realizationsQueryHasErrorAtom, statisticsQueryHasErrorAtom } from "./atoms/derivedAtoms";
import { useMakeViewStatusWriterMessages } from "./hooks/useMakeViewStatusWriterMessages";
import { usePlotBuilder } from "./hooks/usePlotBuilder";
import { usePublishToDataChannels } from "./hooks/usePublishToDataChannels";
import { EnsemblesContinuousParameterColoring } from "./utils/ensemblesContinuousParameterColoring";
<<<<<<< HEAD
=======
import { SubplotOwner } from "./utils/PlotBuilder";
>>>>>>> 257771d1

export const View = ({ viewContext, workbenchSettings }: ModuleViewProps<Interfaces>) => {
    const wrapperDivRef = React.useRef<HTMLDivElement>(null);
    const wrapperDivSize = useElementSize(wrapperDivRef);

    const statusWriter = useViewStatusWriter(viewContext);

    const colorByParameter = viewContext.useSettingsToViewInterfaceValue("colorByParameter");
    const parameterIdent = viewContext.useSettingsToViewInterfaceValue("parameterIdent");
    const selectedEnsembles = viewContext.useSettingsToViewInterfaceValue("selectedRegularEnsembles");
    const selectedDeltaEnsembles = viewContext.useSettingsToViewInterfaceValue("selectedDeltaEnsembles");
    const vectorSpecifications = viewContext.useSettingsToViewInterfaceValue("vectorSpecifications");
    const groupBy = viewContext.useSettingsToViewInterfaceValue("groupBy");
    const hasRealizationsQueryError = useAtomValue(realizationsQueryHasErrorAtom);
    const hasStatisticsQueryError = useAtomValue(statisticsQueryHasErrorAtom);

    const setActiveTimestampUtcMs = useSetAtom(userSelectedActiveTimestampUtcMsAtom);

    // Color palettes
    const colorSet = useColorSet(workbenchSettings);
    const parameterColorScale = useContinuousColorScale(workbenchSettings, {
        gradientType: ColorScaleGradientType.Diverging,
    });
    const vectorHexColorMap : VectorHexColorMap = {};
    vectorSpecifications.forEach((vectorSpec, index) => {
        if (vectorSpec.vectorName in vectorHexColorMap ) {
            return;
        }
        // If the vector name is not already in map, assign a color
        const color = index === 0 ? colorSet.getFirstColor() : colorSet.getNextColor();
        vectorHexColorMap [vectorSpec.vectorName] = color;
    });
    const subplotOwner = groupBy === GroupBy.TIME_SERIES ? SubplotOwner.VECTOR : SubplotOwner.ENSEMBLE;

    // Create parameter color scale helper
    const ensemblesParameterColoring =
        colorByParameter && parameterIdent
            ? new EnsemblesContinuousParameterColoring(selectedEnsembles, parameterIdent, parameterColorScale)
            : null;

    const ensemblesWithoutParameter: (RegularEnsemble | DeltaEnsemble)[] = [];
    let parameterDisplayName: string | null = null;
    if (ensemblesParameterColoring) {
        ensemblesWithoutParameter.push(
            ...selectedEnsembles.filter(
                (ensemble) => !ensemblesParameterColoring.hasParameterForEnsemble(ensemble.getIdent()),
            ),
        );
        parameterDisplayName = ensemblesParameterColoring.getParameterDisplayName();
        ensemblesWithoutParameter.push(...selectedDeltaEnsembles);
    }

    useMakeViewStatusWriterMessages(viewContext, statusWriter, parameterDisplayName, ensemblesWithoutParameter);
    usePublishToDataChannels(viewContext, subplotOwner, vectorHexColorMap );

    function handleClickInChart(e: PlotMouseEvent) {
        const clickedPoint: PlotDatum = e.points[0];
        if (!clickedPoint) {
            return;
        }

        if (clickedPoint.pointIndex >= 0 && clickedPoint.pointIndex < clickedPoint.data.x.length) {
            const timestampUtcMs = clickedPoint.data.x[clickedPoint.pointIndex];
            if (typeof timestampUtcMs === "number") {
                setActiveTimestampUtcMs(timestampUtcMs);
            }
        }
    }

    const plot = usePlotBuilder(
        viewContext,
        wrapperDivSize,
        vectorHexColorMap ,
        subplotOwner,
        ensemblesParameterColoring,
        handleClickInChart,
    );
    const hasNoQueryErrors = !hasRealizationsQueryError && !hasStatisticsQueryError;

    return (
        <div className="w-full h-full" ref={wrapperDivRef}>
            {hasNoQueryErrors ? plot : <ContentError>One or more queries have an error state.</ContentError>}
        </div>
    );
};<|MERGE_RESOLUTION|>--- conflicted
+++ resolved
@@ -22,10 +22,7 @@
 import { usePlotBuilder } from "./hooks/usePlotBuilder";
 import { usePublishToDataChannels } from "./hooks/usePublishToDataChannels";
 import { EnsemblesContinuousParameterColoring } from "./utils/ensemblesContinuousParameterColoring";
-<<<<<<< HEAD
-=======
 import { SubplotOwner } from "./utils/PlotBuilder";
->>>>>>> 257771d1
 
 export const View = ({ viewContext, workbenchSettings }: ModuleViewProps<Interfaces>) => {
     const wrapperDivRef = React.useRef<HTMLDivElement>(null);
