--- conflicted
+++ resolved
@@ -6,12 +6,8 @@
 import type { Size2D } from "@lib/utils/geometry";
 import type { Interfaces } from "@modules/SimulationTimeSeries/interfaces";
 
-<<<<<<< HEAD
-import type { VectorSpec, VectorHexColorMap } from "../../typesAndEnums";
+import type { VectorHexColorMap } from "../../typesAndEnums";
 import { VisualizationMode } from "../../typesAndEnums";
-=======
-import { GroupBy, VisualizationMode } from "../../typesAndEnums";
->>>>>>> 3feca855
 import { resampleFrequencyAtom } from "../atoms/baseAtoms";
 import {
     activeTimestampUtcMsAtom,
