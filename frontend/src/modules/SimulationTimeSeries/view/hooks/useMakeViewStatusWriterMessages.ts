--- conflicted
+++ resolved
@@ -7,19 +7,9 @@
 import type { ViewStatusWriter } from "@framework/StatusWriter";
 import type { Interfaces } from "@modules/SimulationTimeSeries/interfaces";
 
-<<<<<<< HEAD
 import { showObservationsAtom } from "../atoms/baseAtoms";
-import {
-    historicalDataQueryHasErrorAtom,
-    queryIsFetchingAtom,
-    realizationsQueryHasErrorAtom,
-    statisticsQueryHasErrorAtom,
-} from "../atoms/derivedAtoms";
-import { vectorObservationsQueriesAtom } from "../atoms/queryAtoms";
-=======
 import { queryIsFetchingAtom, realizationsQueryHasErrorAtom, statisticsQueryHasErrorAtom } from "../atoms/derivedAtoms";
 import { vectorObservationsQueriesAtom, regularEnsembleHistoricalVectorDataQueriesAtom } from "../atoms/queryAtoms";
->>>>>>> 1fb262e5
 
 export function useMakeViewStatusWriterMessages(
     viewContext: ViewContext<Interfaces>,
