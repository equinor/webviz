--- conflicted
+++ resolved
@@ -4,11 +4,8 @@
 import { ValidEnsembleRealizationsFunctionAtom } from "@framework/GlobalAtoms";
 import { RegularEnsembleIdent } from "@framework/RegularEnsembleIdent";
 import { atomWithQueries } from "@framework/utils/atomUtils";
-<<<<<<< HEAD
+import { encodeAsUintListStr } from "@lib/utils/queryStringUtils";
 import { isEnsembleIdentOfType } from "@framework/utils/ensembleIdentUtils";
-=======
-import { encodeAsUintListStr } from "@lib/utils/queryStringUtils";
->>>>>>> e823898b
 import { EnsembleVectorObservationDataMap, VisualizationMode } from "@modules/SimulationTimeSeries/typesAndEnums";
 import { QueryObserverResult } from "@tanstack/react-query";
 
@@ -34,10 +31,10 @@
         visualizationMode === VisualizationMode.STATISTICS_AND_REALIZATIONS;
 
     const queries = vectorSpecifications.map((item) => {
-<<<<<<< HEAD
         // Regular Ensemble
         if (isEnsembleIdentOfType(item.ensembleIdent, RegularEnsembleIdent)) {
             const realizations = [...validEnsembleRealizationsFunction(item.ensembleIdent)];
+            const realizationsEncodedAsUintListStr = realizations ? encodeAsUintListStr(realizations) : null;
             const vectorSpecification = {
                 ...item,
                 ensembleIdent: item.ensembleIdent,
@@ -50,7 +47,7 @@
                     vectorSpecification.ensembleIdent.getEnsembleName(),
                     vectorSpecification.vectorName,
                     resampleFrequency,
-                    realizations,
+                    realizationsEncodedAsUintListStr,
                 ],
                 queryFn: () =>
                     apiService.timeseries.getRealizationsVectorData(
@@ -58,7 +55,7 @@
                         vectorSpecification.ensembleIdent.getEnsembleName() ?? "",
                         vectorSpecification.vectorName ?? "",
                         resampleFrequency,
-                        realizations
+                        realizationsEncodedAsUintListStr
                     ),
                 staleTime: STALE_TIME,
                 gcTime: CACHE_TIME,
@@ -67,27 +64,6 @@
                     vectorSpecification.vectorName &&
                     vectorSpecification.ensembleIdent.getCaseUuid() &&
                     vectorSpecification.ensembleIdent.getEnsembleName()
-=======
-        const realizations = [...validEnsembleRealizationsFunction(item.ensembleIdent)];
-        const realizationsEncodedAsUintListStr = realizations ? encodeAsUintListStr(realizations) : null;
-
-        return () => ({
-            queryKey: [
-                "getRealizationsVectorData",
-                item.ensembleIdent.getCaseUuid(),
-                item.ensembleIdent.getEnsembleName(),
-                item.vectorName,
-                resampleFrequency,
-                realizationsEncodedAsUintListStr,
-            ],
-            queryFn: () =>
-                apiService.timeseries.getRealizationsVectorData(
-                    item.ensembleIdent.getCaseUuid() ?? "",
-                    item.ensembleIdent.getEnsembleName() ?? "",
-                    item.vectorName ?? "",
-                    resampleFrequency,
-                    realizationsEncodedAsUintListStr
->>>>>>> e823898b
                 ),
             });
         }
@@ -151,10 +127,10 @@
         visualizationMode === VisualizationMode.STATISTICS_AND_REALIZATIONS;
 
     const queries = vectorSpecifications.map((item) => {
-<<<<<<< HEAD
         // Regular Ensemble
         if (isEnsembleIdentOfType(item.ensembleIdent, RegularEnsembleIdent)) {
             const realizations = [...validEnsembleRealizationsFunction(item.ensembleIdent)];
+            const realizationsEncodedAsUintListStr = realizations ? encodeAsUintListStr(realizations) : null;
             const vectorSpecification = {
                 ...item,
                 ensembleIdent: item.ensembleIdent,
@@ -166,7 +142,7 @@
                     vectorSpecification.ensembleIdent.getEnsembleName(),
                     vectorSpecification.vectorName,
                     resampleFrequency,
-                    realizations,
+                    realizationsEncodedAsUintListStr,
                 ],
                 queryFn: () =>
                     apiService.timeseries.getStatisticalVectorData(
@@ -175,7 +151,7 @@
                         vectorSpecification.vectorName ?? "",
                         resampleFrequency ?? Frequency_api.MONTHLY,
                         undefined,
-                        realizations
+                        realizationsEncodedAsUintListStr
                     ),
                 staleTime: STALE_TIME,
                 gcTime: CACHE_TIME,
@@ -184,28 +160,6 @@
                     vectorSpecification.vectorName &&
                     vectorSpecification.ensembleIdent.getCaseUuid() &&
                     vectorSpecification.ensembleIdent.getEnsembleName()
-=======
-        const realizations = [...validEnsembleRealizationsFunction(item.ensembleIdent)];
-        const realizationsEncodedAsUintListStr = realizations ? encodeAsUintListStr(realizations) : null;
-
-        return () => ({
-            queryKey: [
-                "getStatisticalVectorData",
-                item.ensembleIdent.getCaseUuid(),
-                item.ensembleIdent.getEnsembleName(),
-                item.vectorName,
-                resampleFrequency,
-                realizationsEncodedAsUintListStr,
-            ],
-            queryFn: () =>
-                apiService.timeseries.getStatisticalVectorData(
-                    item.ensembleIdent.getCaseUuid() ?? "",
-                    item.ensembleIdent.getEnsembleName() ?? "",
-                    item.vectorName ?? "",
-                    resampleFrequency ?? Frequency_api.MONTHLY,
-                    undefined,
-                    realizationsEncodedAsUintListStr
->>>>>>> e823898b
                 ),
             });
         }
