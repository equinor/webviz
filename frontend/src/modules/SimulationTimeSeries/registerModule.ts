import { ModuleCategory, ModuleDevState } from "@framework/Module";
import { ModuleDataTagId } from "@framework/ModuleDataTags";
import { ModuleRegistry } from "@framework/ModuleRegistry";

import { channelDefs } from "./channelDefs";
import { preview } from "./preview";
import { SettingsAtoms } from "./settings/atoms/atomDefinitions";
import { Interface } from "./settingsToViewInterface";
import { State } from "./state";
import { ViewAtoms } from "./view/atoms/atomDefinitions";

export const MODULE_NAME = "SimulationTimeSeries";

<<<<<<< HEAD
ModuleRegistry.registerModule<State, Interface, SettingsAtoms, ViewAtoms>({
    moduleName: MODULE_NAME,
    defaultTitle: "Simulation Time Series",
    preview,
    channelDefinitions: channelDefs,
=======
const description = "Plotting of simulation time series data.";

ModuleRegistry.registerModule<State, Interface, SettingsAtoms, ViewAtoms>({
    moduleName: MODULE_NAME,
    defaultTitle: "Simulation Time Series",
    category: ModuleCategory.MAIN,
    devState: ModuleDevState.PROD,
    dataTagIds: [ModuleDataTagId.SUMMARY, ModuleDataTagId.OBSERVATIONS],
    preview,
    channelDefinitions: channelDefs,
    description,
>>>>>>> f825e2bc
});<|MERGE_RESOLUTION|>--- conflicted
+++ resolved
@@ -11,13 +11,6 @@
 
 export const MODULE_NAME = "SimulationTimeSeries";
 
-<<<<<<< HEAD
-ModuleRegistry.registerModule<State, Interface, SettingsAtoms, ViewAtoms>({
-    moduleName: MODULE_NAME,
-    defaultTitle: "Simulation Time Series",
-    preview,
-    channelDefinitions: channelDefs,
-=======
 const description = "Plotting of simulation time series data.";
 
 ModuleRegistry.registerModule<State, Interface, SettingsAtoms, ViewAtoms>({
@@ -29,5 +22,4 @@
     preview,
     channelDefinitions: channelDefs,
     description,
->>>>>>> f825e2bc
 });