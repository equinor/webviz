import { ModuleRegistry } from "@framework/ModuleRegistry";
import { SyncSettingKey } from "@framework/SyncSettings";

import { broadcastChannelsDef } from "./channelDefs";
import { preview } from "./preview";
import { State } from "./state";

<<<<<<< HEAD
ModuleRegistry.registerModule<State>(
    "SimulationTimeSeries",
    "Simulation time series",
    [SyncSettingKey.ENSEMBLE, SyncSettingKey.TIME_SERIES],
    broadcastChannelsDef,
    preview
);
=======
ModuleRegistry.registerModule<State>({
    moduleName: "SimulationTimeSeries",
    defaultTitle: "Simulation time series",
    syncableSettingKeys: [SyncSettingKey.ENSEMBLE, SyncSettingKey.TIME_SERIES],
    broadcastChannelsDef,
});
>>>>>>> 32730624
<|MERGE_RESOLUTION|>--- conflicted
+++ resolved
@@ -5,19 +5,10 @@
 import { preview } from "./preview";
 import { State } from "./state";
 
-<<<<<<< HEAD
-ModuleRegistry.registerModule<State>(
-    "SimulationTimeSeries",
-    "Simulation time series",
-    [SyncSettingKey.ENSEMBLE, SyncSettingKey.TIME_SERIES],
-    broadcastChannelsDef,
-    preview
-);
-=======
 ModuleRegistry.registerModule<State>({
     moduleName: "SimulationTimeSeries",
     defaultTitle: "Simulation time series",
     syncableSettingKeys: [SyncSettingKey.ENSEMBLE, SyncSettingKey.TIME_SERIES],
     broadcastChannelsDef,
-});
->>>>>>> 32730624
+    preview
+});