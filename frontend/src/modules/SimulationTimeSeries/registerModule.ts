--- conflicted
+++ resolved
@@ -5,16 +5,14 @@
 import { preview } from "./preview";
 import { State } from "./state";
 
-<<<<<<< HEAD
 ModuleRegistry.registerModule<State>("SimulationTimeSeries", "Simulation time series", {
     syncableSettingKeys: [SyncSettingKey.ENSEMBLE, SyncSettingKey.TIME_SERIES],
     broadcastChannelsDef,
-=======
+});
 ModuleRegistry.registerModule<State>({
     moduleName: "SimulationTimeSeries",
     defaultTitle: "Simulation time series",
     syncableSettingKeys: [SyncSettingKey.ENSEMBLE, SyncSettingKey.TIME_SERIES],
     broadcastChannelsDef,
     preview
->>>>>>> b3681e21
 });