--- conflicted
+++ resolved
@@ -11,8 +11,5 @@
     syncableSettingKeys: [SyncSettingKey.ENSEMBLE, SyncSettingKey.TIME_SERIES],
     broadcastChannelsDef,
     preview,
-<<<<<<< HEAD
-=======
     description: "Time series of simulation results",
->>>>>>> b32749e1
 });