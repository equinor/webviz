import { Frequency } from "@api";
import { ModuleRegistry } from "@framework/ModuleRegistry";

<<<<<<< HEAD
import { Frequency_api } from "@api";
=======
>>>>>>> f05e29fc
import { settings } from "./settings";
import { State } from "./state";
import { view } from "./view";

const initialState: State = {
    vectorSpec: null,
    resamplingFrequency: Frequency_api.MONTHLY,
    showStatistics: true,
    realizationsToInclude: null,
};

const module = ModuleRegistry.initModule<State>("SimulationTimeSeries", initialState);

module.viewFC = view;
module.settingsFC = settings;<|MERGE_RESOLUTION|>--- conflicted
+++ resolved
@@ -1,10 +1,6 @@
-import { Frequency } from "@api";
+import { Frequency_api } from "@api";
 import { ModuleRegistry } from "@framework/ModuleRegistry";
 
-<<<<<<< HEAD
-import { Frequency_api } from "@api";
-=======
->>>>>>> f05e29fc
 import { settings } from "./settings";
 import { State } from "./state";
 import { view } from "./view";
