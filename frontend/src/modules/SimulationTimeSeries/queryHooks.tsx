import { Frequency_api, VectorDescription_api } from "@api";
import { VectorRealizationData_api, VectorStatisticData_api } from "@api";
import { apiService } from "@framework/ApiService";
import { UseQueryResult, useQuery } from "@tanstack/react-query";

const STALE_TIME = 60 * 1000;
const CACHE_TIME = 60 * 1000;

export function useVectorsQuery(
    caseUuid: string | undefined,
    ensembleName: string | undefined
): UseQueryResult<Array<VectorDescription_api>> {
    return useQuery({
        queryKey: ["getVectorNamesAndDescriptions", caseUuid, ensembleName],
        queryFn: () => apiService.timeseries.getVectorNamesAndDescriptions(caseUuid ?? "", ensembleName ?? ""),
        staleTime: STALE_TIME,
        cacheTime: CACHE_TIME,
        enabled: caseUuid && ensembleName ? true : false,
    });
}

export function useVectorDataQuery(
    caseUuid: string | undefined,
    ensembleName: string | undefined,
    vectorName: string | undefined,
    resampleFrequency: Frequency_api | null,
    realizationsToInclude: number[] | null
<<<<<<< HEAD
): UseQueryResult<Array<VectorRealizationData_api>> {
=======
): UseQueryResult<Array<VectorRealizationData>> {
    const allOrNonEmptyRealArr = realizationsToInclude === null || realizationsToInclude.length > 0 ? true : false;
>>>>>>> cca2e132
    return useQuery({
        queryKey: [
            "getRealizationsVectorData",
            caseUuid,
            ensembleName,
            vectorName,
            resampleFrequency,
            realizationsToInclude,
        ],
        queryFn: () =>
            apiService.timeseries.getRealizationsVectorData(
                caseUuid ?? "",
                ensembleName ?? "",
                vectorName ?? "",
                resampleFrequency ?? undefined,
                realizationsToInclude ?? undefined
            ),
        staleTime: STALE_TIME,
        cacheTime: CACHE_TIME,
        enabled: caseUuid && ensembleName && vectorName && allOrNonEmptyRealArr ? true : false,
    });
}

export function useStatisticalVectorDataQuery(
    caseUuid: string | undefined,
    ensembleName: string | undefined,
    vectorName: string | undefined,
    resampleFrequency: Frequency_api | null,
    realizationsToInclude: number[] | null,
    allowEnable: boolean
<<<<<<< HEAD
): UseQueryResult<VectorStatisticData_api> {
=======
): UseQueryResult<VectorStatisticData> {
    const allOrNonEmptyRealArr = realizationsToInclude === null || realizationsToInclude.length > 0 ? true : false;
>>>>>>> cca2e132
    return useQuery({
        queryKey: [
            "getStatisticalVectorData",
            caseUuid,
            ensembleName,
            vectorName,
            resampleFrequency,
            realizationsToInclude,
        ],
        queryFn: () =>
            apiService.timeseries.getStatisticalVectorData(
                caseUuid ?? "",
                ensembleName ?? "",
                vectorName ?? "",
                resampleFrequency ?? Frequency_api.MONTHLY,
                undefined,
                realizationsToInclude ?? undefined
            ),
        staleTime: STALE_TIME,
        cacheTime: CACHE_TIME,
        enabled: allowEnable && caseUuid && ensembleName && vectorName && resampleFrequency && allOrNonEmptyRealArr ? true : false,
    });
}<|MERGE_RESOLUTION|>--- conflicted
+++ resolved
@@ -25,12 +25,8 @@
     vectorName: string | undefined,
     resampleFrequency: Frequency_api | null,
     realizationsToInclude: number[] | null
-<<<<<<< HEAD
 ): UseQueryResult<Array<VectorRealizationData_api>> {
-=======
-): UseQueryResult<Array<VectorRealizationData>> {
     const allOrNonEmptyRealArr = realizationsToInclude === null || realizationsToInclude.length > 0 ? true : false;
->>>>>>> cca2e132
     return useQuery({
         queryKey: [
             "getRealizationsVectorData",
@@ -61,12 +57,8 @@
     resampleFrequency: Frequency_api | null,
     realizationsToInclude: number[] | null,
     allowEnable: boolean
-<<<<<<< HEAD
 ): UseQueryResult<VectorStatisticData_api> {
-=======
-): UseQueryResult<VectorStatisticData> {
     const allOrNonEmptyRealArr = realizationsToInclude === null || realizationsToInclude.length > 0 ? true : false;
->>>>>>> cca2e132
     return useQuery({
         queryKey: [
             "getStatisticalVectorData",
