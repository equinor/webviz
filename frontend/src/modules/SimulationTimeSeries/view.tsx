import React from "react";
import Plot from "react-plotly.js";

<<<<<<< HEAD
import { Ensemble } from "@framework/Ensemble";
import { ModuleViewProps } from "@framework/Module";
import { useViewStatusWriter } from "@framework/StatusWriter";
import { useElementSize } from "@lib/hooks/useElementSize";
import { ColorScaleGradientType } from "@lib/utils/ColorScale";
import { ContentError } from "@modules/_shared/components/ContentMessage";

import { useAtom, useAtomValue } from "jotai";
import { PlotDatum, PlotMouseEvent } from "plotly.js";

import { userSelectedActiveTimestampUtcMsAtom } from "./atoms/baseAtoms";
import { parameterIdentAtom, selectedEnsemblesAtom } from "./atoms/derivedSettingsAtoms";
import {
    colorByParameterAtom,
    realizationsQueryHasErrorAtom,
    statisticsQueryHasErrorAtom,
} from "./atoms/derivedViewAtoms";
import { useMakeViewStatusWriterMessages } from "./hooks/useMakeViewStatusWriterMessages";
import { useSubplotBuilder } from "./hooks/useSubplotBuilder";
import { EnsemblesContinuousParameterColoring } from "./utils/ensemblesContinuousParameterColoring";

export const View = ({ viewContext, workbenchSettings }: ModuleViewProps<Record<string, never>>) => {
    const wrapperDivRef = React.useRef<HTMLDivElement>(null);
    const wrapperDivSize = useElementSize(wrapperDivRef);
=======
import { VectorHistoricalData_api, VectorRealizationData_api, VectorStatisticData_api } from "@api";
import { ModuleViewProps } from "@framework/Module";
import { useSubscribedValue } from "@framework/WorkbenchServices";
import { useElementSize } from "@lib/hooks/useElementSize";

import { Layout, PlotData, PlotDatum, PlotHoverEvent } from "plotly.js";

import { ChannelIds } from "./channelDefs";
import { useHistoricalVectorDataQuery, useStatisticalVectorDataQuery, useVectorDataQuery } from "./queryHooks";
import { State } from "./state";

interface MyPlotData extends Partial<PlotData> {
    realizationNumber?: number | null;

    // Did they forget to expose this one
    legendrank?: number;
}

export const View = ({ viewContext, workbenchSession, workbenchServices }: ModuleViewProps<State>) => {
    // Leave this in until we get a feeling for React18/Plotly
    const renderCount = React.useRef(0);
    React.useEffect(function incrementRenderCount() {
        renderCount.current = renderCount.current + 1;
    });

    const wrapperDivRef = React.useRef<HTMLDivElement>(null);
    const wrapperDivSize = useElementSize(wrapperDivRef);
    const vectorSpec = viewContext.useStoreValue("vectorSpec");
    const resampleFrequency = viewContext.useStoreValue("resamplingFrequency");
    const showStatistics = viewContext.useStoreValue("showStatistics");
    const showRealizations = viewContext.useStoreValue("showRealizations");
    const showHistorical = viewContext.useStoreValue("showHistorical");
    const realizationsToInclude = viewContext.useStoreValue("realizationsToInclude");

    const vectorQuery = useVectorDataQuery(
        vectorSpec?.ensembleIdent.getCaseUuid(),
        vectorSpec?.ensembleIdent.getEnsembleName(),
        vectorSpec?.vectorName,
        resampleFrequency,
        realizationsToInclude,
        showRealizations
    );

    const statisticsQuery = useStatisticalVectorDataQuery(
        vectorSpec?.ensembleIdent.getCaseUuid(),
        vectorSpec?.ensembleIdent.getEnsembleName(),
        vectorSpec?.vectorName,
        resampleFrequency,
        realizationsToInclude,
        showStatistics
    );
>>>>>>> d7ac146c

    const statusWriter = useViewStatusWriter(viewContext);

    const colorByParameter = useAtomValue(colorByParameterAtom);
    const parameterIdent = useAtomValue(parameterIdentAtom);
    const selectedEnsembles = useAtomValue(selectedEnsemblesAtom);
    const hasRealizationsQueryError = useAtomValue(realizationsQueryHasErrorAtom);
    const hasStatisticsQueryError = useAtomValue(statisticsQueryHasErrorAtom);

    const [, setActiveTimestampUtcMs] = useAtom(userSelectedActiveTimestampUtcMsAtom);

<<<<<<< HEAD
    // Color palettes
    const colorSet = workbenchSettings.useColorSet();
    const parameterColorScale = workbenchSettings.useContinuousColorScale({
        gradientType: ColorScaleGradientType.Diverging,
=======
    viewContext.usePublishChannelContents({
        channelIdString: ChannelIds.REALIZATION_VALUE,
        dependencies: [vectorQuery.data, ensemble, vectorSpec],
        enabled: vectorSpec !== null,
        contents: [
            { contentIdString: vectorSpec?.vectorName ?? "", displayName: vectorSpec?.vectorName ?? "", dataGenerator },
        ],
>>>>>>> d7ac146c
    });

    // Create parameter color scale helper
    const ensemblesParameterColoring =
        colorByParameter && parameterIdent
            ? new EnsemblesContinuousParameterColoring(selectedEnsembles, parameterIdent, parameterColorScale)
            : null;

    const ensemblesWithoutParameter: Ensemble[] = [];
    let parameterDisplayName: string | null = null;
    if (ensemblesParameterColoring) {
        ensemblesWithoutParameter.push(
            ...selectedEnsembles.filter(
                (ensemble) => !ensemblesParameterColoring.hasParameterForEnsemble(ensemble.getIdent())
            )
        );
        parameterDisplayName = ensemblesParameterColoring.getParameterDisplayName();
    }

    useMakeViewStatusWriterMessages(statusWriter, parameterDisplayName, ensemblesWithoutParameter);

    const [plotData, plotLayout] = useSubplotBuilder(wrapperDivSize, colorSet, ensemblesParameterColoring);

    function handleClickInChart(e: PlotMouseEvent) {
        const clickedPoint: PlotDatum = e.points[0];
        if (!clickedPoint) {
            return;
        }

        if (clickedPoint.pointIndex >= 0 && clickedPoint.pointIndex < clickedPoint.data.x.length) {
            const timestampUtcMs = clickedPoint.data.x[clickedPoint.pointIndex];
            if (typeof timestampUtcMs === "number") {
                setActiveTimestampUtcMs(timestampUtcMs);
            }
        }
    }

<<<<<<< HEAD
    const doRenderContentError = hasRealizationsQueryError || hasStatisticsQueryError;
=======
    if (showHistorical && historicalQuery.data) {
        const lineShape = historicalQuery.data.is_rate ? "vh" : "linear";
        const trace: MyPlotData = {
            x: historicalQuery.data.timestamps_utc_ms,
            y: historicalQuery.data.values,
            name: "History",
            legendrank: -1,
            type: "scatter",
            mode: "lines",
            line: { color: "black", width: 2, shape: lineShape },
        };
        tracesDataArr.push(trace);
    }

    const hasGotAnyRequestedData = !!(
        (showRealizations && vectorQuery.data) ||
        (showStatistics && statisticsQuery.data) ||
        (showHistorical && historicalQuery.data)
    );

    let plotTitle = "N/A";
    if (vectorSpec && hasGotAnyRequestedData) {
        const unitString = determineUnitString(vectorQuery.data, statisticsQuery.data, historicalQuery.data);
        plotTitle = `${vectorSpec.vectorName} [${unitString}]`;
    }

    React.useEffect(
        function updateInstanceTitle() {
            if (ensemble && vectorSpec && hasGotAnyRequestedData) {
                const ensembleDisplayName = ensemble.getDisplayName();
                viewContext.setInstanceTitle(`${ensembleDisplayName} - ${vectorSpec.vectorName}`);
            }
        },
        [hasGotAnyRequestedData, ensemble, vectorSpec, viewContext]
    );

    const layout: Partial<Layout> = {
        width: wrapperDivSize.width,
        height: wrapperDivSize.height,
        title: plotTitle,
        margin: { t: 30, r: 0, l: 40, b: 40 },
        xaxis: { type: "date" },
    };

    if (subscribedHoverTimestamp) {
        layout["shapes"] = [
            {
                type: "line",
                xref: "x",
                yref: "paper",
                x0: subscribedHoverTimestamp.timestampUtcMs,
                y0: 0,
                x1: subscribedHoverTimestamp.timestampUtcMs,
                y1: 1,
                line: { color: "red", width: 1, dash: "dot" },
            },
        ];
    }
>>>>>>> d7ac146c

    return (
        <div className="w-full h-full" ref={wrapperDivRef}>
            {doRenderContentError ? (
                <ContentError>One or more queries have an error state.</ContentError>
            ) : (
                <Plot
                    key={plotData.length} // Note: Temporary to trigger re-render and remove legends when plotData is empty
                    data={plotData}
                    layout={plotLayout}
                    config={{ scrollZoom: true }}
                    onClick={handleClickInChart}
                />
            )}
        </div>
    );
};<|MERGE_RESOLUTION|>--- conflicted
+++ resolved
@@ -1,10 +1,10 @@
 import React from "react";
 import Plot from "react-plotly.js";
 
-<<<<<<< HEAD
 import { Ensemble } from "@framework/Ensemble";
 import { ModuleViewProps } from "@framework/Module";
 import { useViewStatusWriter } from "@framework/StatusWriter";
+import { useSubscribedValue } from "@framework/WorkbenchServices";
 import { useElementSize } from "@lib/hooks/useElementSize";
 import { ColorScaleGradientType } from "@lib/utils/ColorScale";
 import { ContentError } from "@modules/_shared/components/ContentMessage";
@@ -26,59 +26,6 @@
 export const View = ({ viewContext, workbenchSettings }: ModuleViewProps<Record<string, never>>) => {
     const wrapperDivRef = React.useRef<HTMLDivElement>(null);
     const wrapperDivSize = useElementSize(wrapperDivRef);
-=======
-import { VectorHistoricalData_api, VectorRealizationData_api, VectorStatisticData_api } from "@api";
-import { ModuleViewProps } from "@framework/Module";
-import { useSubscribedValue } from "@framework/WorkbenchServices";
-import { useElementSize } from "@lib/hooks/useElementSize";
-
-import { Layout, PlotData, PlotDatum, PlotHoverEvent } from "plotly.js";
-
-import { ChannelIds } from "./channelDefs";
-import { useHistoricalVectorDataQuery, useStatisticalVectorDataQuery, useVectorDataQuery } from "./queryHooks";
-import { State } from "./state";
-
-interface MyPlotData extends Partial<PlotData> {
-    realizationNumber?: number | null;
-
-    // Did they forget to expose this one
-    legendrank?: number;
-}
-
-export const View = ({ viewContext, workbenchSession, workbenchServices }: ModuleViewProps<State>) => {
-    // Leave this in until we get a feeling for React18/Plotly
-    const renderCount = React.useRef(0);
-    React.useEffect(function incrementRenderCount() {
-        renderCount.current = renderCount.current + 1;
-    });
-
-    const wrapperDivRef = React.useRef<HTMLDivElement>(null);
-    const wrapperDivSize = useElementSize(wrapperDivRef);
-    const vectorSpec = viewContext.useStoreValue("vectorSpec");
-    const resampleFrequency = viewContext.useStoreValue("resamplingFrequency");
-    const showStatistics = viewContext.useStoreValue("showStatistics");
-    const showRealizations = viewContext.useStoreValue("showRealizations");
-    const showHistorical = viewContext.useStoreValue("showHistorical");
-    const realizationsToInclude = viewContext.useStoreValue("realizationsToInclude");
-
-    const vectorQuery = useVectorDataQuery(
-        vectorSpec?.ensembleIdent.getCaseUuid(),
-        vectorSpec?.ensembleIdent.getEnsembleName(),
-        vectorSpec?.vectorName,
-        resampleFrequency,
-        realizationsToInclude,
-        showRealizations
-    );
-
-    const statisticsQuery = useStatisticalVectorDataQuery(
-        vectorSpec?.ensembleIdent.getCaseUuid(),
-        vectorSpec?.ensembleIdent.getEnsembleName(),
-        vectorSpec?.vectorName,
-        resampleFrequency,
-        realizationsToInclude,
-        showStatistics
-    );
->>>>>>> d7ac146c
 
     const statusWriter = useViewStatusWriter(viewContext);
 
@@ -90,12 +37,31 @@
 
     const [, setActiveTimestampUtcMs] = useAtom(userSelectedActiveTimestampUtcMsAtom);
 
-<<<<<<< HEAD
     // Color palettes
     const colorSet = workbenchSettings.useColorSet();
     const parameterColorScale = workbenchSettings.useContinuousColorScale({
         gradientType: ColorScaleGradientType.Diverging,
-=======
+    const ensembleSet = workbenchSession.getEnsembleSet();
+    const ensemble = vectorSpec ? ensembleSet.findEnsemble(vectorSpec.ensembleIdent) : null;
+
+    function dataGenerator() {
+        const data: { key: number; value: number }[] = [];
+        if (vectorQuery.data) {
+            vectorQuery.data.forEach((vectorRealizationData) => {
+                data.push({
+                    key: vectorRealizationData.realization,
+                    value: vectorRealizationData.values[0],
+                });
+            });
+        }
+        return {
+            data,
+            metaData: {
+                ensembleIdentString: vectorSpec?.ensembleIdent.toString() ?? "",
+            },
+        };
+    }
+
     viewContext.usePublishChannelContents({
         channelIdString: ChannelIds.REALIZATION_VALUE,
         dependencies: [vectorQuery.data, ensemble, vectorSpec],
@@ -103,7 +69,6 @@
         contents: [
             { contentIdString: vectorSpec?.vectorName ?? "", displayName: vectorSpec?.vectorName ?? "", dataGenerator },
         ],
->>>>>>> d7ac146c
     });
 
     // Create parameter color scale helper
@@ -141,9 +106,8 @@
         }
     }
 
-<<<<<<< HEAD
     const doRenderContentError = hasRealizationsQueryError || hasStatisticsQueryError;
-=======
+
     if (showHistorical && historicalQuery.data) {
         const lineShape = historicalQuery.data.is_rate ? "vh" : "linear";
         const trace: MyPlotData = {
@@ -202,7 +166,6 @@
             },
         ];
     }
->>>>>>> d7ac146c
 
     return (
         <div className="w-full h-full" ref={wrapperDivRef}>
