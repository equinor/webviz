import React from "react";

import { Frequency_api, StatisticFunction_api } from "@api";
import { EnsembleIdent } from "@framework/EnsembleIdent";
<<<<<<< HEAD
import { Parameter, ParameterIdent } from "@framework/EnsembleParameters";
import { ModuleSettingsProps } from "@framework/Module";
import { useSettingsStatusWriter } from "@framework/StatusWriter";
import { useEnsembleSet } from "@framework/WorkbenchSession";
import { MultiEnsembleSelect } from "@framework/components/MultiEnsembleSelect";
import { ParameterListFilter } from "@framework/components/ParameterListFilter";
import { VectorSelector } from "@framework/components/VectorSelector";
=======
import { ModuleSettingsProps } from "@framework/Module";
import { SyncSettingKey, SyncSettingsHelper } from "@framework/SyncSettings";
import { useEnsembleSet } from "@framework/WorkbenchSession";
import { EnsembleDropdown } from "@framework/components/EnsembleDropdown";
import { fixupEnsembleIdent, maybeAssignFirstSyncedEnsemble } from "@framework/utils/ensembleUiHelpers";
>>>>>>> d7ac146c
import { Checkbox } from "@lib/components/Checkbox";
import { CircularProgress } from "@lib/components/CircularProgress";
import { CollapsibleGroup } from "@lib/components/CollapsibleGroup";
import { Dropdown } from "@lib/components/Dropdown";
import { Label } from "@lib/components/Label";
<<<<<<< HEAD
import { QueriesErrorCriteria, QueryStateWrapper } from "@lib/components/QueryStateWrapper";
import { RadioGroup } from "@lib/components/RadioGroup";
import { Select } from "@lib/components/Select";
import { SmartNodeSelectorSelection } from "@lib/components/SmartNodeSelector";
import { resolveClassNames } from "@lib/utils/resolveClassNames";
import { FilterAlt } from "@mui/icons-material";

import { useAtom, useAtomValue } from "jotai";

import {
    colorRealizationsByParameterAtom,
    filteredParameterIdentListAtom,
    groupByAtom,
    resampleFrequencyAtom,
    selectedVectorNamesAtom,
    showHistoricalAtom,
    showObservationsAtom,
    statisticsSelectionAtom,
    userSelectedEnsembleIdentsAtom,
    userSelectedParameterIdentStringAtom,
    visualizationModeAtom,
} from "./atoms/baseAtoms";
import {
    continuousAndNonConstantParametersUnionAtom,
    ensembleVectorListsHelperAtom,
    isVectorListQueriesFetchingAtom,
    selectedEnsembleIdentsAtom,
    selectedParameterIdentStringAtom,
    statisticsTypeAtom,
    vectorSelectorDataAtom,
} from "./atoms/derivedSettingsAtoms";
import { vectorListQueriesAtom } from "./atoms/queryAtoms";
import { useMakeSettingsStatusWriterMessages } from "./hooks/useMakeSettingsStatusWriterMessages";
import {
    FanchartStatisticOption,
    FanchartStatisticOptionEnumToStringMapping,
    FrequencyEnumToStringMapping,
    GroupBy,
    GroupByEnumToStringMapping,
    StatisticFunctionEnumToStringMapping,
    StatisticsType,
    VisualizationMode,
    VisualizationModeEnumToStringMapping,
} from "./typesAndEnums";

export function Settings({ settingsContext, workbenchSession }: ModuleSettingsProps<Record<string, never>>) {
    const ensembleSet = useEnsembleSet(workbenchSession);
    const statusWriter = useSettingsStatusWriter(settingsContext);

    const [selectedVectorTags, setSelectedVectorTags] = React.useState<string[]>([]);

    const [resampleFrequency, setResamplingFrequency] = useAtom(resampleFrequencyAtom);
    const [groupBy, setGroupBy] = useAtom(groupByAtom);
    const [colorRealizationsByParameter, setColorRealizationsByParameter] = useAtom(colorRealizationsByParameterAtom);
    const [visualizationMode, setVisualizationMode] = useAtom(visualizationModeAtom);
    const [showHistorical, setShowHistorical] = useAtom(showHistoricalAtom);
    const [showObservations, setShowObservations] = useAtom(showObservationsAtom);
    const [statisticsSelection, setStatisticsSelection] = useAtom(statisticsSelectionAtom);
    const [selectedVectorNames, setSelectedVectorNames] = useAtom(selectedVectorNamesAtom);
    const vectorSelectorData = useAtomValue(vectorSelectorDataAtom);
    const statisticsType = useAtomValue(statisticsTypeAtom);
    const [filteredParameterIdentList, setFilteredParameterIdentList] = useAtom(filteredParameterIdentListAtom);
    const [, setUserSelectedEnsembleIdents] = useAtom(userSelectedEnsembleIdentsAtom);
    const selectedEnsembleIdents = useAtomValue(selectedEnsembleIdentsAtom);
    const continuousAndNonConstantParametersUnion = useAtomValue(continuousAndNonConstantParametersUnionAtom);
    const vectorListQueries = useAtomValue(vectorListQueriesAtom);
    const ensembleVectorListsHelper = useAtomValue(ensembleVectorListsHelperAtom);
    const isVectorListQueriesFetching = useAtomValue(isVectorListQueriesFetchingAtom);
    const [, setUserSelectedParameterIdentStr] = useAtom(userSelectedParameterIdentStringAtom);
    const selectedParameterIdentStr = useAtomValue(selectedParameterIdentStringAtom);

    useMakeSettingsStatusWriterMessages(statusWriter, selectedVectorTags);

    function handleGroupByChange(event: React.ChangeEvent<HTMLInputElement>) {
        setGroupBy(event.target.value as GroupBy);
    }

    function handleColorByParameterChange(parameterIdentStrings: string[]) {
        if (parameterIdentStrings.length !== 0) {
            setUserSelectedParameterIdentStr(parameterIdentStrings[0]);
            return;
        }
        setUserSelectedParameterIdentStr(null);
    }
=======
import { QueryStateWrapper } from "@lib/components/QueryStateWrapper";
import { Select, SelectOption } from "@lib/components/Select";

import { sortBy, sortedUniq } from "lodash";

import { useVectorListQuery } from "./queryHooks";
import { State } from "./state";

//-----------------------------------------------------------------------------------------------------------
export function Settings({ settingsContext, workbenchSession, workbenchServices }: ModuleSettingsProps<State>) {
    const myInstanceIdStr = settingsContext.getInstanceIdString();
    console.debug(`${myInstanceIdStr} -- render SimulationTimeSeries settings`);

    const ensembleSet = useEnsembleSet(workbenchSession);
    const [selectedEnsembleIdent, setSelectedEnsembleIdent] = React.useState<EnsembleIdent | null>(null);
    const [selectedVectorName, setSelectedVectorName] = React.useState<string>("");
    const [resampleFrequency, setResamplingFrequency] = settingsContext.useStoreState("resamplingFrequency");
    const [showStatistics, setShowStatistics] = settingsContext.useStoreState("showStatistics");
    const [showRealizations, setShowRealizations] = settingsContext.useStoreState("showRealizations");
    const [showHistorical, setShowHistorical] = settingsContext.useStoreState("showHistorical");

    const syncedSettingKeys = settingsContext.useSyncedSettingKeys();
    const syncHelper = new SyncSettingsHelper(syncedSettingKeys, workbenchServices);
    const syncedValueEnsembles = syncHelper.useValue(SyncSettingKey.ENSEMBLE, "global.syncValue.ensembles");
    const syncedValueSummaryVector = syncHelper.useValue(SyncSettingKey.TIME_SERIES, "global.syncValue.timeSeries");
    console.debug(`${myInstanceIdStr} -- synced keys ${JSON.stringify(syncedSettingKeys)}`);
    console.debug(`${myInstanceIdStr} -- syncedValueEnsembles=${JSON.stringify(syncedValueEnsembles)}`);
    console.debug(`${myInstanceIdStr} -- syncedValueSummaryVector=${JSON.stringify(syncedValueSummaryVector)}`);
>>>>>>> d7ac146c

    function handleEnsembleSelectChange(ensembleIdentArr: EnsembleIdent[]) {
        setUserSelectedEnsembleIdents(ensembleIdentArr);
    }

    function handleVectorSelectionChange(selection: SmartNodeSelectorSelection) {
        setSelectedVectorNames(selection.selectedNodes);
        setSelectedVectorTags(selection.selectedTags);
    }

    function handleFrequencySelectionChange(newFrequencyStr: string) {
        const newFreq = newFrequencyStr !== "RAW" ? (newFrequencyStr as Frequency_api) : null;
        setResamplingFrequency(newFreq);
    }

    function handleShowHistorical(event: React.ChangeEvent<HTMLInputElement>) {
        setShowHistorical(event.target.checked);
    }

    function handleShowObservations(event: React.ChangeEvent<HTMLInputElement>) {
        setShowObservations(event.target.checked);
    }

    function handleVisualizationModeChange(event: React.ChangeEvent<HTMLInputElement>) {
        setVisualizationMode(event.target.value as VisualizationMode);
    }

<<<<<<< HEAD
    function handleFanchartStatisticsSelectionChange(
        event: React.ChangeEvent<HTMLInputElement>,
        statistic: FanchartStatisticOption
    ) {
        setStatisticsSelection((prev) => {
            if (event.target.checked) {
                return {
                    IndividualStatisticsSelection: prev.IndividualStatisticsSelection,
                    FanchartStatisticsSelection: prev.FanchartStatisticsSelection
                        ? [...prev.FanchartStatisticsSelection, statistic]
                        : [statistic],
                };
            } else {
                return {
                    IndividualStatisticsSelection: prev.IndividualStatisticsSelection,
                    FanchartStatisticsSelection: prev.FanchartStatisticsSelection
                        ? prev.FanchartStatisticsSelection.filter((item) => item !== statistic)
                        : [],
                };
=======
    React.useEffect(
        function propagateVectorSpecToView() {
            if (computedEnsembleIdent && computedVectorName) {
                settingsContext.getStateStore().setValue("vectorSpec", {
                    ensembleIdent: computedEnsembleIdent,
                    vectorName: computedVectorName,
                    hasHistoricalVector: computedVectorNameHasHistoricalData,
                });
            } else {
                settingsContext.getStateStore().setValue("vectorSpec", null);
>>>>>>> d7ac146c
            }
        });
    }

    const handleParameterListFilterChange = React.useCallback(
        function handleParameterListFilterChange(filteredParameters: Parameter[]) {
            const filteredParamIdents = filteredParameters.map((elm) =>
                ParameterIdent.fromNameAndGroup(elm.name, elm.groupName)
            );

            setFilteredParameterIdentList(filteredParamIdents);
        },
<<<<<<< HEAD
        [setFilteredParameterIdentList]
=======
        [computedEnsembleIdent, computedVectorName, computedVectorNameHasHistoricalData, settingsContext]
>>>>>>> d7ac146c
    );

    function handleIndividualStatisticsSelectionChange(
        event: React.ChangeEvent<HTMLInputElement>,
        statistic: StatisticFunction_api
    ) {
        setStatisticsSelection((prev) => {
            if (event.target.checked) {
                return {
                    IndividualStatisticsSelection: prev.IndividualStatisticsSelection
                        ? [...prev.IndividualStatisticsSelection, statistic]
                        : [statistic],
                    FanchartStatisticsSelection: prev.FanchartStatisticsSelection,
                };
            } else {
                return {
                    IndividualStatisticsSelection: prev.IndividualStatisticsSelection
                        ? prev.IndividualStatisticsSelection.filter((item) => item !== statistic)
                        : [],
                    FanchartStatisticsSelection: prev.FanchartStatisticsSelection,
                };
            }
        });
    }

    function makeStatisticCheckboxes() {
        if (statisticsType === StatisticsType.FANCHART) {
            return Object.values(FanchartStatisticOption).map((value: FanchartStatisticOption) => {
                return (
                    <Checkbox
                        key={value}
                        label={FanchartStatisticOptionEnumToStringMapping[value]}
                        checked={statisticsSelection?.FanchartStatisticsSelection?.includes(value)}
                        onChange={(event) => {
                            handleFanchartStatisticsSelectionChange(event, value);
                        }}
                    />
                );
            });
        }
        if (statisticsType === StatisticsType.INDIVIDUAL) {
            return Object.values(StatisticFunction_api).map((value: StatisticFunction_api) => {
                return (
                    <Checkbox
                        key={value}
                        label={StatisticFunctionEnumToStringMapping[value]}
                        checked={statisticsSelection?.IndividualStatisticsSelection.includes(value)}
                        onChange={(event) => {
                            handleIndividualStatisticsSelectionChange(event, value);
                        }}
                    />
                );
            });
        }

        return [];
    }

<<<<<<< HEAD
    const selectedVectorNamesHasHistorical =
        !isVectorListQueriesFetching && ensembleVectorListsHelper.hasAnyHistoricalVector(selectedVectorNames);

    return (
        <div className="flex flex-col gap-2 overflow-y-auto">
            <CollapsibleGroup expanded={false} title="Group by">
                <RadioGroup
                    value={groupBy}
                    options={Object.values(GroupBy).map((val: GroupBy) => {
                        return { value: val, label: GroupByEnumToStringMapping[val] };
                    })}
                    onChange={handleGroupByChange}
                />
            </CollapsibleGroup>
            <CollapsibleGroup expanded={false} title="Resampling frequency">
                <Dropdown
                    options={[
                        { value: "RAW", label: "None (raw)" },
                        ...Object.values(Frequency_api).map((val: Frequency_api) => {
                            return { value: val, label: FrequencyEnumToStringMapping[val] };
                        }),
                    ]}
                    value={resampleFrequency ?? Frequency_api.MONTHLY}
                    onChange={handleFrequencySelectionChange}
                />
            </CollapsibleGroup>
            <CollapsibleGroup expanded={true} title="Ensembles">
                <MultiEnsembleSelect
=======
    function handleShowHistorical(event: React.ChangeEvent<HTMLInputElement>) {
        setShowHistorical(event.target.checked);
    }

    function handleRealizationRangeTextChanged(event: React.ChangeEvent<HTMLInputElement>) {
        const realRangeStr = event.target.value;
        console.debug("handleRealizationRangeTextChanged() " + realRangeStr);
        let rangeArr: number[] | null = null;
        if (realRangeStr) {
            rangeArr = parseRealizationRangeString(realRangeStr, computedEnsemble?.getMaxRealizationNumber() ?? -1);
        }
        console.debug(rangeArr);
        settingsContext.getStateStore().setValue("realizationsToInclude", rangeArr);
    }

    return (
        <>
            <Label
                text="Ensemble"
                labelClassName={syncHelper.isSynced(SyncSettingKey.ENSEMBLE) ? "bg-indigo-700 text-white" : ""}
            >
                <EnsembleDropdown
>>>>>>> d7ac146c
                    ensembleSet={ensembleSet}
                    value={selectedEnsembleIdents}
                    size={5}
                    onChange={handleEnsembleSelectChange}
                />
            </CollapsibleGroup>
            <CollapsibleGroup expanded={true} title="Vectors">
                <Checkbox
                    label="Show historical"
                    checked={showHistorical}
                    disabled={!selectedVectorNamesHasHistorical}
                    onChange={handleShowHistorical}
                />
                <Checkbox label="Show observations" checked={showObservations} onChange={handleShowObservations} />
                <div
                    className={resolveClassNames({
                        "pointer-events-none opacity-80": vectorListQueries.some((query) => query.isLoading),
                    })}
                >
                    <QueryStateWrapper
                        queryResults={vectorListQueries}
                        loadingComponent={<CircularProgress />}
                        showErrorWhen={QueriesErrorCriteria.ALL_QUERIES_HAVE_ERROR}
                        errorComponent={"Could not load vectors for selected ensembles"}
                    >
                        <VectorSelector
                            data={vectorSelectorData}
                            placeholder="Add new vector..."
                            maxNumSelectedNodes={50}
                            numSecondsUntilSuggestionsAreShown={0.5}
                            lineBreakAfterTag={true}
                            onChange={handleVectorSelectionChange}
                        />
                    </QueryStateWrapper>
                </div>
            </CollapsibleGroup>
            <CollapsibleGroup expanded={false} title="Color realization by parameter">
                <Checkbox
                    label="Enable"
                    checked={colorRealizationsByParameter}
                    disabled={visualizationMode !== VisualizationMode.INDIVIDUAL_REALIZATIONS}
                    onChange={(event) => {
                        setColorRealizationsByParameter(event.target.checked);
                    }}
                />
                <div
                    className={resolveClassNames({
                        ["pointer-events-none opacity-70"]:
                            !colorRealizationsByParameter ||
                            visualizationMode !== VisualizationMode.INDIVIDUAL_REALIZATIONS,
                    })}
                >
                    <div className="mt-4 mb-4">
                        <CollapsibleGroup
                            expanded={false}
                            title="Parameter list filter"
                            icon={<FilterAlt fontSize="small" />}
                        >
                            <ParameterListFilter
                                parameters={continuousAndNonConstantParametersUnion}
                                initialFilters={["Continuous", "Nonconstant"]}
                                onChange={handleParameterListFilterChange}
                            />
                        </CollapsibleGroup>
                    </div>
                    <Select
                        options={filteredParameterIdentList.map((elm) => {
                            return {
                                value: elm.toString(),
                                label: elm.groupName ? `${elm.groupName}:${elm.name}` : elm.name,
                            };
                        })}
                        size={4}
                        value={selectedParameterIdentStr ? [selectedParameterIdentStr.toString()] : undefined}
                        onChange={handleColorByParameterChange}
                    />
                </div>
            </CollapsibleGroup>
            <CollapsibleGroup expanded={false} title="Visualization">
                <RadioGroup
                    value={visualizationMode}
                    options={Object.values(VisualizationMode).map((val: VisualizationMode) => {
                        return { value: val, label: VisualizationModeEnumToStringMapping[val] };
                    })}
                    onChange={handleVisualizationModeChange}
                />
                <div className="mt-4">
                    <Label text="Statistics Options">
                        <div
                            className={resolveClassNames({
                                "pointer-events-none opacity-40":
                                    visualizationMode === VisualizationMode.INDIVIDUAL_REALIZATIONS,
                            })}
                        >
                            {makeStatisticCheckboxes()}
                        </div>
                    </Label>
                </div>
            </CollapsibleGroup>
        </div>
    );
}<|MERGE_RESOLUTION|>--- conflicted
+++ resolved
@@ -2,27 +2,20 @@
 
 import { Frequency_api, StatisticFunction_api } from "@api";
 import { EnsembleIdent } from "@framework/EnsembleIdent";
-<<<<<<< HEAD
 import { Parameter, ParameterIdent } from "@framework/EnsembleParameters";
 import { ModuleSettingsProps } from "@framework/Module";
 import { useSettingsStatusWriter } from "@framework/StatusWriter";
-import { useEnsembleSet } from "@framework/WorkbenchSession";
-import { MultiEnsembleSelect } from "@framework/components/MultiEnsembleSelect";
-import { ParameterListFilter } from "@framework/components/ParameterListFilter";
-import { VectorSelector } from "@framework/components/VectorSelector";
-=======
-import { ModuleSettingsProps } from "@framework/Module";
 import { SyncSettingKey, SyncSettingsHelper } from "@framework/SyncSettings";
 import { useEnsembleSet } from "@framework/WorkbenchSession";
+import { VectorSelector } from "@framework/components/VectorSelector";
 import { EnsembleDropdown } from "@framework/components/EnsembleDropdown";
+import { ParameterListFilter } from "@framework/components/ParameterListFilter";
 import { fixupEnsembleIdent, maybeAssignFirstSyncedEnsemble } from "@framework/utils/ensembleUiHelpers";
->>>>>>> d7ac146c
 import { Checkbox } from "@lib/components/Checkbox";
 import { CircularProgress } from "@lib/components/CircularProgress";
 import { CollapsibleGroup } from "@lib/components/CollapsibleGroup";
 import { Dropdown } from "@lib/components/Dropdown";
 import { Label } from "@lib/components/Label";
-<<<<<<< HEAD
 import { QueriesErrorCriteria, QueryStateWrapper } from "@lib/components/QueryStateWrapper";
 import { RadioGroup } from "@lib/components/RadioGroup";
 import { Select } from "@lib/components/Select";
@@ -73,6 +66,13 @@
     const statusWriter = useSettingsStatusWriter(settingsContext);
 
     const [selectedVectorTags, setSelectedVectorTags] = React.useState<string[]>([]);
+    const syncedSettingKeys = settingsContext.useSyncedSettingKeys();
+    const syncHelper = new SyncSettingsHelper(syncedSettingKeys, workbenchServices);
+    const syncedValueEnsembles = syncHelper.useValue(SyncSettingKey.ENSEMBLE, "global.syncValue.ensembles");
+    const syncedValueSummaryVector = syncHelper.useValue(SyncSettingKey.TIME_SERIES, "global.syncValue.timeSeries");
+    console.debug(`${myInstanceIdStr} -- synced keys ${JSON.stringify(syncedSettingKeys)}`);
+    console.debug(`${myInstanceIdStr} -- syncedValueEnsembles=${JSON.stringify(syncedValueEnsembles)}`);
+    console.debug(`${myInstanceIdStr} -- syncedValueSummaryVector=${JSON.stringify(syncedValueSummaryVector)}`);
 
     const [resampleFrequency, setResamplingFrequency] = useAtom(resampleFrequencyAtom);
     const [groupBy, setGroupBy] = useAtom(groupByAtom);
@@ -107,36 +107,6 @@
         }
         setUserSelectedParameterIdentStr(null);
     }
-=======
-import { QueryStateWrapper } from "@lib/components/QueryStateWrapper";
-import { Select, SelectOption } from "@lib/components/Select";
-
-import { sortBy, sortedUniq } from "lodash";
-
-import { useVectorListQuery } from "./queryHooks";
-import { State } from "./state";
-
-//-----------------------------------------------------------------------------------------------------------
-export function Settings({ settingsContext, workbenchSession, workbenchServices }: ModuleSettingsProps<State>) {
-    const myInstanceIdStr = settingsContext.getInstanceIdString();
-    console.debug(`${myInstanceIdStr} -- render SimulationTimeSeries settings`);
-
-    const ensembleSet = useEnsembleSet(workbenchSession);
-    const [selectedEnsembleIdent, setSelectedEnsembleIdent] = React.useState<EnsembleIdent | null>(null);
-    const [selectedVectorName, setSelectedVectorName] = React.useState<string>("");
-    const [resampleFrequency, setResamplingFrequency] = settingsContext.useStoreState("resamplingFrequency");
-    const [showStatistics, setShowStatistics] = settingsContext.useStoreState("showStatistics");
-    const [showRealizations, setShowRealizations] = settingsContext.useStoreState("showRealizations");
-    const [showHistorical, setShowHistorical] = settingsContext.useStoreState("showHistorical");
-
-    const syncedSettingKeys = settingsContext.useSyncedSettingKeys();
-    const syncHelper = new SyncSettingsHelper(syncedSettingKeys, workbenchServices);
-    const syncedValueEnsembles = syncHelper.useValue(SyncSettingKey.ENSEMBLE, "global.syncValue.ensembles");
-    const syncedValueSummaryVector = syncHelper.useValue(SyncSettingKey.TIME_SERIES, "global.syncValue.timeSeries");
-    console.debug(`${myInstanceIdStr} -- synced keys ${JSON.stringify(syncedSettingKeys)}`);
-    console.debug(`${myInstanceIdStr} -- syncedValueEnsembles=${JSON.stringify(syncedValueEnsembles)}`);
-    console.debug(`${myInstanceIdStr} -- syncedValueSummaryVector=${JSON.stringify(syncedValueSummaryVector)}`);
->>>>>>> d7ac146c
 
     function handleEnsembleSelectChange(ensembleIdentArr: EnsembleIdent[]) {
         setUserSelectedEnsembleIdents(ensembleIdentArr);
@@ -164,7 +134,6 @@
         setVisualizationMode(event.target.value as VisualizationMode);
     }
 
-<<<<<<< HEAD
     function handleFanchartStatisticsSelectionChange(
         event: React.ChangeEvent<HTMLInputElement>,
         statistic: FanchartStatisticOption
@@ -184,18 +153,6 @@
                         ? prev.FanchartStatisticsSelection.filter((item) => item !== statistic)
                         : [],
                 };
-=======
-    React.useEffect(
-        function propagateVectorSpecToView() {
-            if (computedEnsembleIdent && computedVectorName) {
-                settingsContext.getStateStore().setValue("vectorSpec", {
-                    ensembleIdent: computedEnsembleIdent,
-                    vectorName: computedVectorName,
-                    hasHistoricalVector: computedVectorNameHasHistoricalData,
-                });
-            } else {
-                settingsContext.getStateStore().setValue("vectorSpec", null);
->>>>>>> d7ac146c
             }
         });
     }
@@ -208,11 +165,7 @@
 
             setFilteredParameterIdentList(filteredParamIdents);
         },
-<<<<<<< HEAD
         [setFilteredParameterIdentList]
-=======
-        [computedEnsembleIdent, computedVectorName, computedVectorNameHasHistoricalData, settingsContext]
->>>>>>> d7ac146c
     );
 
     function handleIndividualStatisticsSelectionChange(
@@ -271,7 +224,6 @@
         return [];
     }
 
-<<<<<<< HEAD
     const selectedVectorNamesHasHistorical =
         !isVectorListQueriesFetching && ensembleVectorListsHelper.hasAnyHistoricalVector(selectedVectorNames);
 
@@ -300,30 +252,6 @@
             </CollapsibleGroup>
             <CollapsibleGroup expanded={true} title="Ensembles">
                 <MultiEnsembleSelect
-=======
-    function handleShowHistorical(event: React.ChangeEvent<HTMLInputElement>) {
-        setShowHistorical(event.target.checked);
-    }
-
-    function handleRealizationRangeTextChanged(event: React.ChangeEvent<HTMLInputElement>) {
-        const realRangeStr = event.target.value;
-        console.debug("handleRealizationRangeTextChanged() " + realRangeStr);
-        let rangeArr: number[] | null = null;
-        if (realRangeStr) {
-            rangeArr = parseRealizationRangeString(realRangeStr, computedEnsemble?.getMaxRealizationNumber() ?? -1);
-        }
-        console.debug(rangeArr);
-        settingsContext.getStateStore().setValue("realizationsToInclude", rangeArr);
-    }
-
-    return (
-        <>
-            <Label
-                text="Ensemble"
-                labelClassName={syncHelper.isSynced(SyncSettingKey.ENSEMBLE) ? "bg-indigo-700 text-white" : ""}
-            >
-                <EnsembleDropdown
->>>>>>> d7ac146c
                     ensembleSet={ensembleSet}
                     value={selectedEnsembleIdents}
                     size={5}
