--- conflicted
+++ resolved
@@ -3,6 +3,7 @@
 
 import type { SerializedSettings as M_2DViewerSettings } from "@modules/2DViewer/settings/persistence";
 import type { SerializedSettings as InplaceVolumesPlotSettings } from "@modules/InplaceVolumesPlot/settings/persistence";
+import type { SerializedSettings as InplaceVolumesTableSettings } from "@modules/InplaceVolumesTable/settings/persistence";
 import type { SerializedSettings as MyModuleSettings } from "@modules/MyModule/settings/persistence";
 import type { SerializedView as M_2DViewerView } from "@modules/2DViewer/view/persistence";
 
@@ -12,10 +13,6 @@
     view?: Partial<M_2DViewerView>,
   },
   "3DViewer": {
-    settings?: never,
-    view?: never,
-  },
-  "3DViewerNew": {
     settings?: never,
     view?: never,
   },
@@ -31,27 +28,12 @@
     settings?: never,
     view?: never,
   },
-<<<<<<< HEAD
-=======
-  "Grid3D": {
-    settings?: never,
-    view?: never,
-  },
-  "Grid3DIntersection": {
-    settings?: never,
-    view?: never,
-  },
->>>>>>> 93f47b5b
   "InplaceVolumesPlot": {
     settings?: Partial<InplaceVolumesPlotSettings>,
     view?: never,
   },
   "InplaceVolumesTable": {
-    settings?: never,
-    view?: never,
-  },
-  "InplaceVolumetrics": {
-    settings?: never,
+    settings?: Partial<InplaceVolumesTableSettings>,
     view?: never,
   },
   "Intersection": {
@@ -98,23 +80,11 @@
     settings?: never,
     view?: never,
   },
-  "SeismicIntersection": {
-    settings?: never,
-    view?: never,
-  },
   "SimulationTimeSeries": {
     settings?: never,
     view?: never,
   },
-  "SimulationTimeSeriesMatrix": {
-    settings?: never,
-    view?: never,
-  },
   "SimulationTimeSeriesSensitivity": {
-    settings?: never,
-    view?: never,
-  },
-  "StructuralUncertaintyIntersection": {
     settings?: never,
     view?: never,
   },
