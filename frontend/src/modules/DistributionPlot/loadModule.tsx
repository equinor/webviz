--- conflicted
+++ resolved
@@ -1,14 +1,8 @@
 import { ModuleRegistry } from "@framework/ModuleRegistry";
 
-<<<<<<< HEAD
-import { settings } from "./settings";
+import { Settings } from "./settings";
 import { DisplayMode, PlotType, State } from "./state";
-import { view } from "./view";
-=======
-import { Settings } from "./settings";
-import { PlotType, State } from "./state";
 import { View } from "./view";
->>>>>>> 41641b32
 
 const defaultState: State = {
     plotType: PlotType.Histogram,
