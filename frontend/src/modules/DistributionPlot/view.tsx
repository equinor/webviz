--- conflicted
+++ resolved
@@ -32,16 +32,11 @@
     return item ? (num / item.value).toFixed(digits).replace(rx, "$1") + item.symbol : "0";
 }
 
-<<<<<<< HEAD
 export const view = ({ moduleContext, workbenchServices, initialSettings }: ModuleFCProps<State>) => {
     const [plotType, setPlotType] = moduleContext.useStoreState("plotType");
-=======
-export const view = ({ moduleContext, workbenchServices, workbenchSettings }: ModuleFCProps<State>) => {
-    const plotType = moduleContext.useStoreValue("plotType");
     const channelNameX = moduleContext.useStoreValue("channelNameX");
     const channelNameY = moduleContext.useStoreValue("channelNameY");
     const channelNameZ = moduleContext.useStoreValue("channelNameZ");
->>>>>>> b32749e1
     const numBins = moduleContext.useStoreValue("numBins");
     const orientation = moduleContext.useStoreValue("orientation");
 
