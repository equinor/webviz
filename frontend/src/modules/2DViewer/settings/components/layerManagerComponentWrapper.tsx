--- conflicted
+++ resolved
@@ -13,7 +13,6 @@
 import { StatisticalSurfaceLayer } from "@modules/2DViewer/LayerFramework/customLayerImplementations/StatisticalSurfaceLayer";
 import { CustomLayerType } from "@modules/2DViewer/LayerFramework/customLayerImplementations/layerTypes";
 import { PreferredViewLayout } from "@modules/2DViewer/types";
-<<<<<<< HEAD
 import { LayersActionGroup } from "@modules/_shared/LayerFramework/LayersActions";
 import { GroupDelegate, GroupDelegateTopic } from "@modules/_shared/LayerFramework/delegates/GroupDelegate";
 import { DataLayer } from "@modules/_shared/LayerFramework/framework/DataLayer/DataLayer";
@@ -28,27 +27,6 @@
 import { LayerRegistry } from "@modules/_shared/LayerFramework/layers/LayerRegistry";
 import { LayerType } from "@modules/_shared/LayerFramework/layers/layerTypes";
 import { Setting } from "@modules/_shared/LayerFramework/settings/settingsDefinitions";
-=======
-import { EnsembleSetting } from "@modules//_shared/LayerFramework/settings/implementations/EnsembleSetting";
-import type { LayersActionGroup } from "@modules/_shared/LayerFramework/LayersActions";
-import type { GroupDelegate } from "@modules/_shared/LayerFramework/delegates/GroupDelegate";
-import { GroupDelegateTopic } from "@modules/_shared/LayerFramework/delegates/GroupDelegate";
-import { ColorScale } from "@modules/_shared/LayerFramework/framework/ColorScale/ColorScale";
-import { DeltaSurface } from "@modules/_shared/LayerFramework/framework/DeltaSurface/DeltaSurface";
-import type { LayerManager } from "@modules/_shared/LayerFramework/framework/LayerManager/LayerManager";
-import { LayerManagerComponent } from "@modules/_shared/LayerFramework/framework/LayerManager/LayerManagerComponent";
-import { SettingsGroup } from "@modules/_shared/LayerFramework/framework/SettingsGroup/SettingsGroup";
-import { SharedSetting } from "@modules/_shared/LayerFramework/framework/SharedSetting/SharedSetting";
-import { View } from "@modules/_shared/LayerFramework/framework/View/View";
-import type { Group, Item } from "@modules/_shared/LayerFramework/interfaces";
-import { instanceofGroup, instanceofLayer } from "@modules/_shared/LayerFramework/interfaces";
-import { DrilledWellTrajectoriesLayer } from "@modules/_shared/LayerFramework/layers/implementations/DrilledWellTrajectoriesLayer";
-import { DrilledWellborePicksLayer } from "@modules/_shared/LayerFramework/layers/implementations/DrilledWellborePicksLayer";
-import { AttributeSetting } from "@modules/_shared/LayerFramework/settings/implementations/AttributeSetting";
-import { RealizationSetting } from "@modules/_shared/LayerFramework/settings/implementations/RealizationSetting";
-import { SurfaceNameSetting } from "@modules/_shared/LayerFramework/settings/implementations/SurfaceNameSetting";
-import { TimeOrIntervalSetting } from "@modules/_shared/LayerFramework/settings/implementations/TimeOrIntervalSetting";
->>>>>>> 274dacec
 import { usePublishSubscribeTopicValue } from "@modules/_shared/utils/PublishSubscribeDelegate";
 import { Dropdown } from "@mui/base";
 import {
@@ -89,11 +67,7 @@
                 return;
             case "realization-view":
                 groupDelegate.appendChild(
-<<<<<<< HEAD
                     GroupRegistry.makeGroup("RealizationView", props.layerManager, colorSet.getNextColor())
-=======
-                    new View(numViews > 0 ? `View (${numViews})` : "View", props.layerManager, colorSet.getNextColor()),
->>>>>>> 274dacec
                 );
                 return;
             case "delta-surface":
