import type { Options } from "@hey-api/client-axios";
import { isEqual } from "lodash";

import type { SurfaceDataPng_api, GetStatisticalSurfaceDataHybridData_api } from "@api";
import {
    SurfaceStatisticFunction_api,
    SurfaceTimeType_api,
    getRealizationSurfacesMetadataOptions,
    getStatisticalSurfaceDataHybrid,
    getStatisticalSurfaceDataHybridQueryKey,
} from "@api";
import { lroProgressBus, serializeQueryKey } from "@framework/internal/LroProgressBus";
import { wrapLongRunningQuery } from "@framework/utils/longRunningApiCalls";
import type {
    CustomDataProviderImplementation,
    DataProviderInformationAccessors,
    FetchDataParams,
} from "@modules/_shared/DataProviderFramework/interfacesAndTypes/customDataProviderImplementation";
import type { DefineDependenciesArgs } from "@modules/_shared/DataProviderFramework/interfacesAndTypes/customSettingsHandler";
import type { SensitivityNameCasePair } from "@modules/_shared/DataProviderFramework/settings/implementations/SensitivitySetting";
import type { MakeSettingTypesMap } from "@modules/_shared/DataProviderFramework/settings/settingsDefinitions";
import { Setting } from "@modules/_shared/DataProviderFramework/settings/settingsDefinitions";
import type { FullSurfaceAddress } from "@modules/_shared/Surface";
import { SurfaceAddressBuilder } from "@modules/_shared/Surface";
import type { SurfaceDataFloat_trans } from "@modules/_shared/Surface/queryDataTransforms";
import { transformSurfaceData } from "@modules/_shared/Surface/queryDataTransforms";
import { encodeSurfAddrStr } from "@modules/_shared/Surface/surfaceAddress";

const statisticalSurfaceSettings = [
    Setting.ENSEMBLE,
    Setting.STATISTIC_FUNCTION,
    Setting.SENSITIVITY,
    Setting.ATTRIBUTE,
    Setting.SURFACE_NAME,
    Setting.TIME_OR_INTERVAL,
    Setting.COLOR_SCALE,
] as const;
export type StatisticalSurfaceSettings = typeof statisticalSurfaceSettings;
type SettingsWithTypes = MakeSettingTypesMap<StatisticalSurfaceSettings>;

export enum SurfaceDataFormat {
    FLOAT = "float",
    PNG = "png",
}

export type StatisticalSurfaceData =
    | { format: SurfaceDataFormat.FLOAT; surfaceData: SurfaceDataFloat_trans }
    | { format: SurfaceDataFormat.PNG; surfaceData: SurfaceDataPng_api };

export type StatisticalSurfaceStoredData = {
    realizations: readonly number[];
};

export class StatisticalSurfaceProvider
    implements
        CustomDataProviderImplementation<
            StatisticalSurfaceSettings,
            StatisticalSurfaceData,
            StatisticalSurfaceStoredData
        >
{
    settings = statisticalSurfaceSettings;

    private _dataFormat: SurfaceDataFormat;

    constructor(dataFormat?: SurfaceDataFormat) {
        this._dataFormat = dataFormat ?? SurfaceDataFormat.PNG;
    }

    getDefaultSettingsValues() {
        return {
            [Setting.STATISTIC_FUNCTION]: SurfaceStatisticFunction_api.MEAN,
        };
    }

    getDefaultName(): string {
        return "Statistical Surface";
    }

    doSettingsChangesRequireDataRefetch(prevSettings: SettingsWithTypes, newSettings: SettingsWithTypes): boolean {
        return !isEqual(prevSettings, newSettings);
    }

    makeValueRange({
        getData,
    }: DataProviderInformationAccessors<
        StatisticalSurfaceSettings,
        StatisticalSurfaceData,
        StatisticalSurfaceStoredData
    >): [number, number] | null {
        const data = getData()?.surfaceData;
        if (!data) {
            return null;
        }

        return [data.value_min, data.value_max];
    }

    defineDependencies({
        helperDependency,
        availableSettingsUpdater,
        storedDataUpdater,
        workbenchSession,
        queryClient,
    }: DefineDependenciesArgs<StatisticalSurfaceSettings, StatisticalSurfaceStoredData>) {
        availableSettingsUpdater(Setting.STATISTIC_FUNCTION, () => Object.values(SurfaceStatisticFunction_api));
        availableSettingsUpdater(Setting.ENSEMBLE, ({ getGlobalSetting }) => {
            const fieldIdentifier = getGlobalSetting("fieldId");
            const ensembles = getGlobalSetting("ensembles");

            const ensembleIdents = ensembles
                .filter((ensemble) => ensemble.getFieldIdentifier() === fieldIdentifier)
                .map((ensemble) => ensemble.getIdent());

            return ensembleIdents;
        });
        availableSettingsUpdater(Setting.SENSITIVITY, ({ getLocalSetting }) => {
            const ensembleIdent = getLocalSetting(Setting.ENSEMBLE);

            if (!ensembleIdent) {
                return [];
            }

            const ensembleSet = workbenchSession.getEnsembleSet();
            const currentEnsemble = ensembleSet.findEnsemble(ensembleIdent);
            const sensitivities = currentEnsemble?.getSensitivities()?.getSensitivityArr() ?? [];
            if (sensitivities.length === 0) {
                return [];
            }
            const availableSensitivityPairs: SensitivityNameCasePair[] = [];
            sensitivities.map((sensitivity) =>
                sensitivity.cases.map((sensitivityCase) => {
                    availableSensitivityPairs.push({
                        sensitivityName: sensitivity.name,
                        sensitivityCase: sensitivityCase.name,
                    });
                }),
            );
            return availableSensitivityPairs;
        });

        const surfaceMetadataDep = helperDependency(async ({ getLocalSetting, abortSignal }) => {
            const ensembleIdent = getLocalSetting(Setting.ENSEMBLE);

            if (!ensembleIdent) {
                return null;
            }

            return await queryClient.fetchQuery({
                ...getRealizationSurfacesMetadataOptions({
                    query: {
                        case_uuid: ensembleIdent.getCaseUuid(),
                        ensemble_name: ensembleIdent.getEnsembleName(),
                    },
                    signal: abortSignal,
                }),
            });
        });

        availableSettingsUpdater(Setting.ATTRIBUTE, ({ getHelperDependency }) => {
            const data = getHelperDependency(surfaceMetadataDep);

            if (!data) {
                return [];
            }

            const availableAttributes = [
                ...Array.from(new Set(data.surfaces.map((surface) => surface.attribute_name))),
            ];

            return availableAttributes;
        });
        availableSettingsUpdater(Setting.SURFACE_NAME, ({ getHelperDependency, getLocalSetting }) => {
            const attribute = getLocalSetting(Setting.ATTRIBUTE);
            const data = getHelperDependency(surfaceMetadataDep);

            if (!attribute || !data) {
                return [];
            }

            const availableSurfaceNames = [
                ...Array.from(
                    new Set(
                        data.surfaces.filter((surface) => surface.attribute_name === attribute).map((el) => el.name),
                    ),
                ),
            ];

            return availableSurfaceNames;
        });

        availableSettingsUpdater(Setting.TIME_OR_INTERVAL, ({ getLocalSetting, getHelperDependency }) => {
            const attribute = getLocalSetting(Setting.ATTRIBUTE);
            const surfaceName = getLocalSetting(Setting.SURFACE_NAME);
            const data = getHelperDependency(surfaceMetadataDep);

            if (!attribute || !surfaceName || !data) {
                return [];
            }

            const availableTimeOrIntervals: string[] = [];
            const availableTimeTypes = [
                ...Array.from(
                    new Set(
                        data.surfaces
                            .filter((surface) => surface.attribute_name === attribute && surface.name === surfaceName)
                            .map((el) => el.time_type),
                    ),
                ),
            ];

            if (availableTimeTypes.includes(SurfaceTimeType_api.NO_TIME)) {
                availableTimeOrIntervals.push(SurfaceTimeType_api.NO_TIME);
            }
            if (availableTimeTypes.includes(SurfaceTimeType_api.TIME_POINT)) {
                availableTimeOrIntervals.push(...data.time_points_iso_str);
            }
            if (availableTimeTypes.includes(SurfaceTimeType_api.INTERVAL)) {
                availableTimeOrIntervals.push(...data.time_intervals_iso_str);
            }

            return availableTimeOrIntervals;
        });

        storedDataUpdater("realizations", ({ getGlobalSetting, getLocalSetting }) => {
            const filterFunction = getGlobalSetting("realizationFilterFunction");
            const ensembleIdent = getLocalSetting(Setting.ENSEMBLE);

            if (!ensembleIdent) {
                return [];
            }

            return filterFunction(ensembleIdent);
        });
    }

    fetchData({
        getSetting,
        getStoredData,
        getWorkbenchSession,
<<<<<<< HEAD
        registerQueryKey,
        queryClient,
        setProgressMessage,
=======
        fetchQuery,
>>>>>>> 015699ef
    }: FetchDataParams<StatisticalSurfaceSettings, StatisticalSurfaceData>): Promise<StatisticalSurfaceData> {
        const ensembleIdent = getSetting(Setting.ENSEMBLE);
        let filteredRealizations = getStoredData("realizations") ?? [];
        const surfaceName = getSetting(Setting.SURFACE_NAME);
        const attribute = getSetting(Setting.ATTRIBUTE);
        const timeOrInterval = getSetting(Setting.TIME_OR_INTERVAL);
        const statisticFunction = getSetting(Setting.STATISTIC_FUNCTION);
        const sensitivityNameCasePair = getSetting(Setting.SENSITIVITY);

        const workbenchSession = getWorkbenchSession();

        let surfaceAddress: FullSurfaceAddress | null = null;
        if (ensembleIdent && surfaceName && attribute && statisticFunction) {
            const addrBuilder = new SurfaceAddressBuilder();
            addrBuilder.withEnsembleIdent(ensembleIdent);
            addrBuilder.withName(surfaceName);
            addrBuilder.withAttribute(attribute);
            addrBuilder.withStatisticFunction(statisticFunction);

            const currentEnsemble = workbenchSession.getEnsembleSet().findEnsemble(ensembleIdent);

            // If sensitivity is set, filter realizations further to only include the realizations that are in the sensitivity
            if (sensitivityNameCasePair) {
                const sensitivity = currentEnsemble
                    ?.getSensitivities()
                    ?.getCaseByName(sensitivityNameCasePair.sensitivityName, sensitivityNameCasePair.sensitivityCase);

                const sensitivityRealizations = sensitivity?.realizations ?? [];

                filteredRealizations = filteredRealizations.filter((realization) =>
                    sensitivityRealizations.includes(realization),
                );
            }

            // If realizations are filtered, update the address
            const allRealizations = currentEnsemble?.getRealizations() ?? [];
            if (!isEqual([...allRealizations], [...filteredRealizations])) {
                addrBuilder.withStatisticRealizations([...filteredRealizations]);
            }

            if (timeOrInterval !== SurfaceTimeType_api.NO_TIME) {
                addrBuilder.withTimeOrInterval(timeOrInterval);
            }

            surfaceAddress = addrBuilder.buildStatisticalAddress();
        }

        const surfAddrStr = surfaceAddress ? encodeSurfAddrStr(surfaceAddress) : null;

        // const queryOptions = getSurfaceDataOptions({
        //     query: {
        //         surf_addr_str: surfAddrStr ?? "",
        //         data_format: this._dataFormat,
        //         resample_to_def_str: null,
        //     },
        // });

        function handleTaskProgress(progressMessage: string | null) {
            if (progressMessage) {
                console.debug("Statistical surface progress:", progressMessage);
            }
            setProgressMessage(progressMessage);
        }

        const apiFunctionArgs: Options<GetStatisticalSurfaceDataHybridData_api, false> = {
            query: {
                surf_addr_str: surfAddrStr ?? "NO_SURF_ADDR",
                data_format: this._dataFormat,
            },
        };
        const queryKey = getStatisticalSurfaceDataHybridQueryKey(apiFunctionArgs);

        const queryOptions = wrapLongRunningQuery({
            queryFn: getStatisticalSurfaceDataHybrid,
            queryFnArgs: apiFunctionArgs,
            queryKey: queryKey,
            pollIntervalMs: 500,
            maxRetries: 240,
        });

<<<<<<< HEAD
        lroProgressBus.subscribe(serializeQueryKey(queryKey), handleTaskProgress);

        registerQueryKey(queryOptions.queryKey);

        const promise = queryClient
            .fetchQuery({
                ...queryOptions,
            })
            .then((data) => ({ format: this._dataFormat, surfaceData: transformSurfaceData(data) }));
=======
        const promise = fetchQuery({ ...queryOptions }).then((data) => ({
            format: this._dataFormat,
            surfaceData: transformSurfaceData(data),
        }));
>>>>>>> 015699ef

        return promise as Promise<StatisticalSurfaceData>;
    }
}<|MERGE_RESOLUTION|>--- conflicted
+++ resolved
@@ -238,13 +238,8 @@
         getSetting,
         getStoredData,
         getWorkbenchSession,
-<<<<<<< HEAD
-        registerQueryKey,
-        queryClient,
+        fetchQuery,
         setProgressMessage,
-=======
-        fetchQuery,
->>>>>>> 015699ef
     }: FetchDataParams<StatisticalSurfaceSettings, StatisticalSurfaceData>): Promise<StatisticalSurfaceData> {
         const ensembleIdent = getSetting(Setting.ENSEMBLE);
         let filteredRealizations = getStoredData("realizations") ?? [];
@@ -325,22 +320,12 @@
             maxRetries: 240,
         });
 
-<<<<<<< HEAD
         lroProgressBus.subscribe(serializeQueryKey(queryKey), handleTaskProgress);
 
-        registerQueryKey(queryOptions.queryKey);
-
-        const promise = queryClient
-            .fetchQuery({
-                ...queryOptions,
-            })
-            .then((data) => ({ format: this._dataFormat, surfaceData: transformSurfaceData(data) }));
-=======
         const promise = fetchQuery({ ...queryOptions }).then((data) => ({
             format: this._dataFormat,
             surfaceData: transformSurfaceData(data),
         }));
->>>>>>> 015699ef
 
         return promise as Promise<StatisticalSurfaceData>;
     }
