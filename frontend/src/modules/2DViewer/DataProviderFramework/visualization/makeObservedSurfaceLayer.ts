--- conflicted
+++ resolved
@@ -1,12 +1,6 @@
 import { MapLayer } from "@webviz/subsurface-viewer/dist/layers";
 
-<<<<<<< HEAD
-import { DataFormatEnum_api, type SurfaceDef_api } from "@api";
-import { degreesToRadians } from "@lib/utils/geometry";
-import type { Vec2 } from "@lib/utils/vec2";
-import { rotatePoint2Around } from "@lib/utils/vec2";
-=======
->>>>>>> d6fa5a31
+import { SurfaceDataFormat } from "@modules/_shared/DataProviderFramework/dataProviders/implementations/RealizationSurfaceProvider";
 import { Setting } from "@modules/_shared/DataProviderFramework/settings/settingsDefinitions";
 import { makeColorMapFunctionFromColorScale } from "@modules/_shared/DataProviderFramework/visualization/utils/colors";
 import type { TransformerArgs } from "@modules/_shared/DataProviderFramework/visualization/VisualizationAssembler";
@@ -29,27 +23,7 @@
         return null;
     }
 
-<<<<<<< HEAD
-    if (data.format === DataFormatEnum_api.FLOAT) {
-        return new Grid3DLayer({
-            id,
-            name,
-            data: data.surfaceData.valuesFloat32Arr,
-            parameters: {
-                depthWriteEnabled: false,
-            },
-            colorMapFunction: makeColorMapFunctionFromColorScale(
-                colorScale,
-                data.surfaceData.value_min,
-                data.surfaceData.value_max,
-            ),
-        });
-    }
-
-    return new ColormapLayer({
-=======
     return new MapLayer({
->>>>>>> d6fa5a31
         id,
         name,
         meshData:
