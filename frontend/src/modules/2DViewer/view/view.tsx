--- conflicted
+++ resolved
@@ -24,18 +24,12 @@
     }
 
     return (
-<<<<<<< HEAD
-        <LayersWrapper
-            hoverService={props.hoverService}
-            layerManager={layerManager}
-            preferredViewLayout={preferredViewLayout}
-=======
         <VisualizationAssemblerWrapper
             fieldId={fieldId}
->>>>>>> e41626c8
             viewContext={props.viewContext}
             preferredViewLayout={preferredViewLayout}
             dataProviderManager={dataProviderManager}
+            hoverService={props.hoverService}
             onViewStateChange={setViewState}
             viewState={viewState ?? undefined}
             workbenchSession={props.workbenchSession}
