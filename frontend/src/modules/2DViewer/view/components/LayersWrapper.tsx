import React from "react";

import type { Layer } from "@deck.gl/core";
import type { BoundingBox2D } from "@webviz/subsurface-viewer";

import type { ViewContext } from "@framework/ModuleContext";
import { useViewStatusWriter } from "@framework/StatusWriter";
import { PendingWrapper } from "@lib/components/PendingWrapper";
import * as bbox from "@lib/utils/bbox";
import { CustomDataProviderType } from "@modules/2DViewer/DataProviderFramework/customDataProviderImplementations/dataProviderTypes";
import { ObservedSurfaceProvider } from "@modules/2DViewer/DataProviderFramework/customDataProviderImplementations/ObservedSurfaceProvider";
import { makeObservedSurfaceLayer } from "@modules/2DViewer/DataProviderFramework/visualization/makeObservedSurfaceLayer";
import type { Interfaces } from "@modules/2DViewer/interfaces";
import { PreferredViewLayout } from "@modules/2DViewer/types";
import { DataProviderType } from "@modules/_shared/DataProviderFramework/dataProviders/dataProviderTypes";
import { DrilledWellborePicksProvider } from "@modules/_shared/DataProviderFramework/dataProviders/implementations/DrilledWellborePicksProvider";
import { DrilledWellTrajectoriesProvider } from "@modules/_shared/DataProviderFramework/dataProviders/implementations/DrilledWellTrajectoriesProvider";
import { RealizationGridProvider } from "@modules/_shared/DataProviderFramework/dataProviders/implementations/RealizationGridProvider";
import { RealizationPolygonsProvider } from "@modules/_shared/DataProviderFramework/dataProviders/implementations/RealizationPolygonsProvider";
import { RealizationSurfaceProvider } from "@modules/_shared/DataProviderFramework/dataProviders/implementations/RealizationSurfaceProvider";
import { StatisticalSurfaceProvider } from "@modules/_shared/DataProviderFramework/dataProviders/implementations/StatisticalSurfaceProvider";
import type { DataProviderManager } from "@modules/_shared/DataProviderFramework/framework/DataProviderManager/DataProviderManager";
import { DataProviderManagerTopic } from "@modules/_shared/DataProviderFramework/framework/DataProviderManager/DataProviderManager";
import { GroupType } from "@modules/_shared/DataProviderFramework/groups/groupTypes";
import { makeColorScaleAnnotation } from "@modules/_shared/DataProviderFramework/visualization/annotations/makeColorScaleAnnotation";
import { makePolygonDataBoundingBox } from "@modules/_shared/DataProviderFramework/visualization/boundingBoxes/makePolygonDataBoundingBox";
import { makeRealizationGridBoundingBox } from "@modules/_shared/DataProviderFramework/visualization/boundingBoxes/makeRealizationGridBoundingBox";
import { makeSurfaceLayerBoundingBox } from "@modules/_shared/DataProviderFramework/visualization/boundingBoxes/makeSurfaceLayerBoundingBox";
import { makeDrilledWellborePicksBoundingBox } from "@modules/_shared/DataProviderFramework/visualization/deckgl/boundingBoxes/makeDrilledWellborePicksBoundingBox";
import { makeDrilledWellTrajectoriesBoundingBox } from "@modules/_shared/DataProviderFramework/visualization/deckgl/boundingBoxes/makeDrilledWellTrajectoriesBoundingBox";
import { makeDrilledWellborePicksLayer } from "@modules/_shared/DataProviderFramework/visualization/deckgl/makeDrilledWellborePicksLayer";
import { makeDrilledWellTrajectoriesLayer } from "@modules/_shared/DataProviderFramework/visualization/deckgl/makeDrilledWellTrajectoriesLayer";
<<<<<<< HEAD
import { makeRealizationGridLayer } from "@modules/_shared/DataProviderFramework/visualization/deckgl/makeRealizationGridLayer";
import { makeRealizationPolygonsLayer } from "@modules/_shared/DataProviderFramework/visualization/deckgl/makeRealizationPolygonsLayer";
import { makeRealizationSurfaceLayer } from "@modules/_shared/DataProviderFramework/visualization/deckgl/makeRealizationSurfaceLayer";
import { makeStatisticalSurfaceLayer } from "@modules/_shared/DataProviderFramework/visualization/deckgl/makeStatisticalSurfaceLayer";
=======
import type { VisualizationTarget } from "@modules/_shared/DataProviderFramework/visualization/VisualizationAssembler";
>>>>>>> 5a095e6e
import {
    VisualizationAssembler,
    VisualizationItemType,
} from "@modules/_shared/DataProviderFramework/visualization/VisualizationAssembler";
import type {
    Annotation,
    VisualizationTarget,
} from "@modules/_shared/DataProviderFramework/visualization/VisualizationAssembler";
import { usePublishSubscribeTopicValue } from "@modules/_shared/utils/PublishSubscribeDelegate";

import { PlaceholderLayer } from "../../../_shared/customDeckGlLayers/PlaceholderLayer";

import type { ViewportTypeExtended, ViewsTypeExtended } from "./SubsurfaceViewerWrapper";
import { SubsurfaceViewerWrapper } from "./SubsurfaceViewerWrapper";

import "../../DataProviderFramework/customDataProviderImplementations/registerAllDataProviders";

export type LayersWrapperProps = {
    layerManager: DataProviderManager;
    preferredViewLayout: PreferredViewLayout;
    viewContext: ViewContext<Interfaces>;
};

const VISUALIZATION_ASSEMBLER = new VisualizationAssembler<VisualizationTarget.DECK_GL>();

VISUALIZATION_ASSEMBLER.registerDataProviderTransformers(
    CustomDataProviderType.OBSERVED_SURFACE,
    ObservedSurfaceProvider,
    {
        transformToVisualization: makeObservedSurfaceLayer,
        transformToBoundingBox: makeSurfaceLayerBoundingBox,
        transformToAnnotations: makeColorScaleAnnotation,
    },
);
VISUALIZATION_ASSEMBLER.registerDataProviderTransformers(
    DataProviderType.REALIZATION_SURFACE,
    RealizationSurfaceProvider,
    {
        transformToVisualization: makeRealizationSurfaceLayer,
        transformToBoundingBox: makeSurfaceLayerBoundingBox,
        transformToAnnotations: makeColorScaleAnnotation,
    },
);
VISUALIZATION_ASSEMBLER.registerDataProviderTransformers(
    DataProviderType.STATISTICAL_SURFACE,
    StatisticalSurfaceProvider,
    {
        transformToVisualization: makeStatisticalSurfaceLayer,
        transformToBoundingBox: makeSurfaceLayerBoundingBox,
        transformToAnnotations: makeColorScaleAnnotation,
    },
);
VISUALIZATION_ASSEMBLER.registerDataProviderTransformers(
    DataProviderType.REALIZATION_POLYGONS,
    RealizationPolygonsProvider,
    {
        transformToVisualization: makeRealizationPolygonsLayer,
        transformToBoundingBox: makePolygonDataBoundingBox,
    },
);
VISUALIZATION_ASSEMBLER.registerDataProviderTransformers(DataProviderType.REALIZATION_GRID, RealizationGridProvider, {
    transformToVisualization: makeRealizationGridLayer,
    transformToBoundingBox: makeRealizationGridBoundingBox,
    transformToAnnotations: makeColorScaleAnnotation,
});
VISUALIZATION_ASSEMBLER.registerDataProviderTransformers(
    DataProviderType.DRILLED_WELLBORE_PICKS,
    DrilledWellborePicksProvider,
    {
        transformToVisualization: makeDrilledWellborePicksLayer,
        transformToBoundingBox: makeDrilledWellborePicksBoundingBox,
    },
);
VISUALIZATION_ASSEMBLER.registerDataProviderTransformers(
    DataProviderType.DRILLED_WELL_TRAJECTORIES,
    DrilledWellTrajectoriesProvider,
    {
        transformToVisualization: makeDrilledWellTrajectoriesLayer,
        transformToBoundingBox: makeDrilledWellTrajectoriesBoundingBox,
    },
);

export function LayersWrapper(props: LayersWrapperProps): React.ReactNode {
    const [prevBoundingBox, setPrevBoundingBox] = React.useState<bbox.BBox | null>(null);

    const statusWriter = useViewStatusWriter(props.viewContext);

    usePublishSubscribeTopicValue(props.layerManager, DataProviderManagerTopic.DATA_REVISION);

<<<<<<< HEAD
    const assemblerProduct = VISUALIZATION_ASSEMBLER.make(props.layerManager);

    const viewports: ViewportTypeExtended[] = [];
    const deckGlLayers: Layer<any>[] = [];
    const globalAnnotations: Annotation[] = [];
    const globalColorScales = globalAnnotations.filter((el) => "colorScale" in el);
=======
    const viewports: ViewportType[] = [];
    const deckGlLayers: Layer<any>[] = [];
    const viewportAnnotations: React.ReactNode[] = [];
    const globalLayerIds: string[] = ["placeholder"];

    let numLoadingLayers = 0;

    const assemblerProduct = VISUALIZATION_ASSEMBLER.make(props.layerManager);

    const globalAnnotations = assemblerProduct.annotations.filter((el) => "colorScale" in el);

    const numViews = assemblerProduct.children.filter(
        (item) => item.itemType === VisualizationItemType.GROUP && item.groupType === GroupType.VIEW,
    ).length;
>>>>>>> 5a095e6e

    const globalLayerIds: string[] = ["placeholder"];

    for (const item of assemblerProduct.children) {
        if (item.itemType === VisualizationItemType.GROUP && item.groupType === GroupType.VIEW) {
            const colorScales = item.annotations.filter((el) => "colorScale" in el);
            const layerIds: string[] = [];

            for (const child of item.children) {
                if (child.itemType === VisualizationItemType.DATA_PROVIDER_VISUALIZATION) {
                    const layer = child.visualization;
                    layerIds.push(layer.id);
                    deckGlLayers.push(layer);
                }
            }

            viewports.push({
                id: item.id,
                name: item.name,
                color: item.color,
                isSync: true,
                layerIds,
                colorScales,
            });
        } else if (item.itemType === VisualizationItemType.DATA_PROVIDER_VISUALIZATION) {
            deckGlLayers.push(item.visualization);
            globalLayerIds.push(item.visualization.id);
        }
    }

    const views: ViewsTypeExtended = {
        layout: [0, 0],
        showLabel: false,
        viewports: viewports.map((viewport) => ({
            ...viewport,
            // Apply global layers/annotations
            layerIds: [...globalLayerIds, ...viewport.layerIds!],
            colorScales: [...globalColorScales, ...viewport.colorScales!],
        })),
    };

    const numViews = assemblerProduct.children.filter(
        (item) => item.itemType === VisualizationItemType.GROUP && item.groupType === GroupType.VIEW,
    ).length;

    if (numViews) {
        const numCols = Math.ceil(Math.sqrt(numViews));
        const numRows = Math.ceil(numViews / numCols);
        views.layout = [numCols, numRows];
    }

    if (props.preferredViewLayout === PreferredViewLayout.HORIZONTAL) {
        views.layout = [views.layout[1], views.layout[0]];
    }

    if (assemblerProduct.combinedBoundingBox !== null) {
        if (prevBoundingBox !== null) {
            if (!bbox.outerBoxcontainsInnerBox(prevBoundingBox, assemblerProduct.combinedBoundingBox)) {
                setPrevBoundingBox(assemblerProduct.combinedBoundingBox);
            }
        } else {
            setPrevBoundingBox(assemblerProduct.combinedBoundingBox);
        }
    }

    const numLoadingLayers = assemblerProduct.numLoadingDataProviders;
    statusWriter.setLoading(assemblerProduct.numLoadingDataProviders > 0);

    for (const message of assemblerProduct.aggregatedErrorMessages) {
        statusWriter.addError(message);
    }

    let bounds: BoundingBox2D | undefined = undefined;
    if (prevBoundingBox) {
        bounds = [prevBoundingBox.min.x, prevBoundingBox.min.y, prevBoundingBox.max.x, prevBoundingBox.max.y];
    }

    deckGlLayers.push(new PlaceholderLayer({ id: "placeholder" }));
    deckGlLayers.reverse();

    return (
        <PendingWrapper className="w-full h-full flex flex-col" isPending={numLoadingLayers > 0}>
            <SubsurfaceViewerWrapper views={views} layers={deckGlLayers} bounds={bounds} />
        </PendingWrapper>
    );
}<|MERGE_RESOLUTION|>--- conflicted
+++ resolved
@@ -30,14 +30,7 @@
 import { makeDrilledWellTrajectoriesBoundingBox } from "@modules/_shared/DataProviderFramework/visualization/deckgl/boundingBoxes/makeDrilledWellTrajectoriesBoundingBox";
 import { makeDrilledWellborePicksLayer } from "@modules/_shared/DataProviderFramework/visualization/deckgl/makeDrilledWellborePicksLayer";
 import { makeDrilledWellTrajectoriesLayer } from "@modules/_shared/DataProviderFramework/visualization/deckgl/makeDrilledWellTrajectoriesLayer";
-<<<<<<< HEAD
-import { makeRealizationGridLayer } from "@modules/_shared/DataProviderFramework/visualization/deckgl/makeRealizationGridLayer";
-import { makeRealizationPolygonsLayer } from "@modules/_shared/DataProviderFramework/visualization/deckgl/makeRealizationPolygonsLayer";
-import { makeRealizationSurfaceLayer } from "@modules/_shared/DataProviderFramework/visualization/deckgl/makeRealizationSurfaceLayer";
-import { makeStatisticalSurfaceLayer } from "@modules/_shared/DataProviderFramework/visualization/deckgl/makeStatisticalSurfaceLayer";
-=======
 import type { VisualizationTarget } from "@modules/_shared/DataProviderFramework/visualization/VisualizationAssembler";
->>>>>>> 5a095e6e
 import {
     VisualizationAssembler,
     VisualizationItemType,
@@ -127,32 +120,14 @@
 
     usePublishSubscribeTopicValue(props.layerManager, DataProviderManagerTopic.DATA_REVISION);
 
-<<<<<<< HEAD
     const assemblerProduct = VISUALIZATION_ASSEMBLER.make(props.layerManager);
 
     const viewports: ViewportTypeExtended[] = [];
     const deckGlLayers: Layer<any>[] = [];
-    const globalAnnotations: Annotation[] = [];
     const globalColorScales = globalAnnotations.filter((el) => "colorScale" in el);
-=======
-    const viewports: ViewportType[] = [];
-    const deckGlLayers: Layer<any>[] = [];
-    const viewportAnnotations: React.ReactNode[] = [];
     const globalLayerIds: string[] = ["placeholder"];
 
-    let numLoadingLayers = 0;
-
-    const assemblerProduct = VISUALIZATION_ASSEMBLER.make(props.layerManager);
-
     const globalAnnotations = assemblerProduct.annotations.filter((el) => "colorScale" in el);
-
-    const numViews = assemblerProduct.children.filter(
-        (item) => item.itemType === VisualizationItemType.GROUP && item.groupType === GroupType.VIEW,
-    ).length;
->>>>>>> 5a095e6e
-
-    const globalLayerIds: string[] = ["placeholder"];
-
     for (const item of assemblerProduct.children) {
         if (item.itemType === VisualizationItemType.GROUP && item.groupType === GroupType.VIEW) {
             const colorScales = item.annotations.filter((el) => "colorScale" in el);
