import React from "react";

<<<<<<< HEAD
import type { ViewContext } from "@framework/ModuleContext";
import { useViewStatusWriter } from "@framework/StatusWriter";
import { PendingWrapper } from "@lib/components/PendingWrapper";
import type { Rect2D } from "@lib/utils/geometry";
import { outerRectContainsInnerRect } from "@lib/utils/geometry";
import type { Interfaces } from "@modules/2DViewer/interfaces";
import { PreferredViewLayout } from "@modules/2DViewer/types";
import type { LayerManager } from "@modules/_shared/LayerFramework/framework/LayerManager/LayerManager";
import { LayerManagerTopic } from "@modules/_shared/LayerFramework/framework/LayerManager/LayerManager";
import type { BoundingBox } from "@modules/_shared/LayerFramework/interfaces";
import type { ColorScaleWithId } from "@modules/_shared/components/ColorLegendsContainer/colorLegendsContainer";
import { usePublishSubscribeTopicValue } from "@modules/_shared/utils/PublishSubscribeDelegate";
import type { BoundingBox2D } from "@webviz/subsurface-viewer";
=======
import { View as DeckGlView, type Layer } from "@deck.gl/core";
import type { BoundingBox2D, ViewportType } from "@webviz/subsurface-viewer";

import type { ViewContext } from "@framework/ModuleContext";
import { useViewStatusWriter } from "@framework/StatusWriter";
import { PendingWrapper } from "@lib/components/PendingWrapper";
import { useElementSize } from "@lib/hooks/useElementSize";
import * as bbox from "@lib/utils/bbox";
import { makeColorScaleAnnotation } from "@modules/2DViewer/DataProviderFramework/annotations/makeColorScaleAnnotation";
import { makePolygonDataBoundingBox } from "@modules/2DViewer/DataProviderFramework/boundingBoxes/makePolygonDataBoundingBox";
import { makeRealizationGridBoundingBox } from "@modules/2DViewer/DataProviderFramework/boundingBoxes/makeRealizationGridBoundingBox";
import { makeSurfaceLayerBoundingBox } from "@modules/2DViewer/DataProviderFramework/boundingBoxes/makeSurfaceLayerBoundingBox";
import { CustomDataProviderType } from "@modules/2DViewer/DataProviderFramework/customDataProviderImplementations/dataProviderTypes";
import { ObservedSurfaceProvider } from "@modules/2DViewer/DataProviderFramework/customDataProviderImplementations/ObservedSurfaceProvider";
import { RealizationGridProvider } from "@modules/2DViewer/DataProviderFramework/customDataProviderImplementations/RealizationGridProvider";
import { RealizationPolygonsProvider } from "@modules/2DViewer/DataProviderFramework/customDataProviderImplementations/RealizationPolygonsProvider";
import { RealizationSurfaceProvider } from "@modules/2DViewer/DataProviderFramework/customDataProviderImplementations/RealizationSurfaceProvider";
import { StatisticalSurfaceProvider } from "@modules/2DViewer/DataProviderFramework/customDataProviderImplementations/StatisticalSurfaceProvider";
import { makeObservedSurfaceLayer } from "@modules/2DViewer/DataProviderFramework/visualization/makeObservedSurfaceLayer";
import { makeRealizationGridLayer } from "@modules/2DViewer/DataProviderFramework/visualization/makeRealizationGridLayer";
import { makeRealizationPolygonsLayer } from "@modules/2DViewer/DataProviderFramework/visualization/makeRealizationPolygonsLayer";
import { makeRealizationSurfaceLayer } from "@modules/2DViewer/DataProviderFramework/visualization/makeRealizationSurfaceLayer";
import { makeStatisticalSurfaceLayer } from "@modules/2DViewer/DataProviderFramework/visualization/makeStatisticalSurfaceLayer";
import type { Interfaces } from "@modules/2DViewer/interfaces";
import { PreferredViewLayout } from "@modules/2DViewer/types";
import { ColorLegendsContainer } from "@modules/_shared/components/ColorLegendsContainer";
import { DataProviderType } from "@modules/_shared/DataProviderFramework/dataProviders/dataProviderTypes";
import { DrilledWellborePicksProvider } from "@modules/_shared/DataProviderFramework/dataProviders/implementations/DrilledWellborePicksProvider";
import { DrilledWellTrajectoriesProvider } from "@modules/_shared/DataProviderFramework/dataProviders/implementations/DrilledWellTrajectoriesProvider";
import type { DataProviderManager } from "@modules/_shared/DataProviderFramework/framework/DataProviderManager/DataProviderManager";
import { DataProviderManagerTopic } from "@modules/_shared/DataProviderFramework/framework/DataProviderManager/DataProviderManager";
import { GroupType } from "@modules/_shared/DataProviderFramework/groups/groupTypes";
import { makeDrilledWellborePicksBoundingBox } from "@modules/_shared/DataProviderFramework/visualization/deckgl/boundingBoxes/makeDrilledWellborePicksBoundingBox";
import { makeDrilledWellTrajectoriesBoundingBox } from "@modules/_shared/DataProviderFramework/visualization/deckgl/boundingBoxes/makeDrilledWellTrajectoriesBoundingBox";
import { makeDrilledWellborePicksLayer } from "@modules/_shared/DataProviderFramework/visualization/deckgl/makeDrilledWellborePicksLayer";
import { makeDrilledWellTrajectoriesLayer } from "@modules/_shared/DataProviderFramework/visualization/deckgl/makeDrilledWellTrajectoriesLayer";
import type {
    Annotation,
    VisualizationTarget,
} from "@modules/_shared/DataProviderFramework/visualization/VisualizationAssembler";
import {
    VisualizationAssembler,
    VisualizationItemType,
} from "@modules/_shared/DataProviderFramework/visualization/VisualizationAssembler";
import { usePublishSubscribeTopicValue } from "@modules/_shared/utils/PublishSubscribeDelegate";

import { PlaceholderLayer } from "../../../_shared/customDeckGlLayers/PlaceholderLayer";
>>>>>>> 92314bca

import type { ViewPortTypeExt, ViewsTypeExt } from "./SubsurfaceViewerWrapper";
import { SubsurfaceViewerWrapper } from "./SubsurfaceViewerWrapper";

import "../../DataProviderFramework/customDataProviderImplementations/registerAllDataProviders";

export type LayersWrapperProps = {
    layerManager: DataProviderManager;
    preferredViewLayout: PreferredViewLayout;
    viewContext: ViewContext<Interfaces>;
};

const VISUALIZATION_ASSEMBLER = new VisualizationAssembler<VisualizationTarget.DECK_GL>();

VISUALIZATION_ASSEMBLER.registerDataProviderTransformers(
    CustomDataProviderType.OBSERVED_SURFACE,
    ObservedSurfaceProvider,
    {
        transformToVisualization: makeObservedSurfaceLayer,
        transformToBoundingBox: makeSurfaceLayerBoundingBox,
        transformToAnnotations: makeColorScaleAnnotation,
    },
);
VISUALIZATION_ASSEMBLER.registerDataProviderTransformers(
    CustomDataProviderType.REALIZATION_SURFACE,
    RealizationSurfaceProvider,
    {
        transformToVisualization: makeRealizationSurfaceLayer,
        transformToBoundingBox: makeSurfaceLayerBoundingBox,
        transformToAnnotations: makeColorScaleAnnotation,
    },
);
VISUALIZATION_ASSEMBLER.registerDataProviderTransformers(
    CustomDataProviderType.STATISTICAL_SURFACE,
    StatisticalSurfaceProvider,
    {
        transformToVisualization: makeStatisticalSurfaceLayer,
        transformToBoundingBox: makeSurfaceLayerBoundingBox,
        transformToAnnotations: makeColorScaleAnnotation,
    },
);
VISUALIZATION_ASSEMBLER.registerDataProviderTransformers(
    CustomDataProviderType.REALIZATION_POLYGONS,
    RealizationPolygonsProvider,
    {
        transformToVisualization: makeRealizationPolygonsLayer,
        transformToBoundingBox: makePolygonDataBoundingBox,
    },
);
VISUALIZATION_ASSEMBLER.registerDataProviderTransformers(
    CustomDataProviderType.REALIZATION_GRID,
    RealizationGridProvider,
    {
        transformToVisualization: makeRealizationGridLayer,
        transformToBoundingBox: makeRealizationGridBoundingBox,
        transformToAnnotations: makeColorScaleAnnotation,
    },
);
VISUALIZATION_ASSEMBLER.registerDataProviderTransformers(
    DataProviderType.DRILLED_WELLBORE_PICKS,
    DrilledWellborePicksProvider,
    {
        transformToVisualization: makeDrilledWellborePicksLayer,
        transformToBoundingBox: makeDrilledWellborePicksBoundingBox,
    },
);
VISUALIZATION_ASSEMBLER.registerDataProviderTransformers(
    DataProviderType.DRILLED_WELL_TRAJECTORIES,
    DrilledWellTrajectoriesProvider,
    {
        transformToVisualization: makeDrilledWellTrajectoriesLayer,
        transformToBoundingBox: makeDrilledWellTrajectoriesBoundingBox,
    },
);

export function LayersWrapper(props: LayersWrapperProps): React.ReactNode {
    const [prevBoundingBox, setPrevBoundingBox] = React.useState<bbox.BBox | null>(null);

    const statusWriter = useViewStatusWriter(props.viewContext);

    usePublishSubscribeTopicValue(props.layerManager, DataProviderManagerTopic.DATA_REVISION);

<<<<<<< HEAD
    const viewports: ViewPortTypeExt[] = [];
    const viewerLayers: DeckGlLayerWithPosition[] = [];
    const colorScales: ColorScaleWithId[] = [];

    const views: ViewsTypeExt = {
        layout: [1, 1],
        viewports: viewports,
        showLabel: false,
    };
=======
    const viewports: ViewportType[] = [];
    const deckGlLayers: Layer<any>[] = [];
    const viewportAnnotations: React.ReactNode[] = [];
    const globalAnnotations: Annotation[] = [];
    const globalLayerIds: string[] = ["placeholder"];

    let numLoadingLayers = 0;
>>>>>>> 92314bca

    const assemblerProduct = VISUALIZATION_ASSEMBLER.make(props.layerManager);

    const numViews = assemblerProduct.children.filter(
        (item) => item.itemType === VisualizationItemType.GROUP && item.groupType === GroupType.VIEW,
    ).length;

    let numCols = Math.ceil(Math.sqrt(numViews));
    let numRows = Math.ceil(numViews / numCols);

    for (const item of assemblerProduct.children) {
        if (item.itemType === VisualizationItemType.GROUP && item.groupType === GroupType.VIEW) {
            const layerIds: string[] = [];
            for (const child of item.children) {
                if (child.itemType === VisualizationItemType.DATA_PROVIDER_VISUALIZATION) {
                    const layer = child.visualization;
                    layerIds.push(layer.id);
                    deckGlLayers.push(layer);
                }
            }
            viewports.push({
                id: item.id,
                name: item.name,
                isSync: true,
                layerIds,
            });

            viewportAnnotations.push(
                // eslint-disable-next-line @typescript-eslint/ban-ts-comment
                /* @ts-expect-error */
                <DeckGlView key={item.id} id={item.id}>
                    <ColorLegendsContainer
                        colorScales={[...item.annotations.filter((el) => "colorScale" in el), ...globalAnnotations]}
                        height={((mainDivSize.height / 3) * 2) / numCols - 20}
                        position="left"
                    />
                    <div className="font-bold text-lg flex gap-2 justify-center items-center">
                        <div className="flex gap-2 items-center bg-white/50 p-2 backdrop-blur-sm rounded-sm">
                            <div
                                className="rounded-full h-3 w-3 border border-white"
                                style={{ backgroundColor: item.color ?? undefined }}
                            />
                            <div className="">{item.name}</div>
                        </div>
                    </div>
                </DeckGlView>,
            );
        } else if (item.itemType === VisualizationItemType.DATA_PROVIDER_VISUALIZATION) {
            deckGlLayers.push(item.visualization);
            globalLayerIds.push(item.visualization.id);
        }
    }

    if (props.preferredViewLayout === PreferredViewLayout.HORIZONTAL) {
        [numCols, numRows] = [numRows, numCols];
    }

<<<<<<< HEAD
    views.layout = [numCols, numRows];

    viewerLayers.push(...viewsAndLayers.layers);
    colorScales.push(...viewsAndLayers.colorScales);

    const globalLayerIds = viewsAndLayers.layers.map((layer) => layer.layer.id);
    const globalColorScaleIds = viewsAndLayers.colorScales.map((c) => c.id);

    for (const view of viewsAndLayers.views) {
        viewports.push({
            id: view.id,
            name: view.name,
            color: view.color,
            isSync: true,
            layerIds: [...globalLayerIds, ...view.layers.map((layer) => layer.layer.id), "placeholder"],
            colorScaleIds: [...globalColorScaleIds, ...view.colorScales.map((scale) => scale.id)],
        });

        viewerLayers.push(...view.layers);
        colorScales.push(...view.colorScales);
    }

    if (viewsAndLayers.boundingBox !== null) {
=======
    if (assemblerProduct.combinedBoundingBox !== null) {
>>>>>>> 92314bca
        if (prevBoundingBox !== null) {
            if (!bbox.outerBoxcontainsInnerBox(prevBoundingBox, assemblerProduct.combinedBoundingBox)) {
                setPrevBoundingBox(assemblerProduct.combinedBoundingBox);
            }
        } else {
            setPrevBoundingBox(assemblerProduct.combinedBoundingBox);
        }
    }

    numLoadingLayers = assemblerProduct.numLoadingDataProviders;
    statusWriter.setLoading(assemblerProduct.numLoadingDataProviders > 0);

    for (const message of assemblerProduct.aggregatedErrorMessages) {
        statusWriter.addError(message);
    }

    let bounds: BoundingBox2D | undefined = undefined;
    if (prevBoundingBox) {
        bounds = [prevBoundingBox.min.x, prevBoundingBox.min.y, prevBoundingBox.max.x, prevBoundingBox.max.y];
    }

    deckGlLayers.push(new PlaceholderLayer({ id: "placeholder" }));

    deckGlLayers.reverse();

    return (
<<<<<<< HEAD
        <PendingWrapper className="w-full h-full flex flex-col" isPending={numLoadingLayers > 0}>
            <SubsurfaceViewerWrapper views={views} layers={layers} bounds={bounds} colorScales={colorScales} />
        </PendingWrapper>
=======
        <div ref={mainDivRef} className="relative w-full h-full flex flex-col">
            <PendingWrapper isPending={numLoadingLayers > 0}>
                <div style={{ height: mainDivSize.height, width: mainDivSize.width }}>
                    <ReadoutWrapper
                        views={{
                            layout: [numCols, numRows],
                            viewports: viewports.map((viewport) => ({
                                ...viewport,
                                layerIds: [...(viewport.layerIds ?? []), ...globalLayerIds],
                            })),
                            showLabel: false,
                        }}
                        viewportAnnotations={viewportAnnotations}
                        layers={deckGlLayers}
                        bounds={bounds}
                    />
                </div>
            </PendingWrapper>
        </div>
>>>>>>> 92314bca
    );
}<|MERGE_RESOLUTION|>--- conflicted
+++ resolved
@@ -1,20 +1,5 @@
 import React from "react";
 
-<<<<<<< HEAD
-import type { ViewContext } from "@framework/ModuleContext";
-import { useViewStatusWriter } from "@framework/StatusWriter";
-import { PendingWrapper } from "@lib/components/PendingWrapper";
-import type { Rect2D } from "@lib/utils/geometry";
-import { outerRectContainsInnerRect } from "@lib/utils/geometry";
-import type { Interfaces } from "@modules/2DViewer/interfaces";
-import { PreferredViewLayout } from "@modules/2DViewer/types";
-import type { LayerManager } from "@modules/_shared/LayerFramework/framework/LayerManager/LayerManager";
-import { LayerManagerTopic } from "@modules/_shared/LayerFramework/framework/LayerManager/LayerManager";
-import type { BoundingBox } from "@modules/_shared/LayerFramework/interfaces";
-import type { ColorScaleWithId } from "@modules/_shared/components/ColorLegendsContainer/colorLegendsContainer";
-import { usePublishSubscribeTopicValue } from "@modules/_shared/utils/PublishSubscribeDelegate";
-import type { BoundingBox2D } from "@webviz/subsurface-viewer";
-=======
 import { View as DeckGlView, type Layer } from "@deck.gl/core";
 import type { BoundingBox2D, ViewportType } from "@webviz/subsurface-viewer";
 
@@ -62,12 +47,12 @@
 import { usePublishSubscribeTopicValue } from "@modules/_shared/utils/PublishSubscribeDelegate";
 
 import { PlaceholderLayer } from "../../../_shared/customDeckGlLayers/PlaceholderLayer";
->>>>>>> 92314bca
 
 import type { ViewPortTypeExt, ViewsTypeExt } from "./SubsurfaceViewerWrapper";
 import { SubsurfaceViewerWrapper } from "./SubsurfaceViewerWrapper";
 
 import "../../DataProviderFramework/customDataProviderImplementations/registerAllDataProviders";
+import type { ColorScaleWithId } from "@modules/_shared/components/ColorLegendsContainer/colorLegendsContainer";
 
 export type LayersWrapperProps = {
     layerManager: DataProviderManager;
@@ -145,27 +130,21 @@
 
     usePublishSubscribeTopicValue(props.layerManager, DataProviderManagerTopic.DATA_REVISION);
 
-<<<<<<< HEAD
+    const assemblerProduct = VISUALIZATION_ASSEMBLER.make(props.layerManager);
+
     const viewports: ViewPortTypeExt[] = [];
-    const viewerLayers: DeckGlLayerWithPosition[] = [];
-    const colorScales: ColorScaleWithId[] = [];
+    const deckGlLayers: Layer<any>[] = [];
+    const globalColorScales: ColorScaleWithId[] = [...assemblerProduct.annotations];
+
+    const globalLayerIds: string[] = ["placeholder"];
 
     const views: ViewsTypeExt = {
         layout: [1, 1],
         viewports: viewports,
         showLabel: false,
     };
-=======
-    const viewports: ViewportType[] = [];
-    const deckGlLayers: Layer<any>[] = [];
-    const viewportAnnotations: React.ReactNode[] = [];
-    const globalAnnotations: Annotation[] = [];
-    const globalLayerIds: string[] = ["placeholder"];
 
     let numLoadingLayers = 0;
->>>>>>> 92314bca
-
-    const assemblerProduct = VISUALIZATION_ASSEMBLER.make(props.layerManager);
 
     const numViews = assemblerProduct.children.filter(
         (item) => item.itemType === VisualizationItemType.GROUP && item.groupType === GroupType.VIEW,
@@ -174,8 +153,30 @@
     let numCols = Math.ceil(Math.sqrt(numViews));
     let numRows = Math.ceil(numViews / numCols);
 
+    // viewerLayers.push(...viewsAndLayers.layers);
+    // colorScales.push(...viewsAndLayers.colorScales);
+
+    // const globalLayerIds = viewsAndLayers.layers.map((layer) => layer.layer.id);
+    // const globalColorScaleIds = viewsAndLayers.colorScales.map((c) => c.id);
+
+    // for (const view of viewsAndLayers.views) {
+    //     viewports.push({
+    //         id: view.id,
+    //         name: view.name,
+    //         color: view.color,
+    //         isSync: true,
+    //         layerIds: [...globalLayerIds, ...view.layers.map((layer) => layer.layer.id), "placeholder"],
+    //         colorScaleIds: [...globalColorScaleIds, ...view.colorScales.map((scale) => scale.id)],
+    //     });
+
+    //     viewerLayers.push(...view.layers);
+    //     colorScales.push(...view.colorScales);
+    // }
+
     for (const item of assemblerProduct.children) {
         if (item.itemType === VisualizationItemType.GROUP && item.groupType === GroupType.VIEW) {
+            const viewColorScales = item.annotations.filter((el) => "colorScale" in el);
+
             const layerIds: string[] = [];
             for (const child of item.children) {
                 if (child.itemType === VisualizationItemType.DATA_PROVIDER_VISUALIZATION) {
@@ -184,33 +185,36 @@
                     deckGlLayers.push(layer);
                 }
             }
+
             viewports.push({
                 id: item.id,
                 name: item.name,
+                color: item.color,
                 isSync: true,
-                layerIds,
+                layerIds: [...globalLayerIds, ...layerIds],
+                colorScales: [...globalColorScales, ...viewColorScales],
             });
 
-            viewportAnnotations.push(
-                // eslint-disable-next-line @typescript-eslint/ban-ts-comment
-                /* @ts-expect-error */
-                <DeckGlView key={item.id} id={item.id}>
-                    <ColorLegendsContainer
-                        colorScales={[...item.annotations.filter((el) => "colorScale" in el), ...globalAnnotations]}
-                        height={((mainDivSize.height / 3) * 2) / numCols - 20}
-                        position="left"
-                    />
-                    <div className="font-bold text-lg flex gap-2 justify-center items-center">
-                        <div className="flex gap-2 items-center bg-white/50 p-2 backdrop-blur-sm rounded-sm">
-                            <div
-                                className="rounded-full h-3 w-3 border border-white"
-                                style={{ backgroundColor: item.color ?? undefined }}
-                            />
-                            <div className="">{item.name}</div>
-                        </div>
-                    </div>
-                </DeckGlView>,
-            );
+            // viewportAnnotations.push(
+            //     // eslint-disable-next-line @typescript-eslint/ban-ts-comment
+            //     /* @ts-expect-error */
+            //     <DeckGlView key={item.id} id={item.id}>
+            //         <ColorLegendsContainer
+            //             colorScales={[...item.annotations.filter((el) => "colorScale" in el), ...globalAnnotations]}
+            //             height={((mainDivSize.height / 3) * 2) / numCols - 20}
+            //             position="left"
+            //         />
+            //         <div className="font-bold text-lg flex gap-2 justify-center items-center">
+            //             <div className="flex gap-2 items-center bg-white/50 p-2 backdrop-blur-sm rounded-sm">
+            //                 <div
+            //                     className="rounded-full h-3 w-3 border border-white"
+            //                     style={{ backgroundColor: item.color ?? undefined }}
+            //                 />
+            //                 <div className="">{item.name}</div>
+            //             </div>
+            //         </div>
+            //     </DeckGlView>,
+            // );
         } else if (item.itemType === VisualizationItemType.DATA_PROVIDER_VISUALIZATION) {
             deckGlLayers.push(item.visualization);
             globalLayerIds.push(item.visualization.id);
@@ -221,33 +225,7 @@
         [numCols, numRows] = [numRows, numCols];
     }
 
-<<<<<<< HEAD
-    views.layout = [numCols, numRows];
-
-    viewerLayers.push(...viewsAndLayers.layers);
-    colorScales.push(...viewsAndLayers.colorScales);
-
-    const globalLayerIds = viewsAndLayers.layers.map((layer) => layer.layer.id);
-    const globalColorScaleIds = viewsAndLayers.colorScales.map((c) => c.id);
-
-    for (const view of viewsAndLayers.views) {
-        viewports.push({
-            id: view.id,
-            name: view.name,
-            color: view.color,
-            isSync: true,
-            layerIds: [...globalLayerIds, ...view.layers.map((layer) => layer.layer.id), "placeholder"],
-            colorScaleIds: [...globalColorScaleIds, ...view.colorScales.map((scale) => scale.id)],
-        });
-
-        viewerLayers.push(...view.layers);
-        colorScales.push(...view.colorScales);
-    }
-
-    if (viewsAndLayers.boundingBox !== null) {
-=======
     if (assemblerProduct.combinedBoundingBox !== null) {
->>>>>>> 92314bca
         if (prevBoundingBox !== null) {
             if (!bbox.outerBoxcontainsInnerBox(prevBoundingBox, assemblerProduct.combinedBoundingBox)) {
                 setPrevBoundingBox(assemblerProduct.combinedBoundingBox);
@@ -270,34 +248,35 @@
     }
 
     deckGlLayers.push(new PlaceholderLayer({ id: "placeholder" }));
-
     deckGlLayers.reverse();
 
     return (
-<<<<<<< HEAD
         <PendingWrapper className="w-full h-full flex flex-col" isPending={numLoadingLayers > 0}>
-            <SubsurfaceViewerWrapper views={views} layers={layers} bounds={bounds} colorScales={colorScales} />
+            <SubsurfaceViewerWrapper
+                views={views}
+                layers={deckGlLayers}
+                bounds={bounds}
+                colorScales={globalColorScales}
+            />
         </PendingWrapper>
-=======
-        <div ref={mainDivRef} className="relative w-full h-full flex flex-col">
-            <PendingWrapper isPending={numLoadingLayers > 0}>
-                <div style={{ height: mainDivSize.height, width: mainDivSize.width }}>
-                    <ReadoutWrapper
-                        views={{
-                            layout: [numCols, numRows],
-                            viewports: viewports.map((viewport) => ({
-                                ...viewport,
-                                layerIds: [...(viewport.layerIds ?? []), ...globalLayerIds],
-                            })),
-                            showLabel: false,
-                        }}
-                        viewportAnnotations={viewportAnnotations}
-                        layers={deckGlLayers}
-                        bounds={bounds}
-                    />
-                </div>
-            </PendingWrapper>
-        </div>
->>>>>>> 92314bca
+        // <div ref={mainDivRef} className="relative w-full h-full flex flex-col">
+        //     <PendingWrapper isPending={numLoadingLayers > 0}>
+        //         <div style={{ height: mainDivSize.height, width: mainDivSize.width }}>
+        //             <ReadoutWrapper
+        //                 views={{
+        //                     layout: [numCols, numRows],
+        //                     viewports: viewports.map((viewport) => ({
+        //                         ...viewport,
+        //                         layerIds: [...(viewport.layerIds ?? []), ...globalLayerIds],
+        //                     })),
+        //                     showLabel: false,
+        //                 }}
+        //                 viewportAnnotations={viewportAnnotations}
+        //                 layers={deckGlLayers}
+        //                 bounds={bounds}
+        //             />
+        //         </div>
+        //     </PendingWrapper>
+        // </div>
     );
 }