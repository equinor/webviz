--- conflicted
+++ resolved
@@ -8,41 +8,6 @@
 import { PendingWrapper } from "@lib/components/PendingWrapper";
 import { useElementSize } from "@lib/hooks/useElementSize";
 import * as bbox from "@lib/utils/bbox";
-<<<<<<< HEAD
-import type { Interfaces } from "@modules/2DViewer/interfaces";
-import { PreferredViewLayout } from "@modules/2DViewer/types";
-import type { DataLayerManager } from "@modules/_shared/LayerFramework/framework/DataLayerManager/DataLayerManager";
-import { LayerManagerTopic } from "@modules/_shared/LayerFramework/framework/DataLayerManager/DataLayerManager";
-import { GroupType } from "@modules/_shared/LayerFramework/groups/groupTypes";
-import { View } from "@modules/_shared/LayerFramework/groups/implementations/View";
-import { DrilledWellTrajectoriesLayer } from "@modules/_shared/LayerFramework/layers/implementations/DrilledWellTrajectoriesLayer";
-import { DrilledWellborePicksLayer } from "@modules/_shared/LayerFramework/layers/implementations/DrilledWellborePicksLayer";
-import { ObservedSurfaceLayer } from "@modules/_shared/LayerFramework/layers/implementations/ObservedSurfaceLayer";
-import { RealizationGridLayer } from "@modules/_shared/LayerFramework/layers/implementations/RealizationGridLayer";
-import { RealizationPolygonsLayer } from "@modules/_shared/LayerFramework/layers/implementations/RealizationPolygonsLayer";
-import { RealizationSurfaceLayer } from "@modules/_shared/LayerFramework/layers/implementations/RealizationSurfaceLayer";
-import { StatisticalSurfaceLayer } from "@modules/_shared/LayerFramework/layers/implementations/StatisticalSurfaceLayer";
-import { LayerType } from "@modules/_shared/LayerFramework/layers/layerTypes";
-import type {
-    Annotation,
-    LayerWithPosition,
-    VisualizationTarget,
-} from "@modules/_shared/LayerFramework/visualization/VisualizationFactory";
-import { VisualizationFactory } from "@modules/_shared/LayerFramework/visualization/VisualizationFactory";
-import { makeColorScaleAnnotation } from "@modules/_shared/LayerFramework/visualization/deckgl/annotations/makeColorScaleAnnotation";
-import { makeDrilledWellTrajectoriesBoundingBox } from "@modules/_shared/LayerFramework/visualization/deckgl/boundingBoxes/makeDrilledWellTrajectoriesBoundingBox";
-import { makeDrilledWellborePicksBoundingBox } from "@modules/_shared/LayerFramework/visualization/deckgl/boundingBoxes/makeDrilledWellborePicksBoundingBox";
-import { makePolygonDataBoundingBox } from "@modules/_shared/LayerFramework/visualization/deckgl/boundingBoxes/makePolygonDataBoundingBox";
-import { makeRealizationGridBoundingBox } from "@modules/_shared/LayerFramework/visualization/deckgl/boundingBoxes/makeRealizationGridBoundingBox";
-import { makeSurfaceLayerBoundingBox } from "@modules/_shared/LayerFramework/visualization/deckgl/boundingBoxes/makeSurfaceLayerBoundingBox";
-import { makeDrilledWellTrajectoriesLayer } from "@modules/_shared/LayerFramework/visualization/deckgl/makeDrilledWellTrajectoriesLayer";
-import { makeDrilledWellborePicksLayer } from "@modules/_shared/LayerFramework/visualization/deckgl/makeDrilledWellborePicksLayer";
-import { makeObservedSurfaceLayer } from "@modules/_shared/LayerFramework/visualization/deckgl/makeObservedSurfaceLayer";
-import { makeRealizationGridLayer } from "@modules/_shared/LayerFramework/visualization/deckgl/makeRealizationGridLayer";
-import { makeRealizationPolygonsLayer } from "@modules/_shared/LayerFramework/visualization/deckgl/makeRealizationPolygonsLayer";
-import { makeRealizationSurfaceLayer } from "@modules/_shared/LayerFramework/visualization/deckgl/makeRealizationSurfaceLayer";
-import { makeStatisticalSurfaceLayer } from "@modules/_shared/LayerFramework/visualization/deckgl/makeStatisticalSurfaceLayer";
-=======
 import { makeColorScaleAnnotation } from "@modules/2DViewer/DataProviderFramework/annotations/makeColorScaleAnnotation";
 import { makePolygonDataBoundingBox } from "@modules/2DViewer/DataProviderFramework/boundingBoxes/makePolygonDataBoundingBox";
 import { makeRealizationGridBoundingBox } from "@modules/2DViewer/DataProviderFramework/boundingBoxes/makeRealizationGridBoundingBox";
@@ -60,7 +25,6 @@
 import { makeStatisticalSurfaceLayer } from "@modules/2DViewer/DataProviderFramework/visualization/makeStatisticalSurfaceLayer";
 import type { Interfaces } from "@modules/2DViewer/interfaces";
 import { PreferredViewLayout } from "@modules/2DViewer/types";
->>>>>>> 13e87cc8
 import { ColorLegendsContainer } from "@modules/_shared/components/ColorLegendsContainer";
 import { DataProviderType } from "@modules/_shared/DataProviderFramework/dataProviders/dataProviderTypes";
 import { DrilledWellborePicksProvider } from "@modules/_shared/DataProviderFramework/dataProviders/implementations/DrilledWellborePicksProvider";
@@ -83,11 +47,7 @@
 
 import { ReadoutWrapper } from "./ReadoutWrapper";
 
-<<<<<<< HEAD
-import { PlaceholderLayer } from "../../../_shared/customDeckGlLayers/PlaceholderLayer";
-=======
 import "../../DataProviderFramework/customDataProviderImplementations/registerAllDataProviders";
->>>>>>> 13e87cc8
 
 export type LayersWrapperProps = {
     layerManager: DataProviderManager;
@@ -95,43 +55,6 @@
     viewContext: ViewContext<Interfaces>;
 };
 
-<<<<<<< HEAD
-const VISUALIZATION_FACTORY = new VisualizationFactory<VisualizationTarget.DECK_GL>();
-
-VISUALIZATION_FACTORY.registerLayerFunctions(LayerType.OBSERVED_SURFACE_2D, ObservedSurfaceLayer, {
-    makeVisualizationFunction: makeObservedSurfaceLayer,
-    calculateBoundingBoxFunction: makeSurfaceLayerBoundingBox,
-    makeAnnotationsFunction: makeColorScaleAnnotation,
-});
-VISUALIZATION_FACTORY.registerLayerFunctions(LayerType.REALIZATION_SURFACE_2D, RealizationSurfaceLayer, {
-    makeVisualizationFunction: makeRealizationSurfaceLayer,
-    calculateBoundingBoxFunction: makeSurfaceLayerBoundingBox,
-    makeAnnotationsFunction: makeColorScaleAnnotation,
-});
-VISUALIZATION_FACTORY.registerLayerFunctions(LayerType.STATISTICAL_SURFACE_2D, StatisticalSurfaceLayer, {
-    makeVisualizationFunction: makeStatisticalSurfaceLayer,
-    calculateBoundingBoxFunction: makeSurfaceLayerBoundingBox,
-    makeAnnotationsFunction: makeColorScaleAnnotation,
-});
-VISUALIZATION_FACTORY.registerLayerFunctions(LayerType.REALIZATION_POLYGONS, RealizationPolygonsLayer, {
-    makeVisualizationFunction: makeRealizationPolygonsLayer,
-    calculateBoundingBoxFunction: makePolygonDataBoundingBox,
-    makeAnnotationsFunction: makeColorScaleAnnotation,
-});
-VISUALIZATION_FACTORY.registerLayerFunctions(LayerType.REALIZATION_GRID, RealizationGridLayer, {
-    makeVisualizationFunction: makeRealizationGridLayer,
-    calculateBoundingBoxFunction: makeRealizationGridBoundingBox,
-    makeAnnotationsFunction: makeColorScaleAnnotation,
-});
-VISUALIZATION_FACTORY.registerLayerFunctions(LayerType.DRILLED_WELLBORE_PICKS, DrilledWellborePicksLayer, {
-    makeVisualizationFunction: makeDrilledWellborePicksLayer,
-    calculateBoundingBoxFunction: makeDrilledWellborePicksBoundingBox,
-});
-VISUALIZATION_FACTORY.registerLayerFunctions(LayerType.DRILLED_WELL_TRAJECTORIES, DrilledWellTrajectoriesLayer, {
-    makeVisualizationFunction: makeDrilledWellTrajectoriesLayer,
-    calculateBoundingBoxFunction: makeDrilledWellTrajectoriesBoundingBox,
-});
-=======
 const VISUALIZATION_ASSEMBLER = new VisualizationAssembler<VisualizationTarget.DECK_GL>();
 
 VISUALIZATION_ASSEMBLER.registerDataProviderTransformers(
@@ -194,7 +117,6 @@
         transformToBoundingBox: makeDrilledWellTrajectoriesBoundingBox,
     },
 );
->>>>>>> 13e87cc8
 
 VISUALIZATION_FACTORY.registerViewFunction(GroupType.VIEW, View, () => ({}));
 
@@ -268,46 +190,8 @@
         }
     }
 
-<<<<<<< HEAD
-    views.layout = [numCols, numRows];
-
-    viewerLayers.push(...factoryProduct.layers);
-    globalAnnotations.push(...factoryProduct.annotations);
-    const globalLayerIds = factoryProduct.layers.map((layer) => layer.layer.id);
-
-    for (const view of factoryProduct.views) {
-        viewports.push({
-            id: view.id,
-            name: view.name,
-            isSync: true,
-            layerIds: [...globalLayerIds, ...view.layers.map((layer) => layer.layer.id), "placeholder"],
-        });
-        viewerLayers.push(...view.layers);
-
-        viewportAnnotations.push(
-            // eslint-disable-next-line @typescript-eslint/ban-ts-comment
-            /* @ts-expect-error */
-            <DeckGlView key={view.id} id={view.id}>
-                <ColorLegendsContainer
-                    colorScales={[...view.annotations.filter((el) => "colorScale" in el), ...globalAnnotations]}
-                    height={((mainDivSize.height / 3) * 2) / numCols - 20}
-                    position="left"
-                />
-                <div className="font-bold text-lg flex gap-2 justify-center items-center">
-                    <div className="flex gap-2 items-center bg-white/50 p-2 backdrop-blur-sm rounded-sm">
-                        <div
-                            className="rounded-full h-3 w-3 border border-white"
-                            style={{ backgroundColor: view.color ?? undefined }}
-                        />
-                        <div className="">{view.name}</div>
-                    </div>
-                </div>
-            </DeckGlView>,
-        );
-=======
     if (props.preferredViewLayout === PreferredViewLayout.HORIZONTAL) {
         [numCols, numRows] = [numRows, numCols];
->>>>>>> 13e87cc8
     }
 
     if (assemblerProduct.combinedBoundingBox !== null) {
