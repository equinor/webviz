--- conflicted
+++ resolved
@@ -1,14 +1,12 @@
 import React from "react";
 
-<<<<<<< HEAD
-import { View as DeckGlView } from "@deck.gl/core";
+import type { Layer } from "@deck.gl/core";
 import { GeoJsonLayer } from "@deck.gl/layers";
+import type { BoundingBox2D } from "@webviz/subsurface-viewer";
+import type { Feature } from "geojson";
+import _ from "lodash";
+
 import { type HoverService, HoverTopic, useHoverValue } from "@framework/HoverService";
-=======
-import type { Layer } from "@deck.gl/core";
-import type { BoundingBox2D } from "@webviz/subsurface-viewer";
-
->>>>>>> ff30853e
 import type { ViewContext } from "@framework/ModuleContext";
 import { useViewStatusWriter } from "@framework/StatusWriter";
 import { PendingWrapper } from "@lib/components/PendingWrapper";
@@ -30,29 +28,6 @@
 import { makeStatisticalSurfaceLayer } from "@modules/2DViewer/DataProviderFramework/visualization/makeStatisticalSurfaceLayer";
 import type { Interfaces } from "@modules/2DViewer/interfaces";
 import { PreferredViewLayout } from "@modules/2DViewer/types";
-<<<<<<< HEAD
-import type { LayerManager } from "@modules/_shared/LayerFramework/framework/LayerManager/LayerManager";
-import { LayerManagerTopic } from "@modules/_shared/LayerFramework/framework/LayerManager/LayerManager";
-import type { BoundingBox } from "@modules/_shared/LayerFramework/interfaces";
-import { ColorLegendsContainer } from "@modules/_shared/components/ColorLegendsContainer";
-import type { ColorScaleWithId } from "@modules/_shared/components/ColorLegendsContainer/colorLegendsContainer";
-import { usePublishSubscribeTopicValue } from "@modules/_shared/utils/PublishSubscribeDelegate";
-import type { BoundingBox2D, ViewportType } from "@webviz/subsurface-viewer";
-import type { ViewsType } from "@webviz/subsurface-viewer/dist/SubsurfaceViewer";
-
-import type { Feature } from "geojson";
-import _ from "lodash";
-
-import { ReadoutWrapper } from "./ReadoutWrapper";
-
-import { PlaceholderLayer } from "../customDeckGlLayers/PlaceholderLayer";
-import type { DeckGlLayerWithPosition } from "../utils/makeViewsAndLayers";
-import { recursivelyMakeViewsAndLayers } from "../utils/makeViewsAndLayers";
-
-export type LayersWrapperProps = {
-    layerManager: LayerManager;
-    hoverService: HoverService;
-=======
 import { DataProviderType } from "@modules/_shared/DataProviderFramework/dataProviders/dataProviderTypes";
 import { DrilledWellborePicksProvider } from "@modules/_shared/DataProviderFramework/dataProviders/implementations/DrilledWellborePicksProvider";
 import { DrilledWellTrajectoriesProvider } from "@modules/_shared/DataProviderFramework/dataProviders/implementations/DrilledWellTrajectoriesProvider";
@@ -78,25 +53,30 @@
 
 export type LayersWrapperProps = {
     layerManager: DataProviderManager;
->>>>>>> ff30853e
+    hoverService: HoverService;
     preferredViewLayout: PreferredViewLayout;
     viewContext: ViewContext<Interfaces>;
 };
 
-<<<<<<< HEAD
 const HIGHLIGHT_LAYER_ID = "2d-hover-highlights";
 
+function bboxToBound2d(box: bbox.BBox | null): BoundingBox2D | undefined {
+    if (!box) return undefined;
+
+    return [box.min.x, box.min.y, box.max.x, box.max.y];
+}
+
+// TODO: Combine with DPF's hover-layer functionality
 function useHighlightLayer(
-    boundingBox: BoundingBox2D | undefined,
+    boundingBox: bbox.BBox | null,
     hoverService: HoverService,
     instanceId: string,
 ): GeoJsonLayer {
     const { x, y } = useHoverValue(HoverTopic.WORLD_POS, hoverService, instanceId) ?? {};
+    const xInRange = boundingBox && x && _.inRange(x, boundingBox.min.x, boundingBox.max.x);
+    const yInRange = boundingBox && y && _.inRange(y, boundingBox.min.y, boundingBox.max.y);
 
     const highlightFeatures: Feature[] = [];
-
-    const xInRange = boundingBox && x && _.inRange(x, boundingBox[0], boundingBox[2]);
-    const yInRange = boundingBox && y && _.inRange(y, boundingBox[1], boundingBox[3]);
 
     if (xInRange && yInRange) {
         highlightFeatures.push({
@@ -118,7 +98,7 @@
         },
     });
 }
-=======
+
 const VISUALIZATION_ASSEMBLER = new VisualizationAssembler<VisualizationTarget.DECK_GL>();
 
 VISUALIZATION_ASSEMBLER.registerDataProviderTransformers(
@@ -181,7 +161,6 @@
         transformToBoundingBox: makeDrilledWellTrajectoriesBoundingBox,
     },
 );
->>>>>>> ff30853e
 
 export function LayersWrapper(props: LayersWrapperProps): React.ReactNode {
     const [prevBoundingBox, setPrevBoundingBox] = React.useState<bbox.BBox | null>(null);
@@ -245,51 +224,8 @@
         views.layout = [numCols, numRows];
     }
 
-<<<<<<< HEAD
-    views.layout = [numCols, numRows];
-
-    viewerLayers.push(...viewsAndLayers.layers);
-    globalColorScales.push(...viewsAndLayers.colorScales);
-    const globalLayerIds = viewsAndLayers.layers.map((layer) => layer.layer.id);
-
-    for (const view of viewsAndLayers.views) {
-        viewports.push({
-            id: view.id,
-            name: view.name,
-            isSync: true,
-            layerIds: [
-                ...globalLayerIds,
-                ...view.layers.map((layer) => layer.layer.id),
-                HIGHLIGHT_LAYER_ID,
-                "placeholder",
-            ],
-        });
-        viewerLayers.push(...view.layers);
-
-        viewportAnnotations.push(
-            // eslint-disable-next-line @typescript-eslint/ban-ts-comment
-            /* @ts-expect-error */
-            <DeckGlView key={view.id} id={view.id}>
-                <ColorLegendsContainer
-                    colorScales={[...view.colorScales, ...globalColorScales]}
-                    height={((mainDivSize.height / 3) * 2) / numCols - 20}
-                    position="left"
-                />
-                <div className="font-bold text-lg flex gap-2 justify-center items-center">
-                    <div className="flex gap-2 items-center bg-white/50 p-2 backdrop-blur-sm rounded-sm">
-                        <div
-                            className="rounded-full h-3 w-3 border border-white"
-                            style={{ backgroundColor: view.color ?? undefined }}
-                        />
-                        <div className="">{view.name}</div>
-                    </div>
-                </div>
-            </DeckGlView>,
-        );
-=======
     if (props.preferredViewLayout === PreferredViewLayout.HORIZONTAL) {
         views.layout = [views.layout[1], views.layout[0]];
->>>>>>> ff30853e
     }
 
     if (assemblerProduct.combinedBoundingBox !== null) {
@@ -309,41 +245,25 @@
         statusWriter.addError(message);
     }
 
-    let bounds: BoundingBox2D | undefined = undefined;
-    if (prevBoundingBox) {
-        bounds = [prevBoundingBox.min.x, prevBoundingBox.min.y, prevBoundingBox.max.x, prevBoundingBox.max.y];
-    }
-
-<<<<<<< HEAD
-    const highlightLayer = useHighlightLayer(bounds, props.hoverService, props.viewContext.getInstanceIdString());
-
-    const layers = viewerLayers.toSorted((a, b) => b.position - a.position).map((layer) => layer.layer);
-    layers.push(new PlaceholderLayer({ id: "placeholder" }));
-    layers.push(highlightLayer);
-
-    return (
-        <div ref={mainDivRef} className="relative w-full h-full flex flex-col">
-            <PendingWrapper isPending={numLoadingLayers > 0}>
-                <div style={{ height: mainDivSize.height, width: mainDivSize.width }}>
-                    <ReadoutWrapper
-                        instanceId={props.viewContext.getInstanceIdString()}
-                        hoverService={props.hoverService}
-                        views={views}
-                        viewportAnnotations={viewportAnnotations}
-                        layers={layers}
-                        bounds={bounds}
-                    />
-                </div>
-            </PendingWrapper>
-        </div>
-=======
+    const highlightLayer = useHighlightLayer(
+        prevBoundingBox,
+        props.hoverService,
+        props.viewContext.getInstanceIdString(),
+    );
+
     deckGlLayers.push(new PlaceholderLayer({ id: "placeholder" }));
+    deckGlLayers.push(highlightLayer);
     deckGlLayers.reverse();
 
     return (
         <PendingWrapper className="w-full h-full flex flex-col" isPending={numLoadingLayers > 0}>
-            <SubsurfaceViewerWrapper views={views} layers={deckGlLayers} bounds={bounds} />
+            <SubsurfaceViewerWrapper
+                instanceId={props.viewContext.getInstanceIdString()}
+                hoverService={props.hoverService}
+                views={views}
+                layers={deckGlLayers}
+                bounds={bboxToBound2d(prevBoundingBox)}
+            />
         </PendingWrapper>
->>>>>>> ff30853e
     );
 }