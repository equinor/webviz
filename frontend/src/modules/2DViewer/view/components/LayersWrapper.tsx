--- conflicted
+++ resolved
@@ -130,20 +130,7 @@
     const globalAnnotations: Annotation[] = [];
     const globalColorScales = globalAnnotations.filter((el) => "colorScale" in el);
 
-<<<<<<< HEAD
-    let numLoadingLayers = 0;
-
-    const assemblerProduct = VISUALIZATION_ASSEMBLER.make(props.layerManager);
-=======
     const globalLayerIds: string[] = ["placeholder"];
->>>>>>> 7c49036a
-
-    const numViews = assemblerProduct.children.filter(
-        (item) => item.itemType === VisualizationItemType.GROUP && item.groupType === GroupType.VIEW,
-    ).length;
-
-    let numCols = Math.ceil(Math.sqrt(numViews));
-    let numRows = Math.ceil(numViews / numCols);
 
     for (const item of assemblerProduct.children) {
         if (item.itemType === VisualizationItemType.GROUP && item.groupType === GroupType.VIEW) {
@@ -172,8 +159,6 @@
         }
     }
 
-<<<<<<< HEAD
-=======
     const views: ViewsTypeExtended = {
         layout: [0, 0],
         showLabel: false,
@@ -195,7 +180,6 @@
         views.layout = [numCols, numRows];
     }
 
->>>>>>> 7c49036a
     if (props.preferredViewLayout === PreferredViewLayout.HORIZONTAL) {
         views.layout = [views.layout[1], views.layout[0]];
     }
