import React from "react";

import type { Layer } from "@deck.gl/core";
import type { BoundingBox2D } from "@webviz/subsurface-viewer";

import type { ViewContext } from "@framework/ModuleContext";
import { useViewStatusWriter } from "@framework/StatusWriter";
import { PendingWrapper } from "@lib/components/PendingWrapper";
import * as bbox from "@lib/utils/bbox";
import { makeColorScaleAnnotation } from "@modules/2DViewer/DataProviderFramework/annotations/makeColorScaleAnnotation";
import { makePolygonDataBoundingBox } from "@modules/2DViewer/DataProviderFramework/boundingBoxes/makePolygonDataBoundingBox";
import { makeRealizationGridBoundingBox } from "@modules/2DViewer/DataProviderFramework/boundingBoxes/makeRealizationGridBoundingBox";
import { makeSurfaceLayerBoundingBox } from "@modules/2DViewer/DataProviderFramework/boundingBoxes/makeSurfaceLayerBoundingBox";
import { CustomDataProviderType } from "@modules/2DViewer/DataProviderFramework/customDataProviderImplementations/dataProviderTypes";
import { ObservedSurfaceProvider } from "@modules/2DViewer/DataProviderFramework/customDataProviderImplementations/ObservedSurfaceProvider";
import { RealizationGridProvider } from "@modules/2DViewer/DataProviderFramework/customDataProviderImplementations/RealizationGridProvider";
import { RealizationPolygonsProvider } from "@modules/2DViewer/DataProviderFramework/customDataProviderImplementations/RealizationPolygonsProvider";
import { RealizationSurfaceProvider } from "@modules/2DViewer/DataProviderFramework/customDataProviderImplementations/RealizationSurfaceProvider";
import { StatisticalSurfaceProvider } from "@modules/2DViewer/DataProviderFramework/customDataProviderImplementations/StatisticalSurfaceProvider";
import { makeObservedSurfaceLayer } from "@modules/2DViewer/DataProviderFramework/visualization/makeObservedSurfaceLayer";
import { makeRealizationGridLayer } from "@modules/2DViewer/DataProviderFramework/visualization/makeRealizationGridLayer";
import { makeRealizationPolygonsLayer } from "@modules/2DViewer/DataProviderFramework/visualization/makeRealizationPolygonsLayer";
import { makeRealizationSurfaceLayer } from "@modules/2DViewer/DataProviderFramework/visualization/makeRealizationSurfaceLayer";
import { makeStatisticalSurfaceLayer } from "@modules/2DViewer/DataProviderFramework/visualization/makeStatisticalSurfaceLayer";
import type { Interfaces } from "@modules/2DViewer/interfaces";
import { PreferredViewLayout } from "@modules/2DViewer/types";
import { DataProviderType } from "@modules/_shared/DataProviderFramework/dataProviders/dataProviderTypes";
import { DrilledWellborePicksProvider } from "@modules/_shared/DataProviderFramework/dataProviders/implementations/DrilledWellborePicksProvider";
import { DrilledWellTrajectoriesProvider } from "@modules/_shared/DataProviderFramework/dataProviders/implementations/DrilledWellTrajectoriesProvider";
import type { DataProviderManager } from "@modules/_shared/DataProviderFramework/framework/DataProviderManager/DataProviderManager";
import { DataProviderManagerTopic } from "@modules/_shared/DataProviderFramework/framework/DataProviderManager/DataProviderManager";
import { GroupType } from "@modules/_shared/DataProviderFramework/groups/groupTypes";
import { makeDrilledWellborePicksBoundingBox } from "@modules/_shared/DataProviderFramework/visualization/deckgl/boundingBoxes/makeDrilledWellborePicksBoundingBox";
import { makeDrilledWellTrajectoriesBoundingBox } from "@modules/_shared/DataProviderFramework/visualization/deckgl/boundingBoxes/makeDrilledWellTrajectoriesBoundingBox";
import { makeDrilledWellborePicksLayer } from "@modules/_shared/DataProviderFramework/visualization/deckgl/makeDrilledWellborePicksLayer";
import { makeDrilledWellTrajectoriesLayer } from "@modules/_shared/DataProviderFramework/visualization/deckgl/makeDrilledWellTrajectoriesLayer";
import type { VisualizationTarget } from "@modules/_shared/DataProviderFramework/visualization/VisualizationAssembler";
import {
    VisualizationAssembler,
    VisualizationItemType,
} from "@modules/_shared/DataProviderFramework/visualization/VisualizationAssembler";
import { usePublishSubscribeTopicValue } from "@modules/_shared/utils/PublishSubscribeDelegate";

import { PlaceholderLayer } from "../../../_shared/customDeckGlLayers/PlaceholderLayer";

import type { ViewportTypeExtended, ViewsTypeExtended } from "./SubsurfaceViewerWrapper";
import { SubsurfaceViewerWrapper } from "./SubsurfaceViewerWrapper";

import "../../DataProviderFramework/customDataProviderImplementations/registerAllDataProviders";

export type LayersWrapperProps = {
    layerManager: DataProviderManager;
    preferredViewLayout: PreferredViewLayout;
    viewContext: ViewContext<Interfaces>;
};

const VISUALIZATION_ASSEMBLER = new VisualizationAssembler<VisualizationTarget.DECK_GL>();

VISUALIZATION_ASSEMBLER.registerDataProviderTransformers(
    CustomDataProviderType.OBSERVED_SURFACE,
    ObservedSurfaceProvider,
    {
        transformToVisualization: makeObservedSurfaceLayer,
        transformToBoundingBox: makeSurfaceLayerBoundingBox,
        transformToAnnotations: makeColorScaleAnnotation,
    },
);
VISUALIZATION_ASSEMBLER.registerDataProviderTransformers(
    CustomDataProviderType.REALIZATION_SURFACE,
    RealizationSurfaceProvider,
    {
        transformToVisualization: makeRealizationSurfaceLayer,
        transformToBoundingBox: makeSurfaceLayerBoundingBox,
        transformToAnnotations: makeColorScaleAnnotation,
    },
);
VISUALIZATION_ASSEMBLER.registerDataProviderTransformers(
    CustomDataProviderType.STATISTICAL_SURFACE,
    StatisticalSurfaceProvider,
    {
        transformToVisualization: makeStatisticalSurfaceLayer,
        transformToBoundingBox: makeSurfaceLayerBoundingBox,
        transformToAnnotations: makeColorScaleAnnotation,
    },
);
VISUALIZATION_ASSEMBLER.registerDataProviderTransformers(
    CustomDataProviderType.REALIZATION_POLYGONS,
    RealizationPolygonsProvider,
    {
        transformToVisualization: makeRealizationPolygonsLayer,
        transformToBoundingBox: makePolygonDataBoundingBox,
    },
);
VISUALIZATION_ASSEMBLER.registerDataProviderTransformers(
    CustomDataProviderType.REALIZATION_GRID,
    RealizationGridProvider,
    {
        transformToVisualization: makeRealizationGridLayer,
        transformToBoundingBox: makeRealizationGridBoundingBox,
        transformToAnnotations: makeColorScaleAnnotation,
    },
);
VISUALIZATION_ASSEMBLER.registerDataProviderTransformers(
    DataProviderType.DRILLED_WELLBORE_PICKS,
    DrilledWellborePicksProvider,
    {
        transformToVisualization: makeDrilledWellborePicksLayer,
        transformToBoundingBox: makeDrilledWellborePicksBoundingBox,
    },
);
VISUALIZATION_ASSEMBLER.registerDataProviderTransformers(
    DataProviderType.DRILLED_WELL_TRAJECTORIES,
    DrilledWellTrajectoriesProvider,
    {
        transformToVisualization: makeDrilledWellTrajectoriesLayer,
        transformToBoundingBox: makeDrilledWellTrajectoriesBoundingBox,
    },
);

export function LayersWrapper(props: LayersWrapperProps): React.ReactNode {
    const [prevBoundingBox, setPrevBoundingBox] = React.useState<bbox.BBox | null>(null);

    const statusWriter = useViewStatusWriter(props.viewContext);

    usePublishSubscribeTopicValue(props.layerManager, DataProviderManagerTopic.DATA_REVISION);

<<<<<<< HEAD
    const viewports: ViewportType[] = [];
    const deckGlLayers: Layer<any>[] = [];
    const viewportAnnotations: React.ReactNode[] = [];
    const globalLayerIds: string[] = ["placeholder"];

    let numLoadingLayers = 0;

    const assemblerProduct = VISUALIZATION_ASSEMBLER.make(props.layerManager);

    const globalAnnotations = assemblerProduct.annotations.filter((el) => "colorScale" in el);

    const numViews = assemblerProduct.children.filter(
        (item) => item.itemType === VisualizationItemType.GROUP && item.groupType === GroupType.VIEW,
    ).length;
=======
    const assemblerProduct = VISUALIZATION_ASSEMBLER.make(props.layerManager);

    const viewports: ViewportTypeExtended[] = [];
    const deckGlLayers: Layer<any>[] = [];
    const globalAnnotations: Annotation[] = [];
    const globalColorScales = globalAnnotations.filter((el) => "colorScale" in el);
>>>>>>> 884595bd

    const globalLayerIds: string[] = ["placeholder"];

    for (const item of assemblerProduct.children) {
        if (item.itemType === VisualizationItemType.GROUP && item.groupType === GroupType.VIEW) {
            const colorScales = item.annotations.filter((el) => "colorScale" in el);
            const layerIds: string[] = [];

            for (const child of item.children) {
                if (child.itemType === VisualizationItemType.DATA_PROVIDER_VISUALIZATION) {
                    const layer = child.visualization;
                    layerIds.push(layer.id);
                    deckGlLayers.push(layer);
                }
            }

            viewports.push({
                id: item.id,
                name: item.name,
                color: item.color,
                isSync: true,
                layerIds,
                colorScales,
            });
        } else if (item.itemType === VisualizationItemType.DATA_PROVIDER_VISUALIZATION) {
            deckGlLayers.push(item.visualization);
            globalLayerIds.push(item.visualization.id);
        }
    }

    const views: ViewsTypeExtended = {
        layout: [0, 0],
        showLabel: false,
        viewports: viewports.map((viewport) => ({
            ...viewport,
            // Apply global layers/annotations
            layerIds: [...globalLayerIds, ...viewport.layerIds!],
            colorScales: [...globalColorScales, ...viewport.colorScales!],
        })),
    };

    const numViews = assemblerProduct.children.filter(
        (item) => item.itemType === VisualizationItemType.GROUP && item.groupType === GroupType.VIEW,
    ).length;

    if (numViews) {
        const numCols = Math.ceil(Math.sqrt(numViews));
        const numRows = Math.ceil(numViews / numCols);
        views.layout = [numCols, numRows];
    }

    if (props.preferredViewLayout === PreferredViewLayout.HORIZONTAL) {
        views.layout = [views.layout[1], views.layout[0]];
    }

    if (assemblerProduct.combinedBoundingBox !== null) {
        if (prevBoundingBox !== null) {
            if (!bbox.outerBoxcontainsInnerBox(prevBoundingBox, assemblerProduct.combinedBoundingBox)) {
                setPrevBoundingBox(assemblerProduct.combinedBoundingBox);
            }
        } else {
            setPrevBoundingBox(assemblerProduct.combinedBoundingBox);
        }
    }

    const numLoadingLayers = assemblerProduct.numLoadingDataProviders;
    statusWriter.setLoading(assemblerProduct.numLoadingDataProviders > 0);

    for (const message of assemblerProduct.aggregatedErrorMessages) {
        statusWriter.addError(message);
    }

    let bounds: BoundingBox2D | undefined = undefined;
    if (prevBoundingBox) {
        bounds = [prevBoundingBox.min.x, prevBoundingBox.min.y, prevBoundingBox.max.x, prevBoundingBox.max.y];
    }

    deckGlLayers.push(new PlaceholderLayer({ id: "placeholder" }));
    deckGlLayers.reverse();

    return (
        <PendingWrapper className="w-full h-full flex flex-col" isPending={numLoadingLayers > 0}>
            <SubsurfaceViewerWrapper views={views} layers={deckGlLayers} bounds={bounds} />
        </PendingWrapper>
    );
}<|MERGE_RESOLUTION|>--- conflicted
+++ resolved
@@ -124,32 +124,14 @@
 
     usePublishSubscribeTopicValue(props.layerManager, DataProviderManagerTopic.DATA_REVISION);
 
-<<<<<<< HEAD
-    const viewports: ViewportType[] = [];
-    const deckGlLayers: Layer<any>[] = [];
-    const viewportAnnotations: React.ReactNode[] = [];
-    const globalLayerIds: string[] = ["placeholder"];
-
-    let numLoadingLayers = 0;
-
-    const assemblerProduct = VISUALIZATION_ASSEMBLER.make(props.layerManager);
-
-    const globalAnnotations = assemblerProduct.annotations.filter((el) => "colorScale" in el);
-
-    const numViews = assemblerProduct.children.filter(
-        (item) => item.itemType === VisualizationItemType.GROUP && item.groupType === GroupType.VIEW,
-    ).length;
-=======
     const assemblerProduct = VISUALIZATION_ASSEMBLER.make(props.layerManager);
 
     const viewports: ViewportTypeExtended[] = [];
     const deckGlLayers: Layer<any>[] = [];
-    const globalAnnotations: Annotation[] = [];
     const globalColorScales = globalAnnotations.filter((el) => "colorScale" in el);
->>>>>>> 884595bd
-
     const globalLayerIds: string[] = ["placeholder"];
 
+    const globalAnnotations = assemblerProduct.annotations.filter((el) => "colorScale" in el);
     for (const item of assemblerProduct.children) {
         if (item.itemType === VisualizationItemType.GROUP && item.groupType === GroupType.VIEW) {
             const colorScales = item.annotations.filter((el) => "colorScale" in el);
