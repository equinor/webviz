import React from "react";

import type { Layer } from "@deck.gl/core";
import type { BoundingBox2D } from "@webviz/subsurface-viewer";

import type { ViewContext } from "@framework/ModuleContext";
import { useViewStatusWriter } from "@framework/StatusWriter";
import { PendingWrapper } from "@lib/components/PendingWrapper";
import * as bbox from "@lib/utils/bbox";
import { CustomDataProviderType } from "@modules/2DViewer/DataProviderFramework/customDataProviderImplementations/dataProviderTypes";
import { ObservedSurfaceProvider } from "@modules/2DViewer/DataProviderFramework/customDataProviderImplementations/ObservedSurfaceProvider";
import { makeObservedSurfaceLayer } from "@modules/2DViewer/DataProviderFramework/visualization/makeObservedSurfaceLayer";
import type { Interfaces } from "@modules/2DViewer/interfaces";
import { PreferredViewLayout } from "@modules/2DViewer/types";
import { DataProviderType } from "@modules/_shared/DataProviderFramework/dataProviders/dataProviderTypes";
import { DrilledWellborePicksProvider } from "@modules/_shared/DataProviderFramework/dataProviders/implementations/DrilledWellborePicksProvider";
import { DrilledWellTrajectoriesProvider } from "@modules/_shared/DataProviderFramework/dataProviders/implementations/DrilledWellTrajectoriesProvider";
import { RealizationGridProvider } from "@modules/_shared/DataProviderFramework/dataProviders/implementations/RealizationGridProvider";
import { RealizationPolygonsProvider } from "@modules/_shared/DataProviderFramework/dataProviders/implementations/RealizationPolygonsProvider";
import { RealizationSurfaceProvider } from "@modules/_shared/DataProviderFramework/dataProviders/implementations/RealizationSurfaceProvider";
import { StatisticalSurfaceProvider } from "@modules/_shared/DataProviderFramework/dataProviders/implementations/StatisticalSurfaceProvider";
import type { DataProviderManager } from "@modules/_shared/DataProviderFramework/framework/DataProviderManager/DataProviderManager";
import { DataProviderManagerTopic } from "@modules/_shared/DataProviderFramework/framework/DataProviderManager/DataProviderManager";
import { GroupType } from "@modules/_shared/DataProviderFramework/groups/groupTypes";
import { makeColorScaleAnnotation } from "@modules/_shared/DataProviderFramework/visualization/annotations/makeColorScaleAnnotation";
import { makePolygonDataBoundingBox } from "@modules/_shared/DataProviderFramework/visualization/boundingBoxes/makePolygonDataBoundingBox";
import { makeRealizationGridBoundingBox } from "@modules/_shared/DataProviderFramework/visualization/boundingBoxes/makeRealizationGridBoundingBox";
import { makeSurfaceLayerBoundingBox } from "@modules/_shared/DataProviderFramework/visualization/boundingBoxes/makeSurfaceLayerBoundingBox";
import { makeDrilledWellborePicksBoundingBox } from "@modules/_shared/DataProviderFramework/visualization/deckgl/boundingBoxes/makeDrilledWellborePicksBoundingBox";
import { makeDrilledWellTrajectoriesBoundingBox } from "@modules/_shared/DataProviderFramework/visualization/deckgl/boundingBoxes/makeDrilledWellTrajectoriesBoundingBox";
import { makeDrilledWellborePicksLayer } from "@modules/_shared/DataProviderFramework/visualization/deckgl/makeDrilledWellborePicksLayer";
import { makeDrilledWellTrajectoriesLayer } from "@modules/_shared/DataProviderFramework/visualization/deckgl/makeDrilledWellTrajectoriesLayer";
import {
    VisualizationAssembler,
    VisualizationItemType,
} from "@modules/_shared/DataProviderFramework/visualization/VisualizationAssembler";
import type { VisualizationTarget } from "@modules/_shared/DataProviderFramework/visualization/VisualizationAssembler";
import { usePublishSubscribeTopicValue } from "@modules/_shared/utils/PublishSubscribeDelegate";

import { PlaceholderLayer } from "../../../_shared/customDeckGlLayers/PlaceholderLayer";

import type { ViewportTypeExtended, ViewsTypeExtended } from "./SubsurfaceViewerWrapper";
import { SubsurfaceViewerWrapper } from "./SubsurfaceViewerWrapper";

import "../../DataProviderFramework/customDataProviderImplementations/registerAllDataProviders";
import { makeRealizationSurfaceLayer } from "@modules/_shared/DataProviderFramework/visualization/deckgl/makeRealizationSurfaceLayer";
import { makeStatisticalSurfaceLayer } from "@modules/_shared/DataProviderFramework/visualization/deckgl/makeStatisticalSurfaceLayer";
import { makeRealizationPolygonsLayer } from "@modules/_shared/DataProviderFramework/visualization/deckgl/makeRealizationPolygonsLayer";
import { makeRealizationGridLayer } from "@modules/_shared/DataProviderFramework/visualization/deckgl/makeRealizationGridLayer";

export type LayersWrapperProps = {
    layerManager: DataProviderManager;
    preferredViewLayout: PreferredViewLayout;
    viewContext: ViewContext<Interfaces>;
};

const VISUALIZATION_ASSEMBLER = new VisualizationAssembler<VisualizationTarget.DECK_GL>();

VISUALIZATION_ASSEMBLER.registerDataProviderTransformers(
    CustomDataProviderType.OBSERVED_SURFACE,
    ObservedSurfaceProvider,
    {
        transformToVisualization: makeObservedSurfaceLayer,
        transformToBoundingBox: makeSurfaceLayerBoundingBox,
        transformToAnnotations: makeColorScaleAnnotation,
    },
);
VISUALIZATION_ASSEMBLER.registerDataProviderTransformers(
    DataProviderType.REALIZATION_SURFACE,
    RealizationSurfaceProvider,
    {
        transformToVisualization: makeRealizationSurfaceLayer,
        transformToBoundingBox: makeSurfaceLayerBoundingBox,
        transformToAnnotations: makeColorScaleAnnotation,
    },
);
VISUALIZATION_ASSEMBLER.registerDataProviderTransformers(
    DataProviderType.STATISTICAL_SURFACE,
    StatisticalSurfaceProvider,
    {
        transformToVisualization: makeStatisticalSurfaceLayer,
        transformToBoundingBox: makeSurfaceLayerBoundingBox,
        transformToAnnotations: makeColorScaleAnnotation,
    },
);
VISUALIZATION_ASSEMBLER.registerDataProviderTransformers(
    DataProviderType.REALIZATION_POLYGONS,
    RealizationPolygonsProvider,
    {
        transformToVisualization: makeRealizationPolygonsLayer,
        transformToBoundingBox: makePolygonDataBoundingBox,
    },
);
VISUALIZATION_ASSEMBLER.registerDataProviderTransformers(DataProviderType.REALIZATION_GRID, RealizationGridProvider, {
    transformToVisualization: makeRealizationGridLayer,
    transformToBoundingBox: makeRealizationGridBoundingBox,
    transformToAnnotations: makeColorScaleAnnotation,
});
VISUALIZATION_ASSEMBLER.registerDataProviderTransformers(
    DataProviderType.DRILLED_WELLBORE_PICKS,
    DrilledWellborePicksProvider,
    {
        transformToVisualization: makeDrilledWellborePicksLayer,
        transformToBoundingBox: makeDrilledWellborePicksBoundingBox,
    },
);
VISUALIZATION_ASSEMBLER.registerDataProviderTransformers(
    DataProviderType.DRILLED_WELL_TRAJECTORIES,
    DrilledWellTrajectoriesProvider,
    {
        transformToVisualization: makeDrilledWellTrajectoriesLayer,
        transformToBoundingBox: makeDrilledWellTrajectoriesBoundingBox,
    },
);

export function LayersWrapper(props: LayersWrapperProps): React.ReactNode {
    const [prevBoundingBox, setPrevBoundingBox] = React.useState<bbox.BBox | null>(null);

    const statusWriter = useViewStatusWriter(props.viewContext);

    usePublishSubscribeTopicValue(props.layerManager, DataProviderManagerTopic.DATA_REVISION);

    const assemblerProduct = VISUALIZATION_ASSEMBLER.make(props.layerManager);
<<<<<<< HEAD

    const viewports: ViewportTypeExtended[] = [];
    const deckGlLayers: Layer<any>[] = [];
    const globalAnnotations = assemblerProduct.annotations.filter((el) => "colorScale" in el);
=======
    const globalAnnotations = assemblerProduct.annotations.filter((el) => "colorScale" in el);

    const viewports: ViewportTypeExtended[] = [];
    const deckGlLayers: Layer<any>[] = [];
>>>>>>> 414fd889
    const globalColorScales = globalAnnotations.filter((el) => "colorScale" in el);
    const globalLayerIds: string[] = ["placeholder"];

    for (const item of assemblerProduct.children) {
        if (item.itemType === VisualizationItemType.GROUP && item.groupType === GroupType.VIEW) {
            const colorScales = item.annotations.filter((el) => "colorScale" in el);
            const layerIds: string[] = [];

            for (const child of item.children) {
                if (child.itemType === VisualizationItemType.DATA_PROVIDER_VISUALIZATION) {
                    const layer = child.visualization;
                    layerIds.push(layer.id);
                    deckGlLayers.push(layer);
                }
            }

            viewports.push({
                id: item.id,
                name: item.name,
                color: item.color,
                isSync: true,
                layerIds,
                colorScales,
            });
        } else if (item.itemType === VisualizationItemType.DATA_PROVIDER_VISUALIZATION) {
            deckGlLayers.push(item.visualization);
            globalLayerIds.push(item.visualization.id);
        }
    }

    const views: ViewsTypeExtended = {
        layout: [0, 0],
        showLabel: false,
        viewports: viewports.map((viewport) => ({
            ...viewport,
            // Apply global layers/annotations
            layerIds: [...globalLayerIds, ...viewport.layerIds!],
            colorScales: [...globalColorScales, ...viewport.colorScales!],
        })),
    };

    const numViews = assemblerProduct.children.filter(
        (item) => item.itemType === VisualizationItemType.GROUP && item.groupType === GroupType.VIEW,
    ).length;

    if (numViews) {
        const numCols = Math.ceil(Math.sqrt(numViews));
        const numRows = Math.ceil(numViews / numCols);
        views.layout = [numCols, numRows];
    }

    if (props.preferredViewLayout === PreferredViewLayout.HORIZONTAL) {
        views.layout = [views.layout[1], views.layout[0]];
    }

    if (assemblerProduct.combinedBoundingBox !== null) {
        if (prevBoundingBox !== null) {
            if (!bbox.outerBoxcontainsInnerBox(prevBoundingBox, assemblerProduct.combinedBoundingBox)) {
                setPrevBoundingBox(assemblerProduct.combinedBoundingBox);
            }
        } else {
            setPrevBoundingBox(assemblerProduct.combinedBoundingBox);
        }
    }

    const numLoadingLayers = assemblerProduct.numLoadingDataProviders;
    statusWriter.setLoading(assemblerProduct.numLoadingDataProviders > 0);

    for (const message of assemblerProduct.aggregatedErrorMessages) {
        statusWriter.addError(message);
    }

    let bounds: BoundingBox2D | undefined = undefined;
    if (prevBoundingBox) {
        bounds = [prevBoundingBox.min.x, prevBoundingBox.min.y, prevBoundingBox.max.x, prevBoundingBox.max.y];
    }

    deckGlLayers.push(new PlaceholderLayer({ id: "placeholder" }));
    deckGlLayers.reverse();

    return (
        <PendingWrapper className="w-full h-full flex flex-col" isPending={numLoadingLayers > 0}>
            <SubsurfaceViewerWrapper views={views} layers={deckGlLayers} bounds={bounds} />
        </PendingWrapper>
    );
}<|MERGE_RESOLUTION|>--- conflicted
+++ resolved
@@ -121,17 +121,10 @@
     usePublishSubscribeTopicValue(props.layerManager, DataProviderManagerTopic.DATA_REVISION);
 
     const assemblerProduct = VISUALIZATION_ASSEMBLER.make(props.layerManager);
-<<<<<<< HEAD
+    const globalAnnotations = assemblerProduct.annotations.filter((el) => "colorScale" in el);
 
     const viewports: ViewportTypeExtended[] = [];
     const deckGlLayers: Layer<any>[] = [];
-    const globalAnnotations = assemblerProduct.annotations.filter((el) => "colorScale" in el);
-=======
-    const globalAnnotations = assemblerProduct.annotations.filter((el) => "colorScale" in el);
-
-    const viewports: ViewportTypeExtended[] = [];
-    const deckGlLayers: Layer<any>[] = [];
->>>>>>> 414fd889
     const globalColorScales = globalAnnotations.filter((el) => "colorScale" in el);
     const globalLayerIds: string[] = ["placeholder"];
 
