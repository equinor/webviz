import React from "react";

import { Frequency_api, StatisticFunction_api } from "@api";
import { EnsembleIdent } from "@framework/EnsembleIdent";
import { Parameter, ParameterIdent, ParameterType } from "@framework/EnsembleParameters";
import { EnsembleSet } from "@framework/EnsembleSet";
import { ModuleFCProps } from "@framework/Module";
import { useEnsembleSet } from "@framework/WorkbenchSession";
import { MultiEnsembleSelect } from "@framework/components/MultiEnsembleSelect";
import { ParameterListFilter } from "@framework/components/ParameterListFilter";
import { VectorSelector, createVectorSelectorDataFromVectors } from "@framework/components/VectorSelector";
import { fixupEnsembleIdents } from "@framework/utils/ensembleUiHelpers";
import { ApiStatesWrapper } from "@lib/components/ApiStatesWrapper";
import { Checkbox } from "@lib/components/Checkbox";
import { CircularProgress } from "@lib/components/CircularProgress";
import { CollapsibleGroup } from "@lib/components/CollapsibleGroup";
import { Dropdown } from "@lib/components/Dropdown";
import { Label } from "@lib/components/Label";
import { RadioGroup } from "@lib/components/RadioGroup";
import { Select } from "@lib/components/Select";
import { SmartNodeSelectorSelection, TreeDataNode } from "@lib/components/SmartNodeSelector";
import { useValidState } from "@lib/hooks/useValidState";
import { resolveClassNames } from "@lib/utils/resolveClassNames";
import { FilterAlt } from "@mui/icons-material";

import { isEqual } from "lodash";

import { useVectorListQueries } from "./queryHooks";
import {
    FanchartStatisticOption,
    FanchartStatisticOptionEnumToStringMapping,
    FrequencyEnumToStringMapping,
    GroupBy,
    GroupByEnumToStringMapping,
    State,
    StatisticFunctionEnumToStringMapping,
    VectorSpec,
    VisualizationMode,
    VisualizationModeEnumToStringMapping,
} from "./state";
import { EnsembleVectorListsHelper } from "./utils/ensemblesVectorListHelper";

enum StatisticsType {
    INDIVIDUAL = "Individual",
    FANCHART = "Fanchart",
}

export function settings({ moduleContext, workbenchSession }: ModuleFCProps<State>) {
    const ensembleSet = useEnsembleSet(workbenchSession);

    // Store state/values
    const [resampleFrequency, setResamplingFrequency] = moduleContext.useStoreState("resamplingFrequency");
    const [groupBy, setGroupBy] = moduleContext.useStoreState("groupBy");
    const [colorRealizationsByParameter, setColorRealizationsByParameter] =
        moduleContext.useStoreState("colorRealizationsByParameter");
    const [visualizationMode, setVisualizationMode] = moduleContext.useStoreState("visualizationMode");
    const [showHistorical, setShowHistorical] = moduleContext.useStoreState("showHistorical");
    const [showObservations, setShowObservations] = moduleContext.useStoreState("showObservations");
    const [statisticsSelection, setStatisticsSelection] = moduleContext.useStoreState("statisticsSelection");
    const setParameterIdent = moduleContext.useSetStoreValue("parameterIdent");
    const setVectorSpecifications = moduleContext.useSetStoreValue("vectorSpecifications");

    // States
    const [previousEnsembleSet, setPreviousEnsembleSet] = React.useState<EnsembleSet>(ensembleSet);
    const [selectedEnsembleIdents, setSelectedEnsembleIdents] = React.useState<EnsembleIdent[]>([]);
    const [selectedVectorNames, setSelectedVectorNames] = React.useState<string[]>([]);
    const [vectorSelectorData, setVectorSelectorData] = React.useState<TreeDataNode[]>([]);
<<<<<<< HEAD
    const [prevVisualizationMode, setPrevVisualizationMode] = React.useState<VisualizationMode>(visualizationMode);
    const [filteredParameterIdentList, setFilteredParameterIdentList] = React.useState<ParameterIdent[]>([]);

    if (visualizationMode !== prevVisualizationMode) {
        setPrevVisualizationMode(visualizationMode);
    }
=======
    const [statisticsType, setStatisticsType] = React.useState<StatisticsType>(StatisticsType.INDIVIDUAL);
>>>>>>> 44881aba

    if (!isEqual(ensembleSet, previousEnsembleSet)) {
        const newSelectedEnsembleIdents = selectedEnsembleIdents.filter((ensemble) =>
            ensembleSet.hasEnsemble(ensemble)
        );
        const validatedEnsembleIdents = fixupEnsembleIdents(newSelectedEnsembleIdents, ensembleSet) ?? [];
        if (!isEqual(selectedEnsembleIdents, validatedEnsembleIdents)) {
            setSelectedEnsembleIdents(validatedEnsembleIdents);
        }

        setPreviousEnsembleSet(ensembleSet);
    }

    // Get list of continuous parameters from selected ensembles
    const continuousAndNonConstantParametersUnion: Parameter[] = [];
    for (const ensembleIdent of selectedEnsembleIdents) {
        const ensemble = ensembleSet.findEnsemble(ensembleIdent);
        if (!ensemble) continue;

        const continuousAndNonConstantParameters = ensemble
            .getParameters()
            .getParameterArr()
            .filter((parameter) => parameter.type === ParameterType.CONTINUOUS && !parameter.isConstant);

        // Add non-duplicate parameters to list - verified by ParameterIdent
        for (const parameter of continuousAndNonConstantParameters) {
            const parameterIdent = ParameterIdent.fromNameAndGroup(parameter.name, parameter.groupName);
            const isParameterInUnion = continuousAndNonConstantParametersUnion.some((elm) =>
                parameterIdent.equals(ParameterIdent.fromNameAndGroup(elm.name, elm.groupName))
            );

            if (isParameterInUnion) continue;
            continuousAndNonConstantParametersUnion.push(parameter);
        }
    }

    const vectorListQueries = useVectorListQueries(selectedEnsembleIdents);
    const ensembleVectorListsHelper = new EnsembleVectorListsHelper(selectedEnsembleIdents, vectorListQueries);
    const selectedVectorNamesHasHistorical = ensembleVectorListsHelper.hasAnyHistoricalVector(selectedVectorNames);
    const currentVectorSelectorData = createVectorSelectorDataFromVectors(ensembleVectorListsHelper.vectorsUnion());

    const [selectedParameterIdentStr, setSelectedParameterIdentStr] = useValidState<string | null>(null, [
        filteredParameterIdentList,
        (item: ParameterIdent) => item.toString(),
    ]);

    // Await update of vectorSelectorData until all vector lists are retrieved
    const hasVectorListQueriesErrorOrFetching = vectorListQueries.some((query) => query.isFetching || query.isError);
    if (!hasVectorListQueriesErrorOrFetching && !isEqual(currentVectorSelectorData, vectorSelectorData)) {
        setVectorSelectorData(currentVectorSelectorData);
    }

    // Set statistics type for checkbox rendering
    const computedStatisticsType = computeStatisticsType(statisticsType, visualizationMode);
    if (statisticsType !== computedStatisticsType) {
        setStatisticsType(computedStatisticsType);
    }

    React.useEffect(
        function propagateVectorSpecsToView() {
            const newVectorSpecifications: VectorSpec[] = [];
            for (const ensemble of selectedEnsembleIdents) {
                for (const vector of selectedVectorNames) {
                    if (!ensembleVectorListsHelper.isVectorInEnsemble(ensemble, vector)) {
                        continue;
                    }

                    newVectorSpecifications.push({
                        ensembleIdent: ensemble,
                        vectorName: vector,
                        hasHistoricalVector: ensembleVectorListsHelper.hasHistoricalVector(ensemble, vector),
                    });
                }
            }
            setVectorSpecifications(newVectorSpecifications);
        },
        [selectedEnsembleIdents, selectedVectorNames, ensembleVectorListsHelper.numberOfQueriesWithData()]
    );

    React.useEffect(
        function propagateParameterIdentToView() {
            if (selectedParameterIdentStr === null) {
                setParameterIdent(null);
                return;
            }

            // Try/catch as ParameterIdent.fromString() can throw
            try {
                const newParameterIdent = ParameterIdent.fromString(selectedParameterIdentStr);
                const isParameterAmongFiltered = filteredParameterIdentList.some((parameter) =>
                    parameter.equals(newParameterIdent)
                );
                if (isParameterAmongFiltered) {
                    setParameterIdent(newParameterIdent);
                } else {
                    setParameterIdent(null);
                }
            } catch {
                setParameterIdent(null);
            }
        },
        [selectedParameterIdentStr, filteredParameterIdentList]
    );

    function handleGroupByChange(event: React.ChangeEvent<HTMLInputElement>) {
        setGroupBy(event.target.value as GroupBy);
    }

    function handleColorByParameterChange(parameterIdentStrings: string[]) {
        if (parameterIdentStrings.length !== 0) {
            setSelectedParameterIdentStr(parameterIdentStrings[0]);
            return;
        }
        setSelectedParameterIdentStr(null);
    }

    function handleEnsembleSelectChange(ensembleIdentArr: EnsembleIdent[]) {
        setSelectedEnsembleIdents(ensembleIdentArr);
    }

    function handleVectorSelectChange(selection: SmartNodeSelectorSelection) {
        setSelectedVectorNames(selection.selectedNodes);
    }

    function handleFrequencySelectionChange(newFrequencyStr: string) {
        const newFreq = newFrequencyStr !== "RAW" ? (newFrequencyStr as Frequency_api) : null;
        setResamplingFrequency(newFreq);
    }

    function handleShowHistorical(event: React.ChangeEvent<HTMLInputElement>) {
        setShowHistorical(event.target.checked);
    }

    function handleShowObservations(event: React.ChangeEvent<HTMLInputElement>) {
        setShowObservations(event.target.checked);
    }

    function handleVisualizationModeChange(event: React.ChangeEvent<HTMLInputElement>) {
        setVisualizationMode(event.target.value as VisualizationMode);
    }

    function handleFanchartStatisticsSelectionChange(
        event: React.ChangeEvent<HTMLInputElement>,
        statistic: FanchartStatisticOption
    ) {
        setStatisticsSelection((prev) => {
            if (event.target.checked) {
                return {
                    IndividualStatisticsSelection: prev.IndividualStatisticsSelection,
                    FanchartStatisticsSelection: prev.FanchartStatisticsSelection
                        ? [...prev.FanchartStatisticsSelection, statistic]
                        : [statistic],
                };
            } else {
                return {
                    IndividualStatisticsSelection: prev.IndividualStatisticsSelection,
                    FanchartStatisticsSelection: prev.FanchartStatisticsSelection
                        ? prev.FanchartStatisticsSelection.filter((item) => item !== statistic)
                        : [],
                };
            }
        });
    }

    const handleParameterListFilterChange = React.useCallback(
        function handleParameterListFilterChange(filteredParameters: Parameter[]) {
            const filteredParamIdents = filteredParameters.map((elm) =>
                ParameterIdent.fromNameAndGroup(elm.name, elm.groupName)
            );

            setFilteredParameterIdentList(filteredParamIdents);
        },
        [setFilteredParameterIdentList]
    );

    function handleIndividualStatisticsSelectionChange(
        event: React.ChangeEvent<HTMLInputElement>,
        statistic: StatisticFunction_api
    ) {
        setStatisticsSelection((prev) => {
            if (event.target.checked) {
                return {
                    IndividualStatisticsSelection: prev.IndividualStatisticsSelection
                        ? [...prev.IndividualStatisticsSelection, statistic]
                        : [statistic],
                    FanchartStatisticsSelection: prev.FanchartStatisticsSelection,
                };
            } else {
                return {
                    IndividualStatisticsSelection: prev.IndividualStatisticsSelection
                        ? prev.IndividualStatisticsSelection.filter((item) => item !== statistic)
                        : [],
                    FanchartStatisticsSelection: prev.FanchartStatisticsSelection,
                };
            }
        });
    }

    function makeStatisticCheckboxes() {
        if (computedStatisticsType === StatisticsType.FANCHART) {
            return Object.values(FanchartStatisticOption).map((value: FanchartStatisticOption) => {
                return (
                    <Checkbox
                        key={value}
                        label={FanchartStatisticOptionEnumToStringMapping[value]}
                        checked={statisticsSelection?.FanchartStatisticsSelection?.includes(value)}
                        onChange={(event) => {
                            handleFanchartStatisticsSelectionChange(event, value);
                        }}
                    />
                );
            });
        }
        if (computedStatisticsType === StatisticsType.INDIVIDUAL) {
            return Object.values(StatisticFunction_api).map((value: StatisticFunction_api) => {
                return (
                    <Checkbox
                        key={value}
                        label={StatisticFunctionEnumToStringMapping[value]}
                        checked={statisticsSelection?.IndividualStatisticsSelection.includes(value)}
                        onChange={(event) => {
                            handleIndividualStatisticsSelectionChange(event, value);
                        }}
                    />
                );
            });
        }

        return [];
    }

    return (
        <div className="flex flex-col gap-2 overflow-y-auto">
            <CollapsibleGroup expanded={false} title="Group by">
                <RadioGroup
                    value={groupBy}
                    options={Object.values(GroupBy).map((val: GroupBy) => {
                        return { value: val, label: GroupByEnumToStringMapping[val] };
                    })}
                    onChange={handleGroupByChange}
                />
            </CollapsibleGroup>
            <CollapsibleGroup expanded={false} title="Resampling frequency">
                <Dropdown
                    options={[
                        { value: "RAW", label: "None (raw)" },
                        ...Object.values(Frequency_api).map((val: Frequency_api) => {
                            return { value: val, label: FrequencyEnumToStringMapping[val] };
                        }),
                    ]}
                    value={resampleFrequency ?? Frequency_api.MONTHLY}
                    onChange={handleFrequencySelectionChange}
                />
            </CollapsibleGroup>
            <CollapsibleGroup expanded={true} title="Ensembles">
                <MultiEnsembleSelect
                    ensembleSet={ensembleSet}
                    value={selectedEnsembleIdents}
                    size={5}
                    onChange={handleEnsembleSelectChange}
                />
            </CollapsibleGroup>
            <CollapsibleGroup expanded={true} title="Vectors">
                <Checkbox
                    label="Show historical"
                    checked={showHistorical}
                    disabled={!selectedVectorNamesHasHistorical}
                    onChange={handleShowHistorical}
                />
                <Checkbox
                    label="Show observations - NEED DATA IN SUMO"
                    checked={showObservations}
                    disabled={true}
                    onChange={handleShowObservations}
                />
                <div
                    className={resolveClassNames({
                        "pointer-events-none opacity-80": vectorListQueries.some((query) => query.isLoading),
                    })}
                >
                    <ApiStatesWrapper
                        apiResults={vectorListQueries}
                        loadingComponent={<CircularProgress />}
                        errorComponent={"Could not load the vectors for selected ensembles"}
                    >
                        <VectorSelector
                            data={vectorSelectorData}
                            placeholder="Add new vector..."
                            maxNumSelectedNodes={50}
                            numSecondsUntilSuggestionsAreShown={0.5}
                            lineBreakAfterTag={true}
                            onChange={handleVectorSelectChange}
                        />
                    </ApiStatesWrapper>
                </div>
            </CollapsibleGroup>
            <CollapsibleGroup expanded={false} title="Color realization by parameter">
                <Checkbox
                    label="Enable"
                    checked={colorRealizationsByParameter}
                    disabled={visualizationMode !== VisualizationMode.INDIVIDUAL_REALIZATIONS}
                    onChange={(event) => {
                        setColorRealizationsByParameter(event.target.checked);
                    }}
                />
                <div
                    className={resolveClassNames({
                        ["pointer-events-none opacity-70"]:
                            !colorRealizationsByParameter ||
                            visualizationMode !== VisualizationMode.INDIVIDUAL_REALIZATIONS,
                    })}
                >
                    <div className="mt-4 mb-4">
                        <CollapsibleGroup
                            expanded={false}
                            title="Parameter list filter"
                            icon={<FilterAlt fontSize="small" />}
                        >
                            <ParameterListFilter
                                parameters={continuousAndNonConstantParametersUnion}
                                onChange={handleParameterListFilterChange}
                            />
                        </CollapsibleGroup>
                    </div>
                    <Select
                        options={filteredParameterIdentList.map((elm) => {
                            return {
                                value: elm.toString(),
                                label: elm.groupName ? `${elm.groupName}:${elm.name}` : elm.name,
                            };
                        })}
                        size={4}
                        value={selectedParameterIdentStr ? [selectedParameterIdentStr.toString()] : undefined}
                        onChange={handleColorByParameterChange}
                    />
                </div>
            </CollapsibleGroup>
            <CollapsibleGroup expanded={false} title="Visualization">
                <RadioGroup
                    value={visualizationMode}
                    options={Object.values(VisualizationMode).map((val: VisualizationMode) => {
                        return { value: val, label: VisualizationModeEnumToStringMapping[val] };
                    })}
                    onChange={handleVisualizationModeChange}
                />
                <div className="mt-4">
                    <Label text="Statistics Options">
                        <div
                            className={resolveClassNames({
                                "pointer-events-none opacity-40":
                                    visualizationMode === VisualizationMode.INDIVIDUAL_REALIZATIONS,
                            })}
                        >
                            {makeStatisticCheckboxes()}
                        </div>
                    </Label>
                </div>
            </CollapsibleGroup>
        </div>
    );
}

function computeStatisticsType(
    previousStatisticsType: StatisticsType,
    visualizationMode: VisualizationMode
): StatisticsType {
    if (
        previousStatisticsType !== StatisticsType.FANCHART &&
        visualizationMode === VisualizationMode.STATISTICAL_FANCHART
    ) {
        return StatisticsType.FANCHART;
    }

    if (
        previousStatisticsType !== StatisticsType.INDIVIDUAL &&
        [VisualizationMode.STATISTICAL_LINES, VisualizationMode.STATISTICS_AND_REALIZATIONS].includes(visualizationMode)
    ) {
        return StatisticsType.INDIVIDUAL;
    }

    return previousStatisticsType;
}<|MERGE_RESOLUTION|>--- conflicted
+++ resolved
@@ -65,16 +65,8 @@
     const [selectedEnsembleIdents, setSelectedEnsembleIdents] = React.useState<EnsembleIdent[]>([]);
     const [selectedVectorNames, setSelectedVectorNames] = React.useState<string[]>([]);
     const [vectorSelectorData, setVectorSelectorData] = React.useState<TreeDataNode[]>([]);
-<<<<<<< HEAD
-    const [prevVisualizationMode, setPrevVisualizationMode] = React.useState<VisualizationMode>(visualizationMode);
+    const [statisticsType, setStatisticsType] = React.useState<StatisticsType>(StatisticsType.INDIVIDUAL);
     const [filteredParameterIdentList, setFilteredParameterIdentList] = React.useState<ParameterIdent[]>([]);
-
-    if (visualizationMode !== prevVisualizationMode) {
-        setPrevVisualizationMode(visualizationMode);
-    }
-=======
-    const [statisticsType, setStatisticsType] = React.useState<StatisticsType>(StatisticsType.INDIVIDUAL);
->>>>>>> 44881aba
 
     if (!isEqual(ensembleSet, previousEnsembleSet)) {
         const newSelectedEnsembleIdents = selectedEnsembleIdents.filter((ensemble) =>
