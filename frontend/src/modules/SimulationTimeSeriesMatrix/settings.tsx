import React from "react";

import { Frequency_api, StatisticFunction_api } from "@api";
import { EnsembleIdent } from "@framework/EnsembleIdent";
import { Parameter, ParameterIdent, ParameterType } from "@framework/EnsembleParameters";
import { EnsembleSet } from "@framework/EnsembleSet";
import { ModuleFCProps } from "@framework/Module";
import { useSettingsStatusWriter } from "@framework/StatusWriter";
import { useEnsembleSet } from "@framework/WorkbenchSession";
import { MultiEnsembleSelect } from "@framework/components/MultiEnsembleSelect";
import { ParameterListFilter } from "@framework/components/ParameterListFilter";
import { VectorSelector, createVectorSelectorDataFromVectors } from "@framework/components/VectorSelector";
import { fixupEnsembleIdents } from "@framework/utils/ensembleUiHelpers";
import { Checkbox } from "@lib/components/Checkbox";
import { CircularProgress } from "@lib/components/CircularProgress";
import { CollapsibleGroup } from "@lib/components/CollapsibleGroup";
import { Dropdown } from "@lib/components/Dropdown";
import { Label } from "@lib/components/Label";
import { QueriesErrorCriteria, QueryStateWrapper } from "@lib/components/QueryStateWrapper";
import { RadioGroup } from "@lib/components/RadioGroup";
import { Select } from "@lib/components/Select";
import { SmartNodeSelectorSelection, TreeDataNode } from "@lib/components/SmartNodeSelector";
import { useValidState } from "@lib/hooks/useValidState";
import { resolveClassNames } from "@lib/utils/resolveClassNames";
import { FilterAlt } from "@mui/icons-material";

import { isEqual } from "lodash";
import { VectorDescription_api } from "src/api";

import { useVectorListQueries } from "./queryHooks";
import {
    FanchartStatisticOption,
    FanchartStatisticOptionEnumToStringMapping,
    FrequencyEnumToStringMapping,
    GroupBy,
    GroupByEnumToStringMapping,
    State,
    StatisticFunctionEnumToStringMapping,
    VectorSpec,
    VisualizationMode,
    VisualizationModeEnumToStringMapping,
} from "./state";
import { EnsembleVectorListsHelper } from "./utils/ensemblesVectorListHelper";
import { joinStringArrayToHumanReadableString } from "./utils/stringUtils";

enum StatisticsType {
    INDIVIDUAL = "Individual",
    FANCHART = "Fanchart",
}

export function Settings({ moduleContext, workbenchSession }: ModuleFCProps<State>) {
    const ensembleSet = useEnsembleSet(workbenchSession);
    const statusWriter = useSettingsStatusWriter(moduleContext);

    // Store state/values
    const [resampleFrequency, setResamplingFrequency] = moduleContext.useStoreState("resamplingFrequency");
    const [groupBy, setGroupBy] = moduleContext.useStoreState("groupBy");
    const [colorRealizationsByParameter, setColorRealizationsByParameter] =
        moduleContext.useStoreState("colorRealizationsByParameter");
    const [visualizationMode, setVisualizationMode] = moduleContext.useStoreState("visualizationMode");
    const [showHistorical, setShowHistorical] = moduleContext.useStoreState("showHistorical");
    const [showObservations, setShowObservations] = moduleContext.useStoreState("showObservations");
    const [statisticsSelection, setStatisticsSelection] = moduleContext.useStoreState("statisticsSelection");
    const setParameterIdent = moduleContext.useSetStoreValue("parameterIdent");
    const setVectorSpecifications = moduleContext.useSetStoreValue("vectorSpecifications");

    // States
    const [previousEnsembleSet, setPreviousEnsembleSet] = React.useState<EnsembleSet>(ensembleSet);
    const [selectedEnsembleIdents, setSelectedEnsembleIdents] = React.useState<EnsembleIdent[]>([]);
    const [selectedVectorNames, setSelectedVectorNames] = React.useState<string[]>([]);
    const [vectorSelectorData, setVectorSelectorData] = React.useState<TreeDataNode[]>([]);
    const [statisticsType, setStatisticsType] = React.useState<StatisticsType>(StatisticsType.INDIVIDUAL);
    const [filteredParameterIdentList, setFilteredParameterIdentList] = React.useState<ParameterIdent[]>([]);
    const [prevVectorQueriesDataList, setPrevVectorQueriesDataList] = React.useState<
        (VectorDescription_api[] | undefined)[]
    >([]);
    const [prevSelectedEnsembleIdents, setPrevSelectedEnsembleIdents] = React.useState<EnsembleIdent[]>([]);

    const ensembleVectorListsHelper = React.useRef<EnsembleVectorListsHelper>(new EnsembleVectorListsHelper([], []));

    if (!isEqual(ensembleSet, previousEnsembleSet)) {
        const newSelectedEnsembleIdents = selectedEnsembleIdents.filter((ensemble) =>
            ensembleSet.hasEnsemble(ensemble)
        );
        const validatedEnsembleIdents = fixupEnsembleIdents(newSelectedEnsembleIdents, ensembleSet) ?? [];
        if (!isEqual(selectedEnsembleIdents, validatedEnsembleIdents)) {
            setSelectedEnsembleIdents(validatedEnsembleIdents);
        }

        setPreviousEnsembleSet(ensembleSet);
    }

    // Get list of continuous parameters from selected ensembles
    const continuousAndNonConstantParametersUnion: Parameter[] = [];
    for (const ensembleIdent of selectedEnsembleIdents) {
        const ensemble = ensembleSet.findEnsemble(ensembleIdent);
        if (!ensemble) continue;

        const continuousAndNonConstantParameters = ensemble
            .getParameters()
            .getParameterArr()
            .filter((parameter) => parameter.type === ParameterType.CONTINUOUS && !parameter.isConstant);

        // Add non-duplicate parameters to list - verified by ParameterIdent
        for (const parameter of continuousAndNonConstantParameters) {
            const parameterIdent = ParameterIdent.fromNameAndGroup(parameter.name, parameter.groupName);
            const isParameterInUnion = continuousAndNonConstantParametersUnion.some((elm) =>
                parameterIdent.equals(ParameterIdent.fromNameAndGroup(elm.name, elm.groupName))
            );

            if (isParameterInUnion) continue;
            continuousAndNonConstantParametersUnion.push(parameter);
        }
    }

    const vectorListQueries = useVectorListQueries(selectedEnsembleIdents);

    if (
        !isEqual(
            vectorListQueries.map((el) => el.data),
            prevVectorQueriesDataList
        ) ||
        !isEqual(selectedEnsembleIdents, prevSelectedEnsembleIdents)
    ) {
        setPrevVectorQueriesDataList(vectorListQueries.map((el) => el.data));
        setPrevSelectedEnsembleIdents(selectedEnsembleIdents);
        ensembleVectorListsHelper.current = new EnsembleVectorListsHelper(selectedEnsembleIdents, vectorListQueries);
    }

    const selectedVectorNamesHasHistorical =
        ensembleVectorListsHelper.current.hasAnyHistoricalVector(selectedVectorNames);
    const currentVectorSelectorData = createVectorSelectorDataFromVectors(
        ensembleVectorListsHelper.current.vectorsUnion()
    );

    const [selectedParameterIdentStr, setSelectedParameterIdentStr] = useValidState<string | null>({
        initialState: null,
        validStates: filteredParameterIdentList.map((item: ParameterIdent) => item.toString()),
    });

    // Await update of vectorSelectorData until all vector lists are finished fetching
    const isVectorListQueriesFetching = vectorListQueries.some((query) => query.isFetching);
    let computedVectorSelectorData = vectorSelectorData;
    if (!isVectorListQueriesFetching && !isEqual(currentVectorSelectorData, vectorSelectorData)) {
        computedVectorSelectorData = currentVectorSelectorData;
        setVectorSelectorData(currentVectorSelectorData);
    }

    // Set error if all vector list queries fail
    const hasEveryVectorListQueryError =
        vectorListQueries.length > 0 && vectorListQueries.every((query) => query.isError);
    if (hasEveryVectorListQueryError) {
        let errorMessage = "Could not load vectors for selected ensemble";
        if (vectorListQueries.length > 1) {
            errorMessage += "s";
        }
        statusWriter.addError(errorMessage);
    }

    // Set warning for selected vectors not existing in a selected ensemble
    // Note: selectedVectorNames is not updated until vectorSelectorData is updated and VectorSelector triggers onChange
    for (const ensembleIdent of selectedEnsembleIdents) {
        const nonExistingVectors = selectedVectorNames.filter(
            (vector) => !ensembleVectorListsHelper.current.isVectorInEnsemble(ensembleIdent, vector)
        );
        if (nonExistingVectors.length === 0) {
            continue;
        }

        const ensembleStr = ensembleSet.findEnsemble(ensembleIdent)?.getDisplayName() ?? ensembleIdent.toString();
        const vectorArrayStr = joinStringArrayToHumanReadableString(nonExistingVectors);
        statusWriter.addWarning(`Vector ${vectorArrayStr} does not exist in ensemble ${ensembleStr}`);
    }

<<<<<<< HEAD
    // Set statistics type for checkbox rendering
    const computedStatisticsType = computeStatisticsType(statisticsType, visualizationMode);
    if (statisticsType !== computedStatisticsType) {
        setStatisticsType(computedStatisticsType);
    }
=======
    const numberOfQueriesWithData = ensembleVectorListsHelper.current.numberOfQueriesWithData();
>>>>>>> 075de048

    React.useEffect(
        function propagateVectorSpecsToView() {
            const newVectorSpecifications: VectorSpec[] = [];
            for (const ensembleIdent of selectedEnsembleIdents) {
                for (const vector of selectedVectorNames) {
                    if (!ensembleVectorListsHelper.current.isVectorInEnsemble(ensembleIdent, vector)) {
                        continue;
                    }

                    newVectorSpecifications.push({
                        ensembleIdent: ensembleIdent,
                        vectorName: vector,
                        hasHistoricalVector: ensembleVectorListsHelper.current.hasHistoricalVector(
                            ensembleIdent,
                            vector
                        ),
                    });
                }
            }
            setVectorSpecifications(newVectorSpecifications);
        },
        [selectedEnsembleIdents, selectedVectorNames, numberOfQueriesWithData, setVectorSpecifications]
    );

    React.useEffect(
        function propagateParameterIdentToView() {
            if (selectedParameterIdentStr === null) {
                setParameterIdent(null);
                return;
            }

            // Try/catch as ParameterIdent.fromString() can throw
            try {
                const newParameterIdent = ParameterIdent.fromString(selectedParameterIdentStr);
                const isParameterAmongFiltered = filteredParameterIdentList.some((parameter) =>
                    parameter.equals(newParameterIdent)
                );
                if (isParameterAmongFiltered) {
                    setParameterIdent(newParameterIdent);
                } else {
                    setParameterIdent(null);
                }
            } catch {
                setParameterIdent(null);
            }
        },
        [selectedParameterIdentStr, filteredParameterIdentList, setParameterIdent]
    );

    function handleGroupByChange(event: React.ChangeEvent<HTMLInputElement>) {
        setGroupBy(event.target.value as GroupBy);
    }

    function handleColorByParameterChange(parameterIdentStrings: string[]) {
        if (parameterIdentStrings.length !== 0) {
            setSelectedParameterIdentStr(parameterIdentStrings[0]);
            return;
        }
        setSelectedParameterIdentStr(null);
    }

    function handleEnsembleSelectChange(ensembleIdentArr: EnsembleIdent[]) {
        setSelectedEnsembleIdents(ensembleIdentArr);
    }

    function handleVectorSelectionChange(selection: SmartNodeSelectorSelection) {
        setSelectedVectorNames(selection.selectedNodes);
    }

    function handleFrequencySelectionChange(newFrequencyStr: string) {
        const newFreq = newFrequencyStr !== "RAW" ? (newFrequencyStr as Frequency_api) : null;
        setResamplingFrequency(newFreq);
    }

    function handleShowHistorical(event: React.ChangeEvent<HTMLInputElement>) {
        setShowHistorical(event.target.checked);
    }

    function handleShowObservations(event: React.ChangeEvent<HTMLInputElement>) {
        setShowObservations(event.target.checked);
    }

    function handleVisualizationModeChange(event: React.ChangeEvent<HTMLInputElement>) {
        setVisualizationMode(event.target.value as VisualizationMode);
    }

    function handleFanchartStatisticsSelectionChange(
        event: React.ChangeEvent<HTMLInputElement>,
        statistic: FanchartStatisticOption
    ) {
        setStatisticsSelection((prev) => {
            if (event.target.checked) {
                return {
                    IndividualStatisticsSelection: prev.IndividualStatisticsSelection,
                    FanchartStatisticsSelection: prev.FanchartStatisticsSelection
                        ? [...prev.FanchartStatisticsSelection, statistic]
                        : [statistic],
                };
            } else {
                return {
                    IndividualStatisticsSelection: prev.IndividualStatisticsSelection,
                    FanchartStatisticsSelection: prev.FanchartStatisticsSelection
                        ? prev.FanchartStatisticsSelection.filter((item) => item !== statistic)
                        : [],
                };
            }
        });
    }

    const handleParameterListFilterChange = React.useCallback(
        function handleParameterListFilterChange(filteredParameters: Parameter[]) {
            const filteredParamIdents = filteredParameters.map((elm) =>
                ParameterIdent.fromNameAndGroup(elm.name, elm.groupName)
            );

            setFilteredParameterIdentList(filteredParamIdents);
        },
        [setFilteredParameterIdentList]
    );

    function handleIndividualStatisticsSelectionChange(
        event: React.ChangeEvent<HTMLInputElement>,
        statistic: StatisticFunction_api
    ) {
        setStatisticsSelection((prev) => {
            if (event.target.checked) {
                return {
                    IndividualStatisticsSelection: prev.IndividualStatisticsSelection
                        ? [...prev.IndividualStatisticsSelection, statistic]
                        : [statistic],
                    FanchartStatisticsSelection: prev.FanchartStatisticsSelection,
                };
            } else {
                return {
                    IndividualStatisticsSelection: prev.IndividualStatisticsSelection
                        ? prev.IndividualStatisticsSelection.filter((item) => item !== statistic)
                        : [],
                    FanchartStatisticsSelection: prev.FanchartStatisticsSelection,
                };
            }
        });
    }

    function makeStatisticCheckboxes() {
        if (computedStatisticsType === StatisticsType.FANCHART) {
            return Object.values(FanchartStatisticOption).map((value: FanchartStatisticOption) => {
                return (
                    <Checkbox
                        key={value}
                        label={FanchartStatisticOptionEnumToStringMapping[value]}
                        checked={statisticsSelection?.FanchartStatisticsSelection?.includes(value)}
                        onChange={(event) => {
                            handleFanchartStatisticsSelectionChange(event, value);
                        }}
                    />
                );
            });
        }
        if (computedStatisticsType === StatisticsType.INDIVIDUAL) {
            return Object.values(StatisticFunction_api).map((value: StatisticFunction_api) => {
                return (
                    <Checkbox
                        key={value}
                        label={StatisticFunctionEnumToStringMapping[value]}
                        checked={statisticsSelection?.IndividualStatisticsSelection.includes(value)}
                        onChange={(event) => {
                            handleIndividualStatisticsSelectionChange(event, value);
                        }}
                    />
                );
            });
        }

        return [];
    }

    return (
        <div className="flex flex-col gap-2 overflow-y-auto">
            <CollapsibleGroup expanded={false} title="Group by">
                <RadioGroup
                    value={groupBy}
                    options={Object.values(GroupBy).map((val: GroupBy) => {
                        return { value: val, label: GroupByEnumToStringMapping[val] };
                    })}
                    onChange={handleGroupByChange}
                />
            </CollapsibleGroup>
            <CollapsibleGroup expanded={false} title="Resampling frequency">
                <Dropdown
                    options={[
                        { value: "RAW", label: "None (raw)" },
                        ...Object.values(Frequency_api).map((val: Frequency_api) => {
                            return { value: val, label: FrequencyEnumToStringMapping[val] };
                        }),
                    ]}
                    value={resampleFrequency ?? Frequency_api.MONTHLY}
                    onChange={handleFrequencySelectionChange}
                />
            </CollapsibleGroup>
            <CollapsibleGroup expanded={true} title="Ensembles">
                <MultiEnsembleSelect
                    ensembleSet={ensembleSet}
                    value={selectedEnsembleIdents}
                    size={5}
                    onChange={handleEnsembleSelectChange}
                />
            </CollapsibleGroup>
            <CollapsibleGroup expanded={true} title="Vectors">
                <Checkbox
                    label="Show historical"
                    checked={showHistorical}
                    disabled={!selectedVectorNamesHasHistorical}
                    onChange={handleShowHistorical}
                />
                <Checkbox label="Show observations" checked={showObservations} onChange={handleShowObservations} />
                <div
                    className={resolveClassNames({
                        "pointer-events-none opacity-80": vectorListQueries.some((query) => query.isLoading),
                    })}
                >
                    <QueryStateWrapper
                        queryResults={vectorListQueries}
                        loadingComponent={<CircularProgress />}
                        showErrorWhen={QueriesErrorCriteria.ALL_QUERIES_HAVE_ERROR}
                        errorComponent={"Could not load vectors for selected ensembles"}
                    >
                        <VectorSelector
                            data={computedVectorSelectorData}
                            placeholder="Add new vector..."
                            maxNumSelectedNodes={50}
                            numSecondsUntilSuggestionsAreShown={0.5}
                            lineBreakAfterTag={true}
                            onChange={handleVectorSelectionChange}
                        />
                    </QueryStateWrapper>
                </div>
            </CollapsibleGroup>
            <CollapsibleGroup expanded={false} title="Color realization by parameter">
                <Checkbox
                    label="Enable"
                    checked={colorRealizationsByParameter}
                    disabled={visualizationMode !== VisualizationMode.INDIVIDUAL_REALIZATIONS}
                    onChange={(event) => {
                        setColorRealizationsByParameter(event.target.checked);
                    }}
                />
                <div
                    className={resolveClassNames({
                        ["pointer-events-none opacity-70"]:
                            !colorRealizationsByParameter ||
                            visualizationMode !== VisualizationMode.INDIVIDUAL_REALIZATIONS,
                    })}
                >
                    <div className="mt-4 mb-4">
                        <CollapsibleGroup
                            expanded={false}
                            title="Parameter list filter"
                            icon={<FilterAlt fontSize="small" />}
                        >
                            <ParameterListFilter
                                parameters={continuousAndNonConstantParametersUnion}
                                initialFilters={["Continuous", "Nonconstant"]}
                                onChange={handleParameterListFilterChange}
                            />
                        </CollapsibleGroup>
                    </div>
                    <Select
                        options={filteredParameterIdentList.map((elm) => {
                            return {
                                value: elm.toString(),
                                label: elm.groupName ? `${elm.groupName}:${elm.name}` : elm.name,
                            };
                        })}
                        size={4}
                        value={selectedParameterIdentStr ? [selectedParameterIdentStr.toString()] : undefined}
                        onChange={handleColorByParameterChange}
                    />
                </div>
            </CollapsibleGroup>
            <CollapsibleGroup expanded={false} title="Visualization">
                <RadioGroup
                    value={visualizationMode}
                    options={Object.values(VisualizationMode).map((val: VisualizationMode) => {
                        return { value: val, label: VisualizationModeEnumToStringMapping[val] };
                    })}
                    onChange={handleVisualizationModeChange}
                />
                <div className="mt-4">
                    <Label text="Statistics Options">
                        <div
                            className={resolveClassNames({
                                "pointer-events-none opacity-40":
                                    visualizationMode === VisualizationMode.INDIVIDUAL_REALIZATIONS,
                            })}
                        >
                            {makeStatisticCheckboxes()}
                        </div>
                    </Label>
                </div>
            </CollapsibleGroup>
        </div>
    );
}

function computeStatisticsType(
    previousStatisticsType: StatisticsType,
    visualizationMode: VisualizationMode
): StatisticsType {
    if (
        previousStatisticsType !== StatisticsType.FANCHART &&
        visualizationMode === VisualizationMode.STATISTICAL_FANCHART
    ) {
        return StatisticsType.FANCHART;
    }

    if (
        previousStatisticsType !== StatisticsType.INDIVIDUAL &&
        [VisualizationMode.STATISTICAL_LINES, VisualizationMode.STATISTICS_AND_REALIZATIONS].includes(visualizationMode)
    ) {
        return StatisticsType.INDIVIDUAL;
    }

    return previousStatisticsType;
}<|MERGE_RESOLUTION|>--- conflicted
+++ resolved
@@ -172,15 +172,13 @@
         statusWriter.addWarning(`Vector ${vectorArrayStr} does not exist in ensemble ${ensembleStr}`);
     }
 
-<<<<<<< HEAD
     // Set statistics type for checkbox rendering
     const computedStatisticsType = computeStatisticsType(statisticsType, visualizationMode);
     if (statisticsType !== computedStatisticsType) {
         setStatisticsType(computedStatisticsType);
     }
-=======
+
     const numberOfQueriesWithData = ensembleVectorListsHelper.current.numberOfQueriesWithData();
->>>>>>> 075de048
 
     React.useEffect(
         function propagateVectorSpecsToView() {
