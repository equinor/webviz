--- conflicted
+++ resolved
@@ -14,15 +14,10 @@
 import { selectedEnsembleAtom } from "@modules/MyModule2/atoms";
 import { ContentError } from "@modules/_shared/components/ContentMessage";
 
-<<<<<<< HEAD
-import { useAtom } from "jotai";
-
-=======
 import { Annotations, Layout, PlotDatum, PlotMouseEvent, Shape } from "plotly.js";
 
 import { ChannelIds } from "./channelDefs";
 import { makeVectorGroupDataGenerator } from "./dataGenerators";
->>>>>>> 4670612b
 import {
     useHistoricalVectorDataQueries,
     useStatisticalVectorDataQueries,
@@ -45,13 +40,7 @@
     const ensembleSet = useEnsembleSet(workbenchSession);
     const statusWriter = useViewStatusWriter(moduleContext);
 
-<<<<<<< HEAD
-    // Check if Jotai atoms are also available here
-    const [selectedEnsemble] = useAtom(selectedEnsembleAtom);
-    console.debug("SimTime", selectedEnsemble);
-=======
     const [activeTimestampUtcMs, setActiveTimestampUtcMs] = React.useState<number | null>(null);
->>>>>>> 4670612b
 
     // Store values
     const vectorSpecifications = moduleContext.useStoreValue("vectorSpecifications");
