import { useAtom, useAtomValue, useSetAtom } from "jotai";

import { EnsembleSelect } from "@framework/components/EnsembleSelect";
import type { ParameterIdent } from "@framework/EnsembleParameters";
import type { ModuleSettingsProps } from "@framework/Module";
import type { RegularEnsembleIdent } from "@framework/RegularEnsembleIdent";
import { useEnsembleSet } from "@framework/WorkbenchSession";
import { Checkbox } from "@lib/components/Checkbox";
import { CollapsibleGroup } from "@lib/components/CollapsibleGroup";
import { RadioGroup } from "@lib/components/RadioGroup";
import type { SelectOption } from "@lib/components/Select";
import { Select } from "@lib/components/Select";
<<<<<<< HEAD
import { PlotType } from "@modules/DistributionPlot/typesAndEnums";
import { ParametersSelector } from "@modules/ParameterResponseCorrelationMatrixPlot/settings/components/parameterSelector";
=======
>>>>>>> 2f2926b2

import type { Interfaces } from "../interfaces";
import {
    MAX_PARAMETERS,
    ParameterDistributionPlotType,
    ParameterDistributionPlotTypeEnumToStringMapping,
} from "../typesAndEnums";

import {
    selectedVisualizationTypeAtom,
    showConstantParametersAtom,
    showIndividualRealizationValuesAtom,
    showPercentilesAndMeanLinesAtom,
    userSelectedEnsembleIdentsAtom,
    userSelectedParameterIdentsAtom,
} from "./atoms/baseAtoms";
import {
    intersectedParameterIdentsAtom,
    selectedEnsembleIdentsAtom,
    selectedParameterIdentsAtom,
} from "./atoms/derivedAtoms";

export function Settings({ workbenchSession }: ModuleSettingsProps<Interfaces>) {
    const ensembleSet = useEnsembleSet(workbenchSession);

    const selectedEnsembleIdents = useAtomValue(selectedEnsembleIdentsAtom);
    const setSelectedEnsembleIdents = useSetAtom(userSelectedEnsembleIdentsAtom);
    const intersectedParameterIdents = useAtomValue(intersectedParameterIdentsAtom);
    const setSelectedParameterIdents = useSetAtom(userSelectedParameterIdentsAtom);
    const selectedParameterIdents = useAtomValue(selectedParameterIdentsAtom);
    const [showConstantParameters, setShowConstantParameters] = useAtom(showConstantParametersAtom);

    const [selectedVisualizationType, setSelectedVisualizationType] = useAtom(selectedVisualizationTypeAtom);
    const [showIndividualRealizationValues, setShowIndividualRealizationValues] = useAtom(
        showIndividualRealizationValuesAtom,
    );
    const [showPercentilesAndMeanLines, setShowPercentilesAndMeanLines] = useAtom(showPercentilesAndMeanLinesAtom);

    function handleEnsembleSelectionChange(ensembleIdents: RegularEnsembleIdent[]) {
        setSelectedEnsembleIdents(ensembleIdents);
    }

    function handleParameterIdentsChange(parameterIdents: ParameterIdent[]) {
        setSelectedParameterIdents(parameterIdents);
    }
    function handleShowConstantParametersChange() {
        setShowConstantParameters((prev) => !prev);
    }
    function handleVisualizationTypeChange(event: React.ChangeEvent<HTMLInputElement>) {
        setSelectedVisualizationType(event.target.value as ParameterDistributionPlotType);
    }
    function handleShowIndividualRealizationValuesChange(_: React.ChangeEvent<HTMLInputElement>, checked: boolean) {
        setShowIndividualRealizationValues(checked);
    }
    function handleShowPercentilesAndMeanLinesChange(_: React.ChangeEvent<HTMLInputElement>, checked: boolean) {
        setShowPercentilesAndMeanLines(checked);
    }

    return (
        <div className="flex flex-col gap-2">
            <CollapsibleGroup title="Visualization Type" expanded>
                <RadioGroup
                    options={Object.values(ParameterDistributionPlotType).map((type: ParameterDistributionPlotType) => {
                        return { value: type, label: ParameterDistributionPlotTypeEnumToStringMapping[type] };
                    })}
                    value={selectedVisualizationType}
                    onChange={handleVisualizationTypeChange}
                />
            </CollapsibleGroup>
            <CollapsibleGroup title="Plot options" expanded>
                <div className="flex flex-col gap-2">
                    {"Show additional data"}
                    <Checkbox
                        label="Individual realization values"
                        disabled={selectedVisualizationType === ParameterDistributionPlotType.HISTOGRAM}
                        checked={showIndividualRealizationValues}
                        onChange={handleShowIndividualRealizationValuesChange}
                    />
                    <Checkbox
                        label="Markers P10, Mean, P90"
                        checked={showPercentilesAndMeanLines}
                        onChange={handleShowPercentilesAndMeanLinesChange}
                    />
                </div>
            </CollapsibleGroup>
            <CollapsibleGroup title="Ensembles" expanded>
                <EnsembleSelect
                    ensembles={ensembleSet.getRegularEnsembleArray()}
                    onChange={handleEnsembleSelectionChange}
                    value={selectedEnsembleIdents}
                    size={5}
                    multiple={true}
                />
            </CollapsibleGroup>

            <CollapsibleGroup title="Parameter selection" expanded>
                <Checkbox
                    label="Show nonvarying parameters"
                    checked={showConstantParameters}
                    onChange={handleShowConstantParametersChange}
                />
                <ParametersSelector
                    allParameterIdents={intersectedParameterIdents}
                    selectedParameterIdents={selectedParameterIdents}
                    onChange={handleParameterIdentsChange}
                />
            </CollapsibleGroup>
        </div>
    );
}<|MERGE_RESOLUTION|>--- conflicted
+++ resolved
@@ -8,20 +8,10 @@
 import { Checkbox } from "@lib/components/Checkbox";
 import { CollapsibleGroup } from "@lib/components/CollapsibleGroup";
 import { RadioGroup } from "@lib/components/RadioGroup";
-import type { SelectOption } from "@lib/components/Select";
-import { Select } from "@lib/components/Select";
-<<<<<<< HEAD
-import { PlotType } from "@modules/DistributionPlot/typesAndEnums";
 import { ParametersSelector } from "@modules/ParameterResponseCorrelationMatrixPlot/settings/components/parameterSelector";
-=======
->>>>>>> 2f2926b2
 
 import type { Interfaces } from "../interfaces";
-import {
-    MAX_PARAMETERS,
-    ParameterDistributionPlotType,
-    ParameterDistributionPlotTypeEnumToStringMapping,
-} from "../typesAndEnums";
+import { ParameterDistributionPlotType, ParameterDistributionPlotTypeEnumToStringMapping } from "../typesAndEnums";
 
 import {
     selectedVisualizationTypeAtom,
