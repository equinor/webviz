--- conflicted
+++ resolved
@@ -24,20 +24,12 @@
     selectedParameterIdentsAtom,
 } from "./atoms/derivedAtoms";
 
-<<<<<<< HEAD
 import { Interfaces } from "../interfaces";
+import { MAX_PARAMETERS } from "../typesAndEnums";
 import { ParameterDistributionPlotType, ParameterDistributionPlotTypeEnumToStringMapping } from "../typesAndEnums";
 
 const MAX_PARAMETERS = 50;
 export function Settings({ workbenchSession }: ModuleSettingsProps<Interfaces>) {
-=======
-import { Interface } from "../settingsToViewInterface";
-import { State } from "../state";
-import { MAX_PARAMETERS } from "../typesAndEnums";
-import { ParameterDistributionPlotType, ParameterDistributionPlotTypeEnumToStringMapping } from "../typesAndEnums";
-
-export function Settings({ workbenchSession }: ModuleSettingsProps<State, Interface>) {
->>>>>>> 5ed7e637
     const ensembleSet = useEnsembleSet(workbenchSession);
 
     const selectedEnsembleIdents = useAtomValue(selectedEnsembleIdentsAtom);
