<<<<<<< HEAD
import React from "react";

=======
import { EnsembleIdent } from "@framework/EnsembleIdent";
>>>>>>> 3889e176
import { ModuleSettingsProps } from "@framework/Module";
import { RegularEnsembleIdent } from "@framework/RegularEnsembleIdent";
import { useSettingsStatusWriter } from "@framework/StatusWriter";
import { useEnsembleRealizationFilterFunc, useEnsembleSet } from "@framework/WorkbenchSession";
import { EnsembleDropdown } from "@framework/components/EnsembleDropdown";
import { timestampUtcMsToCompactIsoString } from "@framework/utils/timestampUtils";
import { CollapsibleGroup } from "@lib/components/CollapsibleGroup";
import { PendingWrapper } from "@lib/components/PendingWrapper";
import { Select, SelectOption } from "@lib/components/Select";
import { usePropagateApiErrorToStatusWriter } from "@modules/_shared/hooks/usePropagateApiErrorToStatusWriter";

import { useAtomValue, useSetAtom } from "jotai";

import { Interfaces } from "./interfaces";
import {
    userSelectedEnsembleIdentAtom,
    userSelectedResponseNameAtom,
    userSelectedRftTimestampsUtcMsAtom,
    userSelectedWellNameAtom,
    validRealizationNumbersAtom,
} from "./settings/atoms/baseAtoms";
import {
    availableRftResponseNamesAtom,
    availableRftTimestampsUtcMsAtom,
    availableRftWellNamesAtom,
    selectedEnsembleIdentAtom,
    selectedRftResponseNameAtom,
    selectedRftTimestampsUtcMsAtom,
    selectedRftWellNameAtom,
} from "./settings/atoms/derivedAtoms";
import { rftTableDefinitionAtom } from "./settings/atoms/queryAtoms";

//Helpers to populate dropdowns
const stringToOptions = (strings: string[]): SelectOption[] => {
    return strings.map((string) => ({ label: string, value: string }));
};
const timepointOptions = (timePoints: number[]): SelectOption[] => {
    return timePoints.map((timePoint) => ({
        label: timestampUtcMsToCompactIsoString(timePoint),
        value: timePoint.toString(),
    }));
};

export function Settings({ settingsContext, workbenchSession }: ModuleSettingsProps<Interfaces>) {
    const ensembleSet = useEnsembleSet(workbenchSession);
    const statusWriter = useSettingsStatusWriter(settingsContext);

    const selectedEnsembleIdent = useAtomValue(selectedEnsembleIdentAtom);
    const setUserSelectedEnsembleIdent = useSetAtom(userSelectedEnsembleIdentAtom);
    const filterEnsembleRealizationsFunc = useEnsembleRealizationFilterFunc(workbenchSession);

    const setValidRealizationNumbersAtom = useSetAtom(validRealizationNumbersAtom);
    const validRealizations = selectedEnsembleIdent ? [...filterEnsembleRealizationsFunc(selectedEnsembleIdent)] : null;
    setValidRealizationNumbersAtom(validRealizations);

    const rftTableDefinition = useAtomValue(rftTableDefinitionAtom);

    const availableRftResponseNames = useAtomValue(availableRftResponseNamesAtom);
    const selectedRftResponseName = useAtomValue(selectedRftResponseNameAtom);
    const setUserSelectedRftResponseName = useSetAtom(userSelectedResponseNameAtom);

    const availableRftWellNames = useAtomValue(availableRftWellNamesAtom);
    const selectedRftWellName = useAtomValue(selectedRftWellNameAtom);
    const setUserSelectedRftWellName = useSetAtom(userSelectedWellNameAtom);

    const availableTimeStampsUtcMs = useAtomValue(availableRftTimestampsUtcMsAtom);
    const selectedRftTimestampsUtcMs = useAtomValue(selectedRftTimestampsUtcMsAtom);
    const setUserSelectedRftTimestampsUtcMs = useSetAtom(userSelectedRftTimestampsUtcMsAtom);

    const rftTableDefErrorMessage = usePropagateApiErrorToStatusWriter(rftTableDefinition, statusWriter) ?? "";

    function handleEnsembleSelectionChange(ensembleIdent: RegularEnsembleIdent | null) {
        setUserSelectedEnsembleIdent(ensembleIdent);
    }
    function handleResponseNameChange(responseNames: string[]) {
        setUserSelectedRftResponseName(responseNames[0]);
    }
    function handleWellNameChange(wellNames: string[]) {
        setUserSelectedRftWellName(wellNames[0]);
    }
    function handleTimeStampUtcMsChange(timePoints: string[]) {
        setUserSelectedRftTimestampsUtcMs(parseInt(timePoints[0]));
    }

    return (
        <div>
            <CollapsibleGroup expanded={true} title="Ensembles">
                <EnsembleDropdown
                    ensembles={ensembleSet.getEnsembleArr()}
                    value={selectedEnsembleIdent}
                    onChange={handleEnsembleSelectionChange}
                />
            </CollapsibleGroup>
            <PendingWrapper isPending={rftTableDefinition.isFetching} errorMessage={rftTableDefErrorMessage}>
                <CollapsibleGroup expanded={true} title="Response">
                    <Select
                        size={4}
                        filter={true}
                        options={stringToOptions(availableRftResponseNames)}
                        value={selectedRftResponseName ? [selectedRftResponseName] : []}
                        onChange={handleResponseNameChange}
                    />
                </CollapsibleGroup>
                <CollapsibleGroup expanded={true} title="Well">
                    <Select
                        size={10}
                        filter={true}
                        options={stringToOptions(availableRftWellNames)}
                        value={selectedRftWellName ? [selectedRftWellName] : []}
                        onChange={handleWellNameChange}
                    />
                    <Select
                        size={10}
                        filter={true}
                        options={timepointOptions(availableTimeStampsUtcMs)}
                        value={selectedRftTimestampsUtcMs ? [selectedRftTimestampsUtcMs.toString()] : []}
                        onChange={handleTimeStampUtcMsChange}
                    />
                </CollapsibleGroup>
            </PendingWrapper>
        </div>
    );
}<|MERGE_RESOLUTION|>--- conflicted
+++ resolved
@@ -1,9 +1,5 @@
-<<<<<<< HEAD
 import React from "react";
 
-=======
-import { EnsembleIdent } from "@framework/EnsembleIdent";
->>>>>>> 3889e176
 import { ModuleSettingsProps } from "@framework/Module";
 import { RegularEnsembleIdent } from "@framework/RegularEnsembleIdent";
 import { useSettingsStatusWriter } from "@framework/StatusWriter";
