import React from "react";

import { IntersectionReferenceSystem } from "@equinor/esv-intersection";
import { ViewContext } from "@framework/ModuleContext";
import { GlobalTopicDefinitions, WorkbenchServices, useSubscribedValue } from "@framework/WorkbenchServices";
import { Viewport } from "@framework/types/viewport";
import { Interfaces } from "@modules/Intersection/interfaces";
import { EsvIntersection, EsvIntersectionReadoutEvent, LayerItem } from "@modules/_shared/components/EsvIntersection";
import {
    ReadoutItem as EsvReadoutItem,
    HighlightItem,
    HighlightItemShape,
} from "@modules/_shared/components/EsvIntersection/types";
import { isWellborepathLayer } from "@modules/_shared/components/EsvIntersection/utils/layers";
import { esvReadoutToGenericReadout } from "@modules/_shared/components/EsvIntersection/utils/readoutItemUtils";
import { ReadoutBox, ReadoutItem } from "@modules/_shared/components/ReadoutBox";

import { isEqual } from "lodash";

// Needs extra distance for the left side; this avoids overlapping with legend elements
const READOUT_EDGE_DISTANCE_REM = { left: 6 };

export type ReadoutWrapperProps = {
    wellboreHeaderUuid: string | null;
    showGrid: boolean;
    referenceSystem?: IntersectionReferenceSystem;
    layers: LayerItem[];
    layerIdToNameMap: Record<string, string>;
    viewport?: Viewport;
    onViewportChange: (viewport: Viewport) => void;
    bounds: {
        x: [number, number];
        y: [number, number];
    };
    verticalScale: number;
    workbenchServices: WorkbenchServices;
    viewContext: ViewContext<Interfaces>;
};

export function ReadoutWrapper(props: ReadoutWrapperProps): React.ReactNode {
    const [readoutItems, setReadoutItems] = React.useState<ReadoutItem[]>([]);

    const [syncedHoveredMd, setSyncedHoveredMd] = React.useState<number | null>(null);
    const [readoutMd, setReadoutMd] = React.useState<number | null>(null);
    const [prevSyncedHoveredMd, setPrevSyncedHoveredMd] = React.useState<
        GlobalTopicDefinitions["global.hoverMd"] | null
    >(null);

    const syncedHoverMd = useSubscribedValue(
        "global.hoverMd",
        props.workbenchServices,
        props.viewContext.getInstanceIdString()
    );

    if (!isEqual(syncedHoveredMd, prevSyncedHoveredMd)) {
        setPrevSyncedHoveredMd(syncedHoverMd);
        if (syncedHoverMd?.wellboreUuid === props.wellboreHeaderUuid) {
            setSyncedHoveredMd(syncedHoverMd?.md ?? null);
        } else {
            setSyncedHoveredMd(null);
        }
    }

    const moduleInstanceId = props.viewContext.getInstanceIdString();

    React.useEffect(
        function propagateReadoutMdChange() {
            if (!readoutMd || !props.wellboreHeaderUuid) {
                props.workbenchServices.publishGlobalData("global.hoverMd", null);
                return;
            }
            props.workbenchServices.publishGlobalData(
                "global.hoverMd",
                { wellboreUuid: props.wellboreHeaderUuid, md: readoutMd },
                moduleInstanceId
            );

            return function resetPublishedHoverMd() {
                props.workbenchServices.publishGlobalData("global.hoverMd", null, moduleInstanceId);
            };
        },
        [readoutMd, props.workbenchServices, props.viewContext, props.wellboreHeaderUuid, moduleInstanceId]
    );

<<<<<<< HEAD
    const _formatEsvLayout = React.useCallback(
        (item: EsvReadoutItem, index: number): ReadoutItem => {
=======
    const formatEsvLayout = React.useCallback(
        function formatEsvLayout(item: EsvReadoutItem, index: number): ReadoutItem {
>>>>>>> 463315b1
            return esvReadoutToGenericReadout(item, index, props.layerIdToNameMap);
        },
        [props.layerIdToNameMap]
    );

    const handleReadoutItemsChange = React.useCallback(
        function handleReadoutItemsChange(event: EsvIntersectionReadoutEvent): void {
            const items = event.readoutItems;
            const wellboreReadoutItem = items.find((item) => isWellborepathLayer(item.layer));
            const md = wellboreReadoutItem?.md;

            setReadoutMd(md ?? null);
<<<<<<< HEAD
            setReadoutItems(event.readoutItems.map(_formatEsvLayout));
        },
        [_formatEsvLayout]
=======
            setReadoutItems(event.readoutItems.map(formatEsvLayout));
        },
        [formatEsvLayout]
>>>>>>> 463315b1
    );

    const highlightItems: HighlightItem[] = [];
    if (props.referenceSystem && syncedHoveredMd) {
        const point = props.referenceSystem.project(syncedHoveredMd);
        highlightItems.push({
            point: [point[0], point[1]],
            color: "red",
            shape: HighlightItemShape.POINT,
            paintOrder: 6,
        });
    }

    return (
        <>
            <EsvIntersection
                showGrid={props.showGrid}
                zFactor={props.verticalScale}
                intersectionReferenceSystem={props.referenceSystem ?? undefined}
                showAxes
                axesOptions={{
                    xLabel: "X",
                    yLabel: "Z",
                    unitOfMeasure: "m",
                }}
                layers={props.layers}
                bounds={props.bounds}
                viewport={props.viewport ?? undefined}
                intersectionThreshold={50}
                highlightItems={highlightItems}
                onReadout={handleReadoutItemsChange}
                onViewportChange={props.onViewportChange}
            />
<<<<<<< HEAD
            {/* <ReadoutBox readoutItems={readoutItems} makeLabelFromLayer={makeLabelFromLayer} /> */}
            <ReadoutBox readoutItems={readoutItems} />
=======
            <ReadoutBox readoutItems={readoutItems} edgeDistanceRem={READOUT_EDGE_DISTANCE_REM} />
>>>>>>> 463315b1
        </>
    );
}<|MERGE_RESOLUTION|>--- conflicted
+++ resolved
@@ -82,13 +82,8 @@
         [readoutMd, props.workbenchServices, props.viewContext, props.wellboreHeaderUuid, moduleInstanceId]
     );
 
-<<<<<<< HEAD
-    const _formatEsvLayout = React.useCallback(
-        (item: EsvReadoutItem, index: number): ReadoutItem => {
-=======
     const formatEsvLayout = React.useCallback(
         function formatEsvLayout(item: EsvReadoutItem, index: number): ReadoutItem {
->>>>>>> 463315b1
             return esvReadoutToGenericReadout(item, index, props.layerIdToNameMap);
         },
         [props.layerIdToNameMap]
@@ -101,15 +96,9 @@
             const md = wellboreReadoutItem?.md;
 
             setReadoutMd(md ?? null);
-<<<<<<< HEAD
-            setReadoutItems(event.readoutItems.map(_formatEsvLayout));
-        },
-        [_formatEsvLayout]
-=======
             setReadoutItems(event.readoutItems.map(formatEsvLayout));
         },
         [formatEsvLayout]
->>>>>>> 463315b1
     );
 
     const highlightItems: HighlightItem[] = [];
@@ -143,12 +132,7 @@
                 onReadout={handleReadoutItemsChange}
                 onViewportChange={props.onViewportChange}
             />
-<<<<<<< HEAD
-            {/* <ReadoutBox readoutItems={readoutItems} makeLabelFromLayer={makeLabelFromLayer} /> */}
-            <ReadoutBox readoutItems={readoutItems} />
-=======
             <ReadoutBox readoutItems={readoutItems} edgeDistanceRem={READOUT_EDGE_DISTANCE_REM} />
->>>>>>> 463315b1
         </>
     );
 }