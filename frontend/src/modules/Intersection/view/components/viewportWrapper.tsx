import React from "react";

import type { IntersectionReferenceSystem } from "@equinor/esv-intersection";
<<<<<<< HEAD
import type { HoverService } from "@framework/HoverService";
=======
import { cloneDeep, isEqual } from "lodash";

>>>>>>> ff30853e
import type { ViewContext } from "@framework/ModuleContext";
import { SyncSettingKey, SyncSettingsHelper } from "@framework/SyncSettings";
import type { Viewport } from "@framework/types/viewport";
import type { WorkbenchServices } from "@framework/WorkbenchServices";
import type { LayerItem } from "@modules/_shared/components/EsvIntersection";
import { Toolbar } from "@modules/_shared/components/EsvIntersection/utilityComponents/Toolbar";
import type { Interfaces } from "@modules/Intersection/interfaces";


import { ReadoutWrapper } from "./readoutWrapper";

export type ViewportWrapperProps = {
    wellboreHeaderUuid: string | null;
    referenceSystem?: IntersectionReferenceSystem;
    layers: LayerItem[];
    layerIdToNameMap: Record<string, string>;
    bounds: {
        x: [number, number];
        y: [number, number];
    };
    viewport: Viewport | null;
    workbenchServices: WorkbenchServices;
    hoverService: HoverService;
    viewContext: ViewContext<Interfaces>;
};

export function ViewportWrapper(props: ViewportWrapperProps): React.ReactNode {
    const [viewport, setViewport] = React.useState<Viewport | null>(null);
    const [prevViewport, setPrevViewport] = React.useState<Viewport | null>(null);
    const [prevSyncedViewport, setPrevSyncedViewport] = React.useState<Viewport | null>(null);

    const [verticalScale, setVerticalScale] = React.useState<number>(1);
    const [prevSyncedVerticalScale, setPrevSyncedVerticalScale] = React.useState<number | null>(null);

    const [showGrid, setShowGrid] = React.useState<boolean>(true);

    const syncedSettingKeys = props.viewContext.useSyncedSettingKeys();
    const syncHelper = new SyncSettingsHelper(syncedSettingKeys, props.workbenchServices, props.viewContext);

    const syncedCameraPosition = syncHelper.useValue(
        SyncSettingKey.CAMERA_POSITION_INTERSECTION,
        "global.syncValue.cameraPositionIntersection",
    );

    if (!isEqual(syncedCameraPosition, prevSyncedViewport)) {
        setPrevSyncedViewport(cloneDeep(syncedCameraPosition));
        if (syncedCameraPosition) {
            setViewport(cloneDeep(syncedCameraPosition));
        }
    }

    if (!isEqual(props.viewport, prevViewport)) {
        setPrevViewport(cloneDeep(viewport));
        if (props.viewport) {
            setViewport(cloneDeep(props.viewport));
            props.workbenchServices.publishGlobalData(
                "global.syncValue.cameraPositionIntersection",
                props.viewport,
                props.viewContext.getInstanceIdString(),
            );
        }
    }

    const syncedVerticalScale = syncHelper.useValue(SyncSettingKey.VERTICAL_SCALE, "global.syncValue.verticalScale");

    if (syncedVerticalScale !== prevSyncedVerticalScale) {
        setPrevSyncedVerticalScale(syncedVerticalScale);
        if (syncedVerticalScale !== null) {
            setVerticalScale(syncedVerticalScale);
        }
    }

    const handleViewportChange = React.useCallback(
        function handleViewportChange(newViewport: Viewport) {
            setViewport((prev) => {
                if (!isEqual(newViewport, prev)) {
                    return newViewport;
                }
                return prev;
            });
            props.workbenchServices.publishGlobalData(
                "global.syncValue.cameraPositionIntersection",
                newViewport,
                props.viewContext.getInstanceIdString(),
            );
        },
        [props.workbenchServices, props.viewContext],
    );

    const handleFitInViewClick = React.useCallback(
        function handleFitInViewClick(): void {
            if (props.referenceSystem) {
                const newViewport: [number, number, number] = [0, 0, 2000];
                const firstPoint = props.referenceSystem.projectedPath[0];
                const lastPoint = props.referenceSystem.projectedPath[props.referenceSystem.projectedPath.length - 1];
                const xMax = Math.max(firstPoint[0], lastPoint[0]);
                const xMin = Math.min(firstPoint[0], lastPoint[0]);
                const yMax = Math.max(firstPoint[1], lastPoint[1]);
                const yMin = Math.min(firstPoint[1], lastPoint[1]);

                newViewport[0] = xMin + (xMax - xMin) / 2;
                newViewport[1] = yMin + (yMax - yMin) / 2;
                newViewport[2] = Math.max(xMax - xMin, yMax - yMin) * 1.2;
                setViewport(newViewport);
            }
        },
        [props.referenceSystem],
    );

    const handleShowGridToggle = React.useCallback(function handleGridLinesToggle(active: boolean): void {
        setShowGrid(active);
    }, []);

    const handleVerticalScaleIncrease = React.useCallback(
        function handleVerticalScaleIncrease(): void {
            setVerticalScale((prev) => {
                const newVerticalScale = prev + 0.1;
                setVerticalScale(newVerticalScale);
                props.workbenchServices.publishGlobalData(
                    "global.syncValue.verticalScale",
                    newVerticalScale,
                    props.viewContext.getInstanceIdString(),
                );
                return newVerticalScale;
            });
        },
        [props.viewContext, props.workbenchServices],
    );

    const handleVerticalScaleDecrease = React.useCallback(
        function handleVerticalScaleIncrease(): void {
            setVerticalScale((prev) => {
                const newVerticalScale = Math.max(0.1, prev - 0.1);
                setVerticalScale(newVerticalScale);
                props.workbenchServices.publishGlobalData(
                    "global.syncValue.verticalScale",
                    newVerticalScale,
                    props.viewContext.getInstanceIdString(),
                );
                return newVerticalScale;
            });
        },
        [props.viewContext, props.workbenchServices],
    );

    return (
        <>
            <ReadoutWrapper
                wellboreHeaderUuid={props.wellboreHeaderUuid}
                showGrid={showGrid}
                verticalScale={verticalScale}
                referenceSystem={props.referenceSystem ?? undefined}
                layers={props.layers}
                layerIdToNameMap={props.layerIdToNameMap}
                bounds={props.bounds}
                viewport={viewport ?? undefined}
                onViewportChange={handleViewportChange}
                hoverService={props.hoverService}
                viewContext={props.viewContext}
            />
            <Toolbar
                visible
                zFactor={verticalScale}
                gridVisible={showGrid}
                onFitInView={handleFitInViewClick}
                onGridLinesToggle={handleShowGridToggle}
                onVerticalScaleIncrease={handleVerticalScaleIncrease}
                onVerticalScaleDecrease={handleVerticalScaleDecrease}
            />
        </>
    );
}<|MERGE_RESOLUTION|>--- conflicted
+++ resolved
@@ -1,12 +1,9 @@
 import React from "react";
 
 import type { IntersectionReferenceSystem } from "@equinor/esv-intersection";
-<<<<<<< HEAD
+import _ from "lodash";
+
 import type { HoverService } from "@framework/HoverService";
-=======
-import { cloneDeep, isEqual } from "lodash";
-
->>>>>>> ff30853e
 import type { ViewContext } from "@framework/ModuleContext";
 import { SyncSettingKey, SyncSettingsHelper } from "@framework/SyncSettings";
 import type { Viewport } from "@framework/types/viewport";
@@ -14,7 +11,6 @@
 import type { LayerItem } from "@modules/_shared/components/EsvIntersection";
 import { Toolbar } from "@modules/_shared/components/EsvIntersection/utilityComponents/Toolbar";
 import type { Interfaces } from "@modules/Intersection/interfaces";
-
 
 import { ReadoutWrapper } from "./readoutWrapper";
 
@@ -51,17 +47,17 @@
         "global.syncValue.cameraPositionIntersection",
     );
 
-    if (!isEqual(syncedCameraPosition, prevSyncedViewport)) {
-        setPrevSyncedViewport(cloneDeep(syncedCameraPosition));
+    if (!_.isEqual(syncedCameraPosition, prevSyncedViewport)) {
+        setPrevSyncedViewport(_.cloneDeep(syncedCameraPosition));
         if (syncedCameraPosition) {
-            setViewport(cloneDeep(syncedCameraPosition));
+            setViewport(_.cloneDeep(syncedCameraPosition));
         }
     }
 
-    if (!isEqual(props.viewport, prevViewport)) {
-        setPrevViewport(cloneDeep(viewport));
+    if (!_.isEqual(props.viewport, prevViewport)) {
+        setPrevViewport(_.cloneDeep(viewport));
         if (props.viewport) {
-            setViewport(cloneDeep(props.viewport));
+            setViewport(_.cloneDeep(props.viewport));
             props.workbenchServices.publishGlobalData(
                 "global.syncValue.cameraPositionIntersection",
                 props.viewport,
@@ -82,7 +78,7 @@
     const handleViewportChange = React.useCallback(
         function handleViewportChange(newViewport: Viewport) {
             setViewport((prev) => {
-                if (!isEqual(newViewport, prev)) {
+                if (!_.isEqual(newViewport, prev)) {
                     return newViewport;
                 }
                 return prev;
