import type React from "react";

import type { ModuleViewProps } from "@framework/Module";

import type { Interfaces } from "../interfaces";

import { DataProvidersWrapper } from "./components/DataProvidersWrapper";


export function View(props: ModuleViewProps<Interfaces>): React.ReactNode {
    const preferredViewLayout = props.viewContext.useSettingsToViewInterfaceValue("preferredViewLayout");
    const dataProviderManager = props.viewContext.useSettingsToViewInterfaceValue("dataProviderManager");

    if (!dataProviderManager) {
        return null;
    }

    return (
<<<<<<< HEAD
        <div className="w-full h-full relative">
            <div
                className={resolveClassNames(
                    "absolute w-full h-full z-10 bg-white opacity-50 flex items-center justify-center",
                    { hidden: !mainElementsLoading },
                )}
            >
                <CircularProgress />
            </div>
            <LayersWrapper
                referenceSystem={wellboreTrajectoryQuery.isFetching ? null : intersectionReferenceSystem}
                layers={wellboreTrajectoryQuery.isFetching ? [] : layers}
                wellboreCasingData={wellboreCasingQuery.data ?? null}
                intersectionExtensionLength={potentialIntersectionExtensionLength}
                intersectionType={intersectionType}
                workbenchServices={props.workbenchServices}
                hoverService={props.hoverService}
                viewContext={props.viewContext}
                wellboreHeaderUuid={wellboreTrajectoryQuery.isFetching ? null : (wellboreHeader?.uuid ?? null)}
                wellboreHeaderDepthReferencePoint={wellboreHeader?.depthReferencePoint ?? null}
                wellboreHeaderDepthReferenceElevation={wellboreHeader?.depthReferenceElevation ?? null}
            />
        </div>
=======
        <DataProvidersWrapper
            dataProviderManager={dataProviderManager}
            preferredViewLayout={preferredViewLayout}
            viewContext={props.viewContext}
            workbenchSession={props.workbenchSession}
            workbenchSettings={props.workbenchSettings}
            workbenchServices={props.workbenchServices}
        />
>>>>>>> a8b4db6d
    );
}<|MERGE_RESOLUTION|>--- conflicted
+++ resolved
@@ -5,7 +5,6 @@
 import type { Interfaces } from "../interfaces";
 
 import { DataProvidersWrapper } from "./components/DataProvidersWrapper";
-
 
 export function View(props: ModuleViewProps<Interfaces>): React.ReactNode {
     const preferredViewLayout = props.viewContext.useSettingsToViewInterfaceValue("preferredViewLayout");
@@ -16,31 +15,6 @@
     }
 
     return (
-<<<<<<< HEAD
-        <div className="w-full h-full relative">
-            <div
-                className={resolveClassNames(
-                    "absolute w-full h-full z-10 bg-white opacity-50 flex items-center justify-center",
-                    { hidden: !mainElementsLoading },
-                )}
-            >
-                <CircularProgress />
-            </div>
-            <LayersWrapper
-                referenceSystem={wellboreTrajectoryQuery.isFetching ? null : intersectionReferenceSystem}
-                layers={wellboreTrajectoryQuery.isFetching ? [] : layers}
-                wellboreCasingData={wellboreCasingQuery.data ?? null}
-                intersectionExtensionLength={potentialIntersectionExtensionLength}
-                intersectionType={intersectionType}
-                workbenchServices={props.workbenchServices}
-                hoverService={props.hoverService}
-                viewContext={props.viewContext}
-                wellboreHeaderUuid={wellboreTrajectoryQuery.isFetching ? null : (wellboreHeader?.uuid ?? null)}
-                wellboreHeaderDepthReferencePoint={wellboreHeader?.depthReferencePoint ?? null}
-                wellboreHeaderDepthReferenceElevation={wellboreHeader?.depthReferenceElevation ?? null}
-            />
-        </div>
-=======
         <DataProvidersWrapper
             dataProviderManager={dataProviderManager}
             preferredViewLayout={preferredViewLayout}
@@ -48,7 +22,7 @@
             workbenchSession={props.workbenchSession}
             workbenchSettings={props.workbenchSettings}
             workbenchServices={props.workbenchServices}
+            hoverService={props.hoverService}
         />
->>>>>>> a8b4db6d
     );
 }