<<<<<<< HEAD
import { RegularEnsembleIdent } from "@framework/RegularEnsembleIdent";
=======
>>>>>>> 44ba1d91
import { InterfaceInitialization } from "@framework/UniDirectionalModuleComponentsInterface";
import { IntersectionType } from "@framework/types/intersection";
import { ColorScale } from "@lib/utils/ColorScale";

import {
    gridLayerAtom,
    intersectionExtensionLengthAtom,
    intersectionTypeAtom,
    seismicColorScaleAtom,
    showGridlinesAtom,
    showSeismicAtom,
    zFactorAtom,
} from "./settings/atoms/baseAtoms";
import {
    layerManagerAtom,
    selectedCustomIntersectionPolylineIdAtom,
    selectedFieldIdentifierAtom,
    selectedWellboreAtom,
} from "./settings/atoms/derivedAtoms";
import { WellboreHeader } from "./typesAndEnums";
import { LayerManager } from "./utils/layers/LayerManager";

export type SettingsToViewInterface = {
    fieldIdentifier: string | null;
    showGridlines: boolean;
    gridLayer: number;
    zFactor: number;
    intersectionExtensionLength: number;
    intersectionType: IntersectionType;
    seismicColorScale: ColorScale | null;
    showSeismic: boolean;
<<<<<<< HEAD
    ensembleIdent: RegularEnsembleIdent | null;
=======
>>>>>>> 44ba1d91
    selectedCustomIntersectionPolylineId: string | null;
    layerManager: LayerManager;
    wellboreHeader: WellboreHeader | null;
};

export type Interfaces = {
    settingsToView: SettingsToViewInterface;
};

export const settingsToViewInterfaceInitialization: InterfaceInitialization<SettingsToViewInterface> = {
    fieldIdentifier: (get) => {
        return get(selectedFieldIdentifierAtom);
    },
    showGridlines: (get) => {
        return get(showGridlinesAtom);
    },
    gridLayer: (get) => {
        return get(gridLayerAtom);
    },
    zFactor: (get) => {
        return get(zFactorAtom);
    },
    intersectionExtensionLength: (get) => {
        return get(intersectionExtensionLengthAtom);
    },
    intersectionType: (get) => {
        return get(intersectionTypeAtom);
    },
    seismicColorScale: (get) => {
        return get(seismicColorScaleAtom);
    },
    showSeismic: (get) => {
        return get(showSeismicAtom);
    },
    selectedCustomIntersectionPolylineId: (get) => {
        return get(selectedCustomIntersectionPolylineIdAtom);
    },
    layerManager: (get) => {
        return get(layerManagerAtom);
    },
    wellboreHeader: (get) => {
        return get(selectedWellboreAtom);
    },
};<|MERGE_RESOLUTION|>--- conflicted
+++ resolved
@@ -1,7 +1,3 @@
-<<<<<<< HEAD
-import { RegularEnsembleIdent } from "@framework/RegularEnsembleIdent";
-=======
->>>>>>> 44ba1d91
 import { InterfaceInitialization } from "@framework/UniDirectionalModuleComponentsInterface";
 import { IntersectionType } from "@framework/types/intersection";
 import { ColorScale } from "@lib/utils/ColorScale";
@@ -33,10 +29,6 @@
     intersectionType: IntersectionType;
     seismicColorScale: ColorScale | null;
     showSeismic: boolean;
-<<<<<<< HEAD
-    ensembleIdent: RegularEnsembleIdent | null;
-=======
->>>>>>> 44ba1d91
     selectedCustomIntersectionPolylineId: string | null;
     layerManager: LayerManager;
     wellboreHeader: WellboreHeader | null;
