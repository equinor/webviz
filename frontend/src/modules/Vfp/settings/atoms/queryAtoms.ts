--- conflicted
+++ resolved
@@ -1,18 +1,13 @@
 import { atomWithQuery } from "jotai-tanstack-query";
 
 import { getVfpTableNamesOptions, getVfpTableOptions } from "@api";
-<<<<<<< HEAD
 import { makeCacheBustingQueryParam } from "@framework/utils/queryUtils";
-
-import { selectedEnsembleIdentAtom, selectedRealizationNumberAtom, selectedVfpTableNameAtom } from "./derivedAtoms";
-=======
 
 import {
     selectedEnsembleIdentAtom,
     selectedRealizationNumberAtom,
     selectedVfpTableNameAtom,
 } from "./persistableFixableAtoms";
->>>>>>> 6f31c901
 
 export const vfpTableQueryAtom = atomWithQuery((get) => {
     const selectedEnsembleIdent = get(selectedEnsembleIdentAtom).value;
