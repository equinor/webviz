import {
<<<<<<< HEAD
    Ensemble_api as ApiEnsemble,
    Body_get_realizations_response_api,
    EnsembleScalarResponse_api,
    InplaceVolumetricsTableMetaData_api,
=======
    Body_get_realizations_response,
    EnsembleInfo,
    EnsembleScalarResponse,
    InplaceVolumetricsTableMetaData,
>>>>>>> cca2e132
} from "@api";
import { apiService } from "@framework/ApiService";
import { EnsembleIdent } from "@framework/EnsembleIdent";
import { UseQueryResult, useQuery } from "@tanstack/react-query";

const STALE_TIME = 60 * 1000;
const CACHE_TIME = 60 * 1000;

export function useEnsemblesQuery(caseUuid: string | null): UseQueryResult<Array<EnsembleInfo>> {
    return useQuery({
        queryKey: ["getEnsembles", caseUuid],
        queryFn: () => apiService.explore.getEnsembles(caseUuid ?? ""),
        staleTime: STALE_TIME,
        cacheTime: CACHE_TIME,
        enabled: caseUuid ? true : false,
    });
}

export function useTableDescriptionsQuery(
    ensemble: EnsembleIdent | null,
    allowEnable: boolean
): UseQueryResult<Array<InplaceVolumetricsTableMetaData_api>> {
    return useQuery({
        queryKey: ["getTableNamesAndDescriptions", ensemble],
        queryFn: () =>
            apiService.inplaceVolumetrics.getTableNamesAndDescriptions(
                ensemble?.getCaseUuid() ?? "",
                ensemble?.getEnsembleName() ?? ""
            ),
        staleTime: STALE_TIME,
        cacheTime: CACHE_TIME,
        enabled: allowEnable && ensemble ? true : false,
    });
}

export function useRealizationsResponseQuery(
    caseUuid: string | null,
    ensembleName: string | null,
    tableName: string | null,
    responseName: string | null,
    requestBody: Body_get_realizations_response_api | null,
    allowEnable: boolean
): UseQueryResult<EnsembleScalarResponse_api> {
    return useQuery({
        queryKey: ["getRealizationResponse", caseUuid, ensembleName, tableName, responseName, requestBody],
        queryFn: () =>
            apiService.inplaceVolumetrics.getRealizationsResponse(
                caseUuid ?? "",
                ensembleName ?? "",
                tableName ?? "",
                responseName ?? "",
                requestBody ?? {}
            ),
        staleTime: STALE_TIME,
        cacheTime: CACHE_TIME,
        enabled: allowEnable && caseUuid && ensembleName && tableName && responseName ? true : false,
    });
}<|MERGE_RESOLUTION|>--- conflicted
+++ resolved
@@ -1,15 +1,8 @@
 import {
-<<<<<<< HEAD
-    Ensemble_api as ApiEnsemble,
     Body_get_realizations_response_api,
+    EnsembleInfo_api,
     EnsembleScalarResponse_api,
-    InplaceVolumetricsTableMetaData_api,
-=======
-    Body_get_realizations_response,
-    EnsembleInfo,
-    EnsembleScalarResponse,
-    InplaceVolumetricsTableMetaData,
->>>>>>> cca2e132
+    InplaceVolumetricsTableMetaData_api
 } from "@api";
 import { apiService } from "@framework/ApiService";
 import { EnsembleIdent } from "@framework/EnsembleIdent";
@@ -18,7 +11,7 @@
 const STALE_TIME = 60 * 1000;
 const CACHE_TIME = 60 * 1000;
 
-export function useEnsemblesQuery(caseUuid: string | null): UseQueryResult<Array<EnsembleInfo>> {
+export function useEnsemblesQuery(caseUuid: string | null): UseQueryResult<Array<EnsembleInfo_api>> {
     return useQuery({
         queryKey: ["getEnsembles", caseUuid],
         queryFn: () => apiService.explore.getEnsembles(caseUuid ?? ""),
