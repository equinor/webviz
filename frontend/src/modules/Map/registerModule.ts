import { ModuleRegistry } from "@framework/ModuleRegistry";
import { SyncSettingKey } from "@framework/SyncSettings";

import { MapState } from "./MapState";

<<<<<<< HEAD
ModuleRegistry.registerModule<MapState>("Map", "Map", {
=======
ModuleRegistry.registerModule<MapState>({
    moduleName: "Map",
    defaultTitle: "Map",
>>>>>>> b3681e21
    syncableSettingKeys: [SyncSettingKey.ENSEMBLE, SyncSettingKey.SURFACE, SyncSettingKey.DATE],
});<|MERGE_RESOLUTION|>--- conflicted
+++ resolved
@@ -3,12 +3,11 @@
 
 import { MapState } from "./MapState";
 
-<<<<<<< HEAD
 ModuleRegistry.registerModule<MapState>("Map", "Map", {
-=======
+    syncableSettingKeys: [SyncSettingKey.ENSEMBLE, SyncSettingKey.SURFACE, SyncSettingKey.DATE],
+});
 ModuleRegistry.registerModule<MapState>({
     moduleName: "Map",
     defaultTitle: "Map",
->>>>>>> b3681e21
     syncableSettingKeys: [SyncSettingKey.ENSEMBLE, SyncSettingKey.SURFACE, SyncSettingKey.DATE],
 });