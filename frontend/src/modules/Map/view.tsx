import React from "react";

import type { Options } from "@hey-api/client-axios";
import { useQuery } from "@tanstack/react-query";
import SubsurfaceViewer from "@webviz/subsurface-viewer";

<<<<<<< HEAD
import { DataFormatEnum_api, type SurfaceDef_api } from "@api";
=======
import type { SurfaceDef_api, GetStatisticalSurfaceDataHybridData_api } from "@api";
import { getStatisticalSurfaceDataHybrid, getStatisticalSurfaceDataHybridQueryKey } from "@api";
>>>>>>> d6fa5a31
import type { ModuleViewProps } from "@framework/Module";
import { useViewStatusWriter } from "@framework/StatusWriter";
import { useLroProgress, wrapLongRunningQuery } from "@framework/utils/lro/longRunningApiCalls";
import type { Vec2 } from "@lib/utils/vec2";
import { rotatePoint2Around } from "@lib/utils/vec2";
import { ContentError, ContentInfo } from "@modules/_shared/components/ContentMessage";
import { usePropagateQueryErrorToStatusWriter } from "@modules/_shared/hooks/usePropagateApiErrorToStatusWriter";
import { useSurfaceDataQueryByAddress } from "@modules/_shared/Surface";
import type { SurfaceDataFloat_trans } from "@modules/_shared/Surface/queryDataTransforms";
import { transformSurfaceData } from "@modules/_shared/Surface/queryDataTransforms";
import { encodeSurfAddrStr } from "@modules/_shared/Surface/surfaceAddress";

import type { Interfaces } from "./interfaces";

export function MapView(props: ModuleViewProps<Interfaces>): React.ReactNode {
    const surfaceAddress = props.viewContext.useSettingsToViewInterfaceValue("surfaceAddress");

    const statusWriter = useViewStatusWriter(props.viewContext);
    const [hybridProgressText, setHybridProgressText] = React.useState<string | null>(null);

<<<<<<< HEAD
    //const surfDataQuery = useSurfaceDataQueryByAddress(surfaceAddress, "png", null, true);
    const surfDataQuery = useSurfaceDataQueryByAddress(surfaceAddress, DataFormatEnum_api.FLOAT, null, true);
=======
    let activeQueryType: "normal" | "hybrid" | null = null;
    const enableHybridEndpoint = true;
    if (surfaceAddress) {
        if (enableHybridEndpoint && surfaceAddress.addressType === "STAT") {
            activeQueryType = "hybrid";
        } else {
            activeQueryType = "normal";
        }
    }
>>>>>>> d6fa5a31

    const normal_dataQuery = useSurfaceDataQueryByAddress(surfaceAddress, "float", null, activeQueryType === "normal");

    const hybrid_apiFunctionArgs: Options<GetStatisticalSurfaceDataHybridData_api, false> = {
        query: {
            surf_addr_str: surfaceAddress ? encodeSurfAddrStr(surfaceAddress) : "DUMMY",
        },
    };
    const hybrid_queryKey = getStatisticalSurfaceDataHybridQueryKey(hybrid_apiFunctionArgs);
    const hybrid_queryOptions = wrapLongRunningQuery({
        queryFn: getStatisticalSurfaceDataHybrid,
        queryFnArgs: hybrid_apiFunctionArgs,
        queryKey: hybrid_queryKey,
        delayBetweenPollsSecs: 0.5,
        maxTotalDurationSecs: 120,
    });
    const hybrid_dataQuery = useQuery({ ...hybrid_queryOptions, enabled: activeQueryType === "hybrid" });

    function handleProgress(progressMessage: string | null) {
        if (progressMessage) {
            console.debug(`HYBRID PROGRESS: ${progressMessage}`);
            setHybridProgressText(progressMessage);
        }
    }
    useLroProgress(hybrid_queryOptions.queryKey, handleProgress);

    const activeDataQuery = activeQueryType === "hybrid" ? hybrid_dataQuery : normal_dataQuery;

    const isLoading = activeDataQuery.isFetching;
    statusWriter.setLoading(isLoading);
    if (!isLoading && hybridProgressText) {
        setHybridProgressText(null);
    }

    const hasError = activeDataQuery.isError;
    usePropagateQueryErrorToStatusWriter(activeDataQuery, statusWriter);

    let surfData: SurfaceDataFloat_trans | undefined = undefined;
    if (normal_dataQuery?.data) {
        surfData = normal_dataQuery.data;
    } else if (hybrid_dataQuery?.data) {
        surfData = transformSurfaceData(hybrid_dataQuery.data) as SurfaceDataFloat_trans;
    }

    return (
        <div className="relative w-full h-full flex flex-col">
            {hasError ? (
                <ContentError>Error loading surface data</ContentError>
            ) : isLoading ? (
                <ContentInfo>Loading surface data... {hybridProgressText ?? ""}</ContentInfo>
            ) : !surfData ? (
                <ContentInfo>Could not find surface data for the current selection</ContentInfo>
            ) : (
                <SubsurfaceViewer
                    id="deckgl"
                    layers={[
                        {
                            "@@type": "MapLayer",
                            "@@typedArraySupport": true,
                            id: "mesh-layer",
                            meshData: surfData.valuesFloat32Arr,
                            frame: {
                                origin: [surfData.surface_def.origin_utm_x, surfData.surface_def.origin_utm_y],
                                count: [surfData.surface_def.npoints_x, surfData.surface_def.npoints_y],
                                increment: [surfData.surface_def.inc_x, surfData.surface_def.inc_y],
                                rotDeg: surfData.surface_def.rot_deg,
                            },

                            contours: [0, 100],
                            isContoursDepth: true,
                            gridLines: false,
                            material: true,
                            smoothShading: true,
                            colorMapName: "Physics",
                        },
                        // {
                        //     // Experiment with showing PNG image in a ColormapLayer
                        //     "@@type": "ColormapLayer",
                        //     id: "image-layer",
                        //     image: `data:image/png;base64,${surfData.png_image_base64}`,
                        //     bounds: _calcBoundsForRotationAroundUpperLeftCorner(surfData.surface_def),
                        //     rotDeg: surfData.surface_def.rot_deg,
                        //     valueRange: [surfData.value_min, surfData.value_max],
                        //     colorMapName: "Physics",
                        // },
                    ]}
                />
            )}
        </div>
    );
}

// Calculate Deck.gl style bounds that are suitable for usage with a rotated image in the ColormapLayer,
// which expects rotation to be specified around the upper left corner of the image.
//
// The ColormapLayer derives from deck.gl's BitmapLayer, which expects bounds in the form [left, bottom, right, top]
//
// eslint-disable-next-line @typescript-eslint/no-unused-vars
function _calcBoundsForRotationAroundUpperLeftCorner(surfDef: SurfaceDef_api): number[] {
    const width = (surfDef.npoints_x - 1) * surfDef.inc_x;
    const height = (surfDef.npoints_y - 1) * surfDef.inc_y;
    const orgRotPoint: Vec2 = { x: surfDef.origin_utm_x, y: surfDef.origin_utm_y };
    const orgTopLeft: Vec2 = { x: surfDef.origin_utm_x, y: surfDef.origin_utm_y + height };

    const transTopLeft: Vec2 = rotatePoint2Around(orgTopLeft, orgRotPoint, (surfDef.rot_deg * Math.PI) / 180);
    const tLeft = transTopLeft.x;
    const tBottom = transTopLeft.y - height;
    const tRight = transTopLeft.x + width;
    const tTop = transTopLeft.y;

    const bounds = [tLeft, tBottom, tRight, tTop];

    return bounds;
}<|MERGE_RESOLUTION|>--- conflicted
+++ resolved
@@ -1,21 +1,17 @@
 import React from "react";
 
-import type { Options } from "@hey-api/client-axios";
 import { useQuery } from "@tanstack/react-query";
 import SubsurfaceViewer from "@webviz/subsurface-viewer";
 
-<<<<<<< HEAD
-import { DataFormatEnum_api, type SurfaceDef_api } from "@api";
-=======
-import type { SurfaceDef_api, GetStatisticalSurfaceDataHybridData_api } from "@api";
+import type { SurfaceDef_api, GetStatisticalSurfaceDataHybridData_api, Options } from "@api";
 import { getStatisticalSurfaceDataHybrid, getStatisticalSurfaceDataHybridQueryKey } from "@api";
->>>>>>> d6fa5a31
 import type { ModuleViewProps } from "@framework/Module";
 import { useViewStatusWriter } from "@framework/StatusWriter";
 import { useLroProgress, wrapLongRunningQuery } from "@framework/utils/lro/longRunningApiCalls";
 import type { Vec2 } from "@lib/utils/vec2";
 import { rotatePoint2Around } from "@lib/utils/vec2";
 import { ContentError, ContentInfo } from "@modules/_shared/components/ContentMessage";
+import { SurfaceDataFormat } from "@modules/_shared/DataProviderFramework/dataProviders/implementations/RealizationSurfaceProvider";
 import { usePropagateQueryErrorToStatusWriter } from "@modules/_shared/hooks/usePropagateApiErrorToStatusWriter";
 import { useSurfaceDataQueryByAddress } from "@modules/_shared/Surface";
 import type { SurfaceDataFloat_trans } from "@modules/_shared/Surface/queryDataTransforms";
@@ -30,10 +26,6 @@
     const statusWriter = useViewStatusWriter(props.viewContext);
     const [hybridProgressText, setHybridProgressText] = React.useState<string | null>(null);
 
-<<<<<<< HEAD
-    //const surfDataQuery = useSurfaceDataQueryByAddress(surfaceAddress, "png", null, true);
-    const surfDataQuery = useSurfaceDataQueryByAddress(surfaceAddress, DataFormatEnum_api.FLOAT, null, true);
-=======
     let activeQueryType: "normal" | "hybrid" | null = null;
     const enableHybridEndpoint = true;
     if (surfaceAddress) {
@@ -43,9 +35,13 @@
             activeQueryType = "normal";
         }
     }
->>>>>>> d6fa5a31
 
-    const normal_dataQuery = useSurfaceDataQueryByAddress(surfaceAddress, "float", null, activeQueryType === "normal");
+    const normal_dataQuery = useSurfaceDataQueryByAddress(
+        surfaceAddress,
+        SurfaceDataFormat.FLOAT,
+        null,
+        activeQueryType === "normal",
+    );
 
     const hybrid_apiFunctionArgs: Options<GetStatisticalSurfaceDataHybridData_api, false> = {
         query: {
