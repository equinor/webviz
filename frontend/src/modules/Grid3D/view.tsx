import { WellBoreTrajectory_api } from "@api";
import { ContinuousLegend } from "@emerson-eps/color-tables";
import { ModuleViewProps } from "@framework/Module";
import { useFirstEnsembleInEnsembleSet } from "@framework/WorkbenchSession";
import { ColorScaleGradientType } from "@lib/utils/ColorScale";
import {
    createContinuousColorScaleForMap,
    createNorthArrowLayer,
    createWellBoreHeaderLayer,
    createWellboreTrajectoryLayer,
} from "@modules/SubsurfaceMap/_utils";
import { useFieldWellsTrajectoriesQuery } from "@modules/_shared/WellBore/queryHooks";
import SubsurfaceViewer from "@webviz/subsurface-viewer";
import { ViewAnnotation } from "@webviz/subsurface-viewer/dist/components/ViewAnnotation";

import { useGridParameter, useGridSurface } from "./queryHooks";
import state from "./state";

//-----------------------------------------------------------------------------------------------------------
export function View({ viewContext, workbenchSettings, workbenchSession }: ModuleViewProps<state>) {
    const myInstanceIdStr = viewContext.getInstanceIdString();
    const viewIds = {
        view: `${myInstanceIdStr}--view`,
        annotation: `${myInstanceIdStr}--annotation`,
    };
    // From Workbench
    const firstEnsemble = useFirstEnsembleInEnsembleSet(workbenchSession);

    // State
    const gridName = viewContext.useStoreValue("gridName");
    const parameterName = viewContext.useStoreValue("parameterName");
    const realizations = viewContext.useStoreValue("realizations");
<<<<<<< HEAD
    const useStatistics = viewContext.useStoreValue("useStatistics");
=======
>>>>>>> a58fafcf
    const selectedWellUuids = viewContext.useStoreValue("selectedWellUuids");
    const colorScale = workbenchSettings.useContinuousColorScale({
        gradientType: ColorScaleGradientType.Sequential,
    });
    const colorTables = createContinuousColorScaleForMap(colorScale);

    //Queries
    const firstCaseUuid = firstEnsemble?.getCaseUuid() ?? null;
    const firstEnsembleName = firstEnsemble?.getEnsembleName() ?? null;
    const gridSurfaceQuery = useGridSurface(
        firstCaseUuid,
        firstEnsembleName,
        gridName,
        realizations ? realizations[0] : "0"
    );
    const gridParameterQuery = useGridParameter(
        firstCaseUuid,
        firstEnsembleName,
        gridName,
        parameterName,
        realizations ? realizations[0] : "0"
    );
    const wellTrajectoriesQuery = useFieldWellsTrajectoriesQuery(firstCaseUuid ?? undefined);
    const bounds = gridSurfaceQuery?.data
        ? [
              gridSurfaceQuery.data.xmin,
              gridSurfaceQuery.data.ymin,
              gridSurfaceQuery.data.zmin,
              gridSurfaceQuery.data.xmax,
              gridSurfaceQuery.data.ymax,
              gridSurfaceQuery.data.zmax,
          ]
        : [0, 0, 0, 100, 100, 100];

    const newLayers: Record<string, unknown>[] = [
        createNorthArrowLayer(),
        {
            "@@type": "AxesLayer",
            id: "axes-layer",
            bounds: bounds,
        },
    ];

    let propertiesArray: number[] = [0, 1];
    if (gridParameterQuery?.data) {
        propertiesArray = Array.from(gridParameterQuery.data);
    }

    if (gridSurfaceQuery.data) {
        const points: Float32Array = gridSurfaceQuery.data.pointsFloat32Arr;
        const polys: Uint32Array = gridSurfaceQuery.data.polysUint32Arr;
        newLayers.push({
            "@@type": "Grid3DLayer",
            id: "grid3d-layer",
            material: false,
            pointsData: Array.from(points),
            polysData: Array.from(polys),
            propertiesData: propertiesArray,
            colorMapName: "Continuous",
            ZIncreasingDownwards: false,
        });
    }

    if (wellTrajectoriesQuery.data) {
        const wellTrajectories: WellBoreTrajectory_api[] = wellTrajectoriesQuery.data.filter((well) =>
            selectedWellUuids.includes(well.wellbore_uuid)
        );
        const wellTrajectoryLayer: Record<string, unknown> = createWellboreTrajectoryLayer(wellTrajectories);
        const wellBoreHeaderLayer: Record<string, unknown> = createWellBoreHeaderLayer(wellTrajectories);
        newLayers.push(wellTrajectoryLayer);
        newLayers.push(wellBoreHeaderLayer);
    }
    const propertyRange = [
        propertiesArray.reduce((a, b) => Math.min(a, b)),
        propertiesArray.reduce((a, b) => Math.max(a, b)),
    ];
    return (
        <div className="relative w-full h-full flex flex-col">
            <SubsurfaceViewer
                id={viewIds.view}
                bounds={[bounds[0], bounds[1], bounds[3], bounds[4]]}
                colorTables={colorTables}
                layers={newLayers}
                toolbar={{ visible: true }}
                views={{
                    layout: [1, 1],
                    showLabel: false,
                    viewports: [
                        {
                            id: "view_1",
                            isSync: true,
                            show3D: true,
                            layerIds: newLayers.map((layer) => layer.id) as string[],
                        },
                    ],
                }}
            >
                {" "}
                <ViewAnnotation id={viewIds.annotation}>
                    <ContinuousLegend
                        colorTables={colorTables}
                        colorName="Continuous"
                        min={propertyRange ? propertyRange[0] : undefined}
                        max={propertyRange ? propertyRange[1] : undefined}
                        cssLegendStyles={{ bottom: "0", right: "0" }}
                    />
                </ViewAnnotation>
            </SubsurfaceViewer>

            <div className="absolute bottom-5 right-5 italic text-pink-400">{viewContext.getInstanceIdString()}</div>
        </div>
    );
}<|MERGE_RESOLUTION|>--- conflicted
+++ resolved
@@ -30,10 +30,6 @@
     const gridName = viewContext.useStoreValue("gridName");
     const parameterName = viewContext.useStoreValue("parameterName");
     const realizations = viewContext.useStoreValue("realizations");
-<<<<<<< HEAD
-    const useStatistics = viewContext.useStoreValue("useStatistics");
-=======
->>>>>>> a58fafcf
     const selectedWellUuids = viewContext.useStoreValue("selectedWellUuids");
     const colorScale = workbenchSettings.useContinuousColorScale({
         gradientType: ColorScaleGradientType.Sequential,
