<<<<<<< HEAD
import {
    WellboreHeader_api,
    WellborePicksAndStratigraphicUnits_api,
    WellboreTrajectory_api,
    getDrilledWellboreHeadersOptions,
    getFieldWellTrajectories,
} from "@api";
=======
import { WellboreHeader_api, WellboreTrajectory_api } from "@api";
import { apiService } from "@framework/ApiService";
>>>>>>> 210c6f47
import { UseQueryResult, useQuery } from "@tanstack/react-query";

const STALE_TIME = 60 * 1000;
const CACHE_TIME = 60 * 1000;

export function useDrilledWellboreHeadersQuery(
    fieldIdentifier: string | undefined
): UseQueryResult<WellboreHeader_api[]> {
    return useQuery({
        ...getDrilledWellboreHeadersOptions({
            query: {
                field_identifier: fieldIdentifier ?? "",
            },
        }),
        enabled: Boolean(fieldIdentifier),
    });
}

export function useFieldWellboreTrajectoriesQuery(
    fieldIdentifier: string | undefined
): UseQueryResult<WellboreTrajectory_api[]> {
    return useQuery({
        queryKey: ["getFieldWellsTrajectories", fieldIdentifier],
<<<<<<< HEAD
        queryFn: () => getFieldWellTrajectories({ query: { field_identifier: fieldIdentifier ?? "" } }),
=======
        queryFn: () => apiService.well.getWellTrajectories(fieldIdentifier ?? ""),
>>>>>>> 210c6f47
        staleTime: STALE_TIME,
        gcTime: CACHE_TIME,
        enabled: fieldIdentifier ? true : false,
    });
}<|MERGE_RESOLUTION|>--- conflicted
+++ resolved
@@ -1,4 +1,3 @@
-<<<<<<< HEAD
 import {
     WellboreHeader_api,
     WellborePicksAndStratigraphicUnits_api,
@@ -6,10 +5,8 @@
     getDrilledWellboreHeadersOptions,
     getFieldWellTrajectories,
 } from "@api";
-=======
 import { WellboreHeader_api, WellboreTrajectory_api } from "@api";
 import { apiService } from "@framework/ApiService";
->>>>>>> 210c6f47
 import { UseQueryResult, useQuery } from "@tanstack/react-query";
 
 const STALE_TIME = 60 * 1000;
@@ -33,11 +30,7 @@
 ): UseQueryResult<WellboreTrajectory_api[]> {
     return useQuery({
         queryKey: ["getFieldWellsTrajectories", fieldIdentifier],
-<<<<<<< HEAD
-        queryFn: () => getFieldWellTrajectories({ query: { field_identifier: fieldIdentifier ?? "" } }),
-=======
         queryFn: () => apiService.well.getWellTrajectories(fieldIdentifier ?? ""),
->>>>>>> 210c6f47
         staleTime: STALE_TIME,
         gcTime: CACHE_TIME,
         enabled: fieldIdentifier ? true : false,
