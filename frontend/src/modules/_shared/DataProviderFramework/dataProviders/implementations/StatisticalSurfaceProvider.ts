import type { Options } from "@hey-api/client-axios";
import { hashKey } from "@tanstack/react-query";
import { isEqual } from "lodash";

import type { SurfaceDataPng_api, GetStatisticalSurfaceDataHybridData_api } from "@api";
import {
    SurfaceStatisticFunction_api,
    SurfaceTimeType_api,
    getRealizationSurfacesMetadataOptions,
    getStatisticalSurfaceDataHybrid,
    getStatisticalSurfaceDataHybridQueryKey,
} from "@api";
import { lroProgressBus } from "@framework/LroProgressBus";
import { wrapLongRunningQuery } from "@framework/utils/lro/longRunningApiCalls";
<<<<<<< HEAD
import { makeCacheBustingQueryParam } from "@framework/utils/queryUtils";
=======
import { sortStringArray } from "@lib/utils/arrays";
>>>>>>> 6f31c901
import type {
    CustomDataProviderImplementation,
    DataProviderInformationAccessors,
    FetchDataParams,
} from "@modules/_shared/DataProviderFramework/interfacesAndTypes/customDataProviderImplementation";
import type { DefineDependenciesArgs } from "@modules/_shared/DataProviderFramework/interfacesAndTypes/customSettingsHandler";
import type { SensitivityNameCasePair } from "@modules/_shared/DataProviderFramework/settings/implementations/SensitivitySetting";
import type { MakeSettingTypesMap } from "@modules/_shared/DataProviderFramework/settings/settingsDefinitions";
import { Setting } from "@modules/_shared/DataProviderFramework/settings/settingsDefinitions";
import type { FullSurfaceAddress } from "@modules/_shared/Surface";
import { SurfaceAddressBuilder } from "@modules/_shared/Surface";
import type { SurfaceDataFloat_trans } from "@modules/_shared/Surface/queryDataTransforms";
import { transformSurfaceData } from "@modules/_shared/Surface/queryDataTransforms";
import { encodeSurfAddrStr } from "@modules/_shared/Surface/surfaceAddress";

const statisticalSurfaceSettings = [
    Setting.ENSEMBLE,
    Setting.STATISTIC_FUNCTION,
    Setting.SENSITIVITY,
    Setting.ATTRIBUTE,
    Setting.SURFACE_NAME,
    Setting.TIME_OR_INTERVAL,
    Setting.COLOR_SCALE,
    Setting.CONTOURS,
] as const;
export type StatisticalSurfaceSettings = typeof statisticalSurfaceSettings;
type SettingsWithTypes = MakeSettingTypesMap<StatisticalSurfaceSettings>;

export enum SurfaceDataFormat {
    FLOAT = "float",
    PNG = "png",
}

export type StatisticalSurfaceData =
    | { format: SurfaceDataFormat.FLOAT; surfaceData: SurfaceDataFloat_trans }
    | { format: SurfaceDataFormat.PNG; surfaceData: SurfaceDataPng_api };

export type StatisticalSurfaceStoredData = {
    realizations: readonly number[];
};

export class StatisticalSurfaceProvider
    implements
        CustomDataProviderImplementation<
            StatisticalSurfaceSettings,
            StatisticalSurfaceData,
            StatisticalSurfaceStoredData
        >
{
    settings = statisticalSurfaceSettings;

    private _dataFormat: SurfaceDataFormat;

    constructor(dataFormat?: SurfaceDataFormat) {
        this._dataFormat = dataFormat ?? SurfaceDataFormat.PNG;
    }

    getDefaultSettingsValues() {
        return {
            [Setting.STATISTIC_FUNCTION]: SurfaceStatisticFunction_api.MEAN,
        };
    }

    getDefaultName(): string {
        return "Statistical Surface";
    }

    doSettingsChangesRequireDataRefetch(prevSettings: SettingsWithTypes, newSettings: SettingsWithTypes): boolean {
        return !isEqual(prevSettings, newSettings);
    }

    makeValueRange({
        getData,
    }: DataProviderInformationAccessors<
        StatisticalSurfaceSettings,
        StatisticalSurfaceData,
        StatisticalSurfaceStoredData
    >): [number, number] | null {
        const data = getData()?.surfaceData;
        if (!data) {
            return null;
        }

        return [data.value_min, data.value_max];
    }

    defineDependencies({
        helperDependency,
        availableSettingsUpdater,
        storedDataUpdater,
        workbenchSession,
        queryClient,
    }: DefineDependenciesArgs<StatisticalSurfaceSettings, StatisticalSurfaceStoredData>) {
        availableSettingsUpdater(Setting.STATISTIC_FUNCTION, () => Object.values(SurfaceStatisticFunction_api));
        availableSettingsUpdater(Setting.ENSEMBLE, ({ getGlobalSetting }) => {
            const fieldIdentifier = getGlobalSetting("fieldId");
            const ensembles = getGlobalSetting("ensembles");

            const ensembleIdents = ensembles
                .filter((ensemble) => ensemble.getFieldIdentifier() === fieldIdentifier)
                .map((ensemble) => ensemble.getIdent());

            return ensembleIdents;
        });
        availableSettingsUpdater(Setting.SENSITIVITY, ({ getLocalSetting }) => {
            const ensembleIdent = getLocalSetting(Setting.ENSEMBLE);

            if (!ensembleIdent) {
                return [];
            }

            const ensembleSet = workbenchSession.getEnsembleSet();
            const currentEnsemble = ensembleSet.findEnsemble(ensembleIdent);
            const sensitivities = currentEnsemble?.getSensitivities()?.getSensitivityArr() ?? [];
            if (sensitivities.length === 0) {
                return [];
            }
            const availableSensitivityPairs: SensitivityNameCasePair[] = [];
            sensitivities.map((sensitivity) =>
                sensitivity.cases.map((sensitivityCase) => {
                    availableSensitivityPairs.push({
                        sensitivityName: sensitivity.name,
                        sensitivityCase: sensitivityCase.name,
                    });
                }),
            );
            return availableSensitivityPairs;
        });

        const surfaceMetadataDep = helperDependency(async ({ getLocalSetting, abortSignal }) => {
            const ensembleIdent = getLocalSetting(Setting.ENSEMBLE);

            if (!ensembleIdent) {
                return null;
            }

            return await queryClient.fetchQuery({
                ...getRealizationSurfacesMetadataOptions({
                    query: {
                        case_uuid: ensembleIdent.getCaseUuid(),
                        ensemble_name: ensembleIdent.getEnsembleName(),
                        ...makeCacheBustingQueryParam(ensembleIdent),
                    },
                    signal: abortSignal,
                }),
            });
        });

        availableSettingsUpdater(Setting.ATTRIBUTE, ({ getHelperDependency }) => {
            const data = getHelperDependency(surfaceMetadataDep);

            if (!data) {
                return [];
            }

            const availableAttributes = [
                ...Array.from(new Set(data.surfaces.map((surface) => surface.attribute_name))),
            ];

            return availableAttributes;
        });
        availableSettingsUpdater(Setting.SURFACE_NAME, ({ getHelperDependency, getLocalSetting }) => {
            const attribute = getLocalSetting(Setting.ATTRIBUTE);
            const data = getHelperDependency(surfaceMetadataDep);

            if (!attribute || !data) {
                return [];
            }

            const availableSurfaceNames = [
                ...Array.from(
                    new Set(
                        data.surfaces.filter((surface) => surface.attribute_name === attribute).map((el) => el.name),
                    ),
                ),
            ];
            return sortStringArray(availableSurfaceNames, data.surface_names_in_strat_order);
        });

        availableSettingsUpdater(Setting.TIME_OR_INTERVAL, ({ getLocalSetting, getHelperDependency }) => {
            const attribute = getLocalSetting(Setting.ATTRIBUTE);
            const surfaceName = getLocalSetting(Setting.SURFACE_NAME);
            const data = getHelperDependency(surfaceMetadataDep);

            if (!attribute || !surfaceName || !data) {
                return [];
            }

            const availableTimeOrIntervals: string[] = [];
            const availableTimeTypes = [
                ...Array.from(
                    new Set(
                        data.surfaces
                            .filter((surface) => surface.attribute_name === attribute && surface.name === surfaceName)
                            .map((el) => el.time_type),
                    ),
                ),
            ];

            if (availableTimeTypes.includes(SurfaceTimeType_api.NO_TIME)) {
                availableTimeOrIntervals.push(SurfaceTimeType_api.NO_TIME);
            }
            if (availableTimeTypes.includes(SurfaceTimeType_api.TIME_POINT)) {
                availableTimeOrIntervals.push(...data.time_points_iso_str);
            }
            if (availableTimeTypes.includes(SurfaceTimeType_api.INTERVAL)) {
                availableTimeOrIntervals.push(...data.time_intervals_iso_str);
            }

            return availableTimeOrIntervals;
        });

        storedDataUpdater("realizations", ({ getGlobalSetting, getLocalSetting }) => {
            const filterFunction = getGlobalSetting("realizationFilterFunction");
            const ensembleIdent = getLocalSetting(Setting.ENSEMBLE);

            if (!ensembleIdent) {
                return [];
            }

            return filterFunction(ensembleIdent);
        });
    }

    fetchData({
        getSetting,
        getStoredData,
        getWorkbenchSession,
        fetchQuery,
        setProgressMessage,
        onFetchCancelOrFinish,
    }: FetchDataParams<StatisticalSurfaceSettings, StatisticalSurfaceData>): Promise<StatisticalSurfaceData> {
        const ensembleIdent = getSetting(Setting.ENSEMBLE);
        let filteredRealizations = getStoredData("realizations") ?? [];
        const surfaceName = getSetting(Setting.SURFACE_NAME);
        const attribute = getSetting(Setting.ATTRIBUTE);
        const timeOrInterval = getSetting(Setting.TIME_OR_INTERVAL);
        const statisticFunction = getSetting(Setting.STATISTIC_FUNCTION);
        const sensitivityNameCasePair = getSetting(Setting.SENSITIVITY);

        const workbenchSession = getWorkbenchSession();

        let surfaceAddress: FullSurfaceAddress | null = null;
        if (ensembleIdent && surfaceName && attribute && statisticFunction) {
            const addrBuilder = new SurfaceAddressBuilder();
            addrBuilder.withEnsembleIdent(ensembleIdent);
            addrBuilder.withName(surfaceName);
            addrBuilder.withAttribute(attribute);
            addrBuilder.withStatisticFunction(statisticFunction);

            const currentEnsemble = workbenchSession.getEnsembleSet().findEnsemble(ensembleIdent);

            // If sensitivity is set, filter realizations further to only include the realizations that are in the sensitivity
            if (sensitivityNameCasePair) {
                const sensitivity = currentEnsemble
                    ?.getSensitivities()
                    ?.getCaseByName(sensitivityNameCasePair.sensitivityName, sensitivityNameCasePair.sensitivityCase);

                const sensitivityRealizations = sensitivity?.realizations ?? [];

                filteredRealizations = filteredRealizations.filter((realization) =>
                    sensitivityRealizations.includes(realization),
                );
            }

            // If realizations are filtered, update the address
            const allRealizations = currentEnsemble?.getRealizations() ?? [];
            if (!isEqual([...allRealizations], [...filteredRealizations])) {
                addrBuilder.withStatisticRealizations([...filteredRealizations]);
            }

            if (timeOrInterval !== SurfaceTimeType_api.NO_TIME) {
                addrBuilder.withTimeOrInterval(timeOrInterval);
            }

            surfaceAddress = addrBuilder.buildStatisticalAddress();
        }

        const surfAddrStr = surfaceAddress ? encodeSurfAddrStr(surfaceAddress) : null;

        const apiFunctionArgs: Options<GetStatisticalSurfaceDataHybridData_api, false> = {
            query: {
                surf_addr_str: surfAddrStr ?? "NO_SURF_ADDR",
                data_format: this._dataFormat,
                resample_to_def_str: null,
                ...makeCacheBustingQueryParam(surfaceAddress ? ensembleIdent : null),
            },
        };
        const queryKey = getStatisticalSurfaceDataHybridQueryKey(apiFunctionArgs);

        // For now use just a fixed delay and max duration in seconds
        // Maybe later extend delay/backoff to include:
        //  * backoff: none, linear, exponential
        //  * maxDelayS - maximum delay for linear or exponential backoff
        //  * jitter
        const queryOptions = wrapLongRunningQuery({
            queryFn: getStatisticalSurfaceDataHybrid,
            queryFnArgs: apiFunctionArgs,
            queryKey: queryKey,
            delayBetweenPollsSecs: 1.0,
            maxTotalDurationSecs: 120,
        });

        function handleTaskProgress(progressMessage: string | null) {
            setProgressMessage(progressMessage);
        }
        const unsubscribe = lroProgressBus.subscribe(hashKey(queryKey), handleTaskProgress);
        onFetchCancelOrFinish(() => {
            unsubscribe();
        });

        const promise = fetchQuery({ ...queryOptions }).then((data) => ({
            format: this._dataFormat,
            surfaceData: transformSurfaceData(data),
        }));

        return promise as Promise<StatisticalSurfaceData>;
    }
}<|MERGE_RESOLUTION|>--- conflicted
+++ resolved
@@ -12,11 +12,8 @@
 } from "@api";
 import { lroProgressBus } from "@framework/LroProgressBus";
 import { wrapLongRunningQuery } from "@framework/utils/lro/longRunningApiCalls";
-<<<<<<< HEAD
+import { sortStringArray } from "@lib/utils/arrays";
 import { makeCacheBustingQueryParam } from "@framework/utils/queryUtils";
-=======
-import { sortStringArray } from "@lib/utils/arrays";
->>>>>>> 6f31c901
 import type {
     CustomDataProviderImplementation,
     DataProviderInformationAccessors,
