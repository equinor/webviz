--- conflicted
+++ resolved
@@ -1,12 +1,8 @@
 import { isEqual } from "lodash";
 
 import type { PolygonData_api } from "@api";
-<<<<<<< HEAD
-import { getPolygonsDataOptions, getPolygonsDirectoryOptions } from "@api";
+import { getPolygonsDataOptions, getPolygonsDirectoryOptions, PolygonsAttributeType_api } from "@api";
 import { makeCacheBustingQueryParam } from "@framework/utils/queryUtils";
-=======
-import { getPolygonsDataOptions, getPolygonsDirectoryOptions, PolygonsAttributeType_api } from "@api";
->>>>>>> bf0ea0ed
 import type {
     CustomDataProviderImplementation,
     FetchDataParams,
