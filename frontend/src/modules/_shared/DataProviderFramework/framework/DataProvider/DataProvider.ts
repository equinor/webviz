import type { QueryClient } from "@tanstack/react-query";
import { isCancelledError } from "@tanstack/react-query";
import { clone, isEqual } from "lodash";

import type { StatusMessage } from "@framework/ModuleInstanceStatusController";
import { ApiErrorHelper } from "@framework/utils/ApiErrorHelper";
import { isDevMode } from "@lib/utils/devMode";
import type { PublishSubscribe } from "@modules/_shared/utils/PublishSubscribeDelegate";
import { PublishSubscribeDelegate } from "@modules/_shared/utils/PublishSubscribeDelegate";

import { ItemDelegate } from "../../delegates/ItemDelegate";
import {
    SettingsContextDelegate,
    SettingsContextDelegateTopic,
    SettingsContextStatus,
} from "../../delegates/SettingsContextDelegate";
import { UnsubscribeHandlerDelegate } from "../../delegates/UnsubscribeHandlerDelegate";
import type {
    CustomDataProviderImplementation,
    DataProviderInformationAccessors,
} from "../../interfacesAndTypes/customDataProviderImplementation";
import type { Item } from "../../interfacesAndTypes/entities";
import { type SerializedDataProvider, SerializedType } from "../../interfacesAndTypes/serialization";
import type { NullableStoredData, StoredData } from "../../interfacesAndTypes/sharedTypes";
import type { SettingsKeysFromTuple } from "../../interfacesAndTypes/utils";
import type { MakeSettingTypesMap, Settings } from "../../settings/settingsDefinitions";
import { type DataProviderManager, DataProviderManagerTopic } from "../DataProviderManager/DataProviderManager";
import { makeSettings } from "../utils/makeSettings";

export enum DataProviderTopic {
    STATUS = "STATUS",
    DATA = "DATA",
    SUBORDINATED = "SUBORDINATED",
    REVISION_NUMBER = "REVISION_NUMBER",
}

export enum DataProviderStatus {
    IDLE = "IDLE",
    LOADING = "LOADING",
    ERROR = "ERROR",
    INVALID_SETTINGS = "INVALID_SETTINGS",
    SUCCESS = "SUCCESS",
}

export type DataProviderPayloads<TData> = {
    [DataProviderTopic.STATUS]: DataProviderStatus;
    [DataProviderTopic.DATA]: TData;
    [DataProviderTopic.SUBORDINATED]: boolean;
    [DataProviderTopic.REVISION_NUMBER]: number;
};

export function isDataProvider(obj: any): obj is DataProvider<any, any> {
    if (!isDevMode()) {
        return obj instanceof DataProvider;
    }

    if (typeof obj !== "object" || obj === null) {
        return false;
    }

    return (
        Boolean(obj.getType) &&
        Boolean(obj.getSettingsContextDelegate) &&
        Boolean(obj.getStatus) &&
        Boolean(obj.getData) &&
        Boolean(obj.getError)
    );
}

export type DataProviderParams<
    TSettings extends Settings,
    TData,
    TStoredData extends StoredData = Record<string, never>,
    TSettingTypes extends MakeSettingTypesMap<TSettings> = MakeSettingTypesMap<TSettings>,
    TSettingKey extends SettingsKeysFromTuple<TSettings> = SettingsKeysFromTuple<TSettings>,
> = {
    type: string;
    dataProviderManager: DataProviderManager;
    instanceName?: string;
    customDataProviderImplementation: CustomDataProviderImplementation<
        TSettings,
        TData,
        TStoredData,
        TSettingTypes,
        TSettingKey
    >;
};

/*
 * The DataProvider class is responsible for managing the state of a data provider.
 * It is responsible for (re-)fetching the data whenever changes to settings make it necessary.
 * It also manages the status of the provider (loading, success, error).
 */
export class DataProvider<
        TSettings extends Settings,
        TData,
        TStoredData extends StoredData = Record<string, never>,
        TSettingTypes extends MakeSettingTypesMap<TSettings> = MakeSettingTypesMap<TSettings>,
        TSettingKey extends SettingsKeysFromTuple<TSettings> = SettingsKeysFromTuple<TSettings>,
    >
    implements Item, PublishSubscribe<DataProviderPayloads<TData>>
{
    private _type: string;
    private _customDataProviderImpl: CustomDataProviderImplementation<
        TSettings,
        TData,
        TStoredData,
        TSettingTypes,
        TSettingKey
    >;
    private _settingsContextDelegate: SettingsContextDelegate<TSettings, TSettingTypes, TStoredData, TSettingKey>;
    private _itemDelegate: ItemDelegate;
    private _dataProviderManager: DataProviderManager;
    private _unsubscribeHandler: UnsubscribeHandlerDelegate = new UnsubscribeHandlerDelegate();
    private _cancellationPending: boolean = false;
    private _publishSubscribeDelegate = new PublishSubscribeDelegate<DataProviderPayloads<TData>>();
    private _queryKeys: unknown[][] = [];
    private _status: DataProviderStatus = DataProviderStatus.IDLE;
    private _data: TData | null = null;
    private _error: StatusMessage | string | null = null;
    private _valueRange: readonly [number, number] | null = null;
    private _isSubordinated: boolean = false;
    private _prevSettings: TSettingTypes | null = null;
    private _prevStoredData: NullableStoredData<TStoredData> | null = null;
    private _currentTransactionId: number = 0;
    private _settingsErrorMessages: string[] = [];
    private _revisionNumber: number = 0;

    constructor(params: DataProviderParams<TSettings, TData, TStoredData, TSettingTypes, TSettingKey>) {
        const {
            dataProviderManager: dataProviderManager,
            type,
            instanceName,
            customDataProviderImplementation,
        } = params;
        this._type = type;
        this._dataProviderManager = dataProviderManager;
        this._settingsContextDelegate = new SettingsContextDelegate<TSettings, TSettingTypes, TStoredData, TSettingKey>(
            customDataProviderImplementation,
            dataProviderManager,
            makeSettings<TSettings, TSettingTypes, TSettingKey>(
                customDataProviderImplementation.settings,
                customDataProviderImplementation.getDefaultSettingsValues?.() ?? {},
            ),
        );
        this._customDataProviderImpl = customDataProviderImplementation;
        this._itemDelegate = new ItemDelegate(
            instanceName ?? customDataProviderImplementation.getDefaultName(),
            1,
            dataProviderManager,
        );

        this._unsubscribeHandler.registerUnsubscribeFunction(
            "settings-context",
            this._settingsContextDelegate
                .getPublishSubscribeDelegate()
                .makeSubscriberFunction(SettingsContextDelegateTopic.SETTINGS_AND_STORED_DATA_CHANGED)(() => {
                this.handleSettingsAndStoredDataChange();
            }),
        );

        this._unsubscribeHandler.registerUnsubscribeFunction(
            "settings-context",
            this._settingsContextDelegate
                .getPublishSubscribeDelegate()
                .makeSubscriberFunction(SettingsContextDelegateTopic.STATUS)(() => {
                this.handleSettingsStatusChange();
            }),
        );
    }

    areCurrentSettingsValid(): boolean {
        if (!this._customDataProviderImpl.areCurrentSettingsValid) {
            return true;
        }

        this._settingsErrorMessages = [];
        const reportError = (message: string) => {
            this._settingsErrorMessages.push(message);
        };
        return this._customDataProviderImpl.areCurrentSettingsValid({ ...this.makeAccessors(), reportError });
    }

    getSettingsErrorMessages(): string[] {
        return this._settingsErrorMessages;
    }

    handleSettingsAndStoredDataChange(): void {
        if (this._settingsContextDelegate.getStatus() === SettingsContextStatus.LOADING) {
            this.setStatus(DataProviderStatus.LOADING);
            return;
        }

        if (!this.areCurrentSettingsValid()) {
            this._error = "Invalid settings";
            this.setStatus(DataProviderStatus.INVALID_SETTINGS);
            return;
        }

        let refetchRequired = false;

        if (this._customDataProviderImpl.doSettingsChangesRequireDataRefetch) {
            refetchRequired = this._customDataProviderImpl.doSettingsChangesRequireDataRefetch(
                this._prevSettings,
                this._settingsContextDelegate.getValues() as TSettingTypes,
                this.makeAccessors(),
            );
        } else {
            refetchRequired = !isEqual(this._settingsContextDelegate.getValues(), this._prevSettings);
        }

        if (!refetchRequired) {
            if (this._customDataProviderImpl.doStoredDataChangesRequireDataRefetch) {
                refetchRequired = this._customDataProviderImpl.doStoredDataChangesRequireDataRefetch(
                    this._prevStoredData,
                    this._settingsContextDelegate.getStoredDataRecord(),
                    this.makeAccessors(),
                );
            } else {
                refetchRequired = !isEqual(this._settingsContextDelegate.getStoredDataRecord(), this._prevStoredData);
            }
        }

        if (!refetchRequired) {
            // If the settings have changed but no refetch is required, it might be that the settings changes
            // still require a rerender of the data provider.
            if (this._status === DataProviderStatus.SUCCESS) {
                this.incrementRevisionNumber();
                return;
            }
            this.setStatus(DataProviderStatus.SUCCESS);
            return;
        }

        this._cancellationPending = true;

<<<<<<< HEAD
=======
        // It might be that we started a new transaction while the previous one was still running.
        // In this case, we need to make sure that we only use the latest transaction and cancel the previous one.
        this._currentTransactionId += 1;

>>>>>>> 4f939836
        this.maybeCancelQuery().then(() => {
            this.maybeRefetchData().then(() => {
                this._prevSettings = clone(this._settingsContextDelegate.getValues()) as TSettingTypes;
                this._prevStoredData = clone(this._settingsContextDelegate.getStoredDataRecord()) as TStoredData;
            });
        });
    }

    handleSettingsStatusChange(): void {
        const status = this._settingsContextDelegate.getStatus();
        if (status === SettingsContextStatus.INVALID_SETTINGS) {
            this._error = "Invalid settings";
            this.setStatus(DataProviderStatus.INVALID_SETTINGS);
            return;
        }
        if (status === SettingsContextStatus.LOADING) {
            this.setStatus(DataProviderStatus.LOADING);
            return;
        }
    }

    registerQueryKey(queryKey: unknown[]): void {
        this._queryKeys.push(queryKey);
    }

    getStatus(): DataProviderStatus {
        return this._status;
    }

    getData(): TData | null {
        return this._data;
    }

    getType(): string {
        return this._type;
    }

    getItemDelegate() {
        return this._itemDelegate;
    }

    getSettingsContextDelegate() {
        return this._settingsContextDelegate;
    }

    isSubordinated(): boolean {
        return this._isSubordinated;
    }

    setIsSubordinated(isSubordinated: boolean): void {
        if (this._isSubordinated === isSubordinated) {
            return;
        }
        this._isSubordinated = isSubordinated;
        this._publishSubscribeDelegate.notifySubscribers(DataProviderTopic.SUBORDINATED);
    }

    getValueRange(): readonly [number, number] | null {
        return this._valueRange;
    }

    getDataProviderManager(): DataProviderManager {
        return this._dataProviderManager;
    }

    makeSnapshotGetter<T extends DataProviderTopic>(topic: T): () => DataProviderPayloads<TData>[T] {
        const snapshotGetter = (): any => {
            if (topic === DataProviderTopic.STATUS) {
                return this._status;
            }
            if (topic === DataProviderTopic.DATA) {
                return this._data;
            }
            if (topic === DataProviderTopic.SUBORDINATED) {
                return this._isSubordinated;
            }
            if (topic === DataProviderTopic.REVISION_NUMBER) {
                return this._revisionNumber;
            }
        };

        return snapshotGetter;
    }

    getPublishSubscribeDelegate(): PublishSubscribeDelegate<DataProviderPayloads<TData>> {
        return this._publishSubscribeDelegate;
    }

    getError(): StatusMessage | string | null {
        if (!this._error) {
            return null;
        }

        const name = this.getItemDelegate().getName();

        if (typeof this._error === "string") {
            return `${name}: ${this._error}`;
        }

        return {
            ...this._error,
            message: `${name}: ${this._error.message}`,
        };
    }

    makeAccessors(): DataProviderInformationAccessors<TSettings, TData, TStoredData, TSettingKey> {
        return {
            getSetting: (settingName) => this._settingsContextDelegate.getSettings()[settingName].getValue(),
            getAvailableSettingValues: (settingName) =>
                this._settingsContextDelegate.getSettings()[settingName].getAvailableValues(),
            getGlobalSetting: (settingName) => this._dataProviderManager.getGlobalSetting(settingName),
            getStoredData: (key: keyof TStoredData) => this._settingsContextDelegate.getStoredData(key),
            getData: () => this._data,
            getWorkbenchSession: () => this._dataProviderManager.getWorkbenchSession(),
            getWorkbenchSettings: () => this._dataProviderManager.getWorkbenchSettings(),
        };
    }

    async maybeRefetchData(): Promise<void> {
        const thisTransactionId = this._currentTransactionId;

        const queryClient = this.getQueryClient();

        if (!queryClient) {
            return;
        }

        if (this._cancellationPending) {
            return;
        }

        if (this._isSubordinated) {
            return;
        }

        const accessors = this.makeAccessors();

        this.invalidateValueRange();

        this.setStatus(DataProviderStatus.LOADING);

        try {
            this._data = await this._customDataProviderImpl.fetchData({
                ...accessors,
                queryClient,
                registerQueryKey: (key) => this.registerQueryKey(key),
            });

            // This is a security check to make sure that we are not using a stale transaction id.
            // This can happen if the transaction id is incremented while the async fetch data function is still running.
            // Queries are cancelled in the maybeCancelQuery function and should, hence, throw a cancelled error.
            // However, there might me some operations following after the query execution that are not cancelled.
            if (this._currentTransactionId !== thisTransactionId) {
                return;
            }

            if (this._customDataProviderImpl.makeValueRange) {
                this._valueRange = this._customDataProviderImpl.makeValueRange(accessors);
            }
            if (this._queryKeys.length === null && isDevMode()) {
                console.warn(
                    "Did you forget to use 'setQueryKeys' in your custom provider implementation of 'fetchData'? This will cause the queries to not be cancelled when settings change and might lead to undesired behaviour.",
                );
            }
            this._queryKeys = [];
            this._publishSubscribeDelegate.notifySubscribers(DataProviderTopic.DATA);
            this.setStatus(DataProviderStatus.SUCCESS);
        } catch (error: any) {
            if (isCancelledError(error)) {
                return;
            }
            const apiError = ApiErrorHelper.fromError(error);
            if (apiError) {
                this._error = apiError.makeStatusMessage();
            } else {
                this._error = error.message;
            }
            this.setStatus(DataProviderStatus.ERROR);
        }
    }

    serializeState(): SerializedDataProvider<TSettings, TSettingKey> {
        const itemState = this.getItemDelegate().serializeState();
        return {
            ...itemState,
            type: SerializedType.DATA_PROVIDER,
            dataProviderType: this._type,
            settings: this._settingsContextDelegate.serializeSettings(),
        };
    }

    deserializeState(serializedDataProvider: SerializedDataProvider<TSettings, TSettingKey>): void {
        this.getItemDelegate().deserializeState(serializedDataProvider);
        this._settingsContextDelegate.deserializeSettings(serializedDataProvider.settings);
    }

    beforeDestroy(): void {
        this._settingsContextDelegate.beforeDestroy();
        this._unsubscribeHandler.unsubscribeAll();
    }

    private incrementRevisionNumber(): void {
        this._revisionNumber += 1;
        this._publishSubscribeDelegate.notifySubscribers(DataProviderTopic.REVISION_NUMBER);
        this._dataProviderManager.publishTopic(DataProviderManagerTopic.DATA_REVISION);
    }

    private setStatus(status: DataProviderStatus): void {
        if (this._status === status) {
            return;
        }

        this._status = status;
        this.incrementRevisionNumber();
        this._publishSubscribeDelegate.notifySubscribers(DataProviderTopic.STATUS);
    }

    private getQueryClient(): QueryClient | null {
        return this._dataProviderManager?.getQueryClient() ?? null;
    }

    private invalidateValueRange(): void {
        this._valueRange = null;
    }

    private async maybeCancelQuery(): Promise<void> {
        const queryClient = this.getQueryClient();

        if (!queryClient) {
            return;
        }

        if (this._queryKeys.length > 0) {
            for (const queryKey of this._queryKeys) {
                await queryClient.cancelQueries(
                    {
                        queryKey,
                    },
                    {
                        silent: true,
                        revert: true,
                    },
                );
                await queryClient.invalidateQueries({ queryKey });
                queryClient.removeQueries({ queryKey });
            }
            this._queryKeys = [];
        }

        this._cancellationPending = false;
    }
}<|MERGE_RESOLUTION|>--- conflicted
+++ resolved
@@ -234,13 +234,10 @@
 
         this._cancellationPending = true;
 
-<<<<<<< HEAD
-=======
         // It might be that we started a new transaction while the previous one was still running.
         // In this case, we need to make sure that we only use the latest transaction and cancel the previous one.
         this._currentTransactionId += 1;
 
->>>>>>> 4f939836
         this.maybeCancelQuery().then(() => {
             this.maybeRefetchData().then(() => {
                 this._prevSettings = clone(this._settingsContextDelegate.getValues()) as TSettingTypes;
