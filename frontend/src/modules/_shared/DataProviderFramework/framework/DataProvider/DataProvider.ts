--- conflicted
+++ resolved
@@ -8,10 +8,7 @@
 import type { PublishSubscribe } from "@lib/utils/PublishSubscribeDelegate";
 import { PublishSubscribeDelegate } from "@lib/utils/PublishSubscribeDelegate";
 import { UnsubscribeFunctionsManagerDelegate } from "@lib/utils/UnsubscribeFunctionsManagerDelegate";
-<<<<<<< HEAD
-=======
 import { ScopedQueryController } from "@lib/utils/ScopedQueryController";
->>>>>>> e8366029
 
 import { ItemDelegate } from "../../delegates/ItemDelegate";
 import {
@@ -119,10 +116,6 @@
     private _dataProviderManager: DataProviderManager;
     private _unsubscribeFunctionsManagerDelegate: UnsubscribeFunctionsManagerDelegate =
         new UnsubscribeFunctionsManagerDelegate();
-<<<<<<< HEAD
-    private _cancellationPending: boolean = false;
-=======
->>>>>>> e8366029
     private _publishSubscribeDelegate = new PublishSubscribeDelegate<DataProviderPayloads<TData>>();
     private _status: DataProviderStatus = DataProviderStatus.IDLE;
     private _data: TData | null = null;
@@ -461,13 +454,10 @@
     beforeDestroy(): void {
         this._settingsContextDelegate.beforeDestroy();
         this._unsubscribeFunctionsManagerDelegate.unsubscribeAll();
-<<<<<<< HEAD
-=======
         this._scopedQueryController.cancelActiveFetch();
         if (this._debounceTimeout) {
             clearTimeout(this._debounceTimeout);
         }
->>>>>>> e8366029
     }
 
     private incrementRevisionNumber(): void {
