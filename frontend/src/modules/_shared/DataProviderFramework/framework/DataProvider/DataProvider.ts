--- conflicted
+++ resolved
@@ -230,13 +230,8 @@
         }
 
         this._cancellationPending = true;
-<<<<<<< HEAD
-        this._prevSettings = this._settingsContextDelegate.getValues() as TSettingTypes;
-        this._prevStoredData = this._settingsContextDelegate.getStoredDataRecord() as TStoredData;
-=======
         this._prevSettings = clone(this._settingsContextDelegate.getValues()) as TSettingTypes;
         this._prevStoredData = clone(this._settingsContextDelegate.getStoredDataRecord()) as TStoredData;
->>>>>>> 5f6f4d19
         this.maybeCancelQuery().then(() => {
             this.maybeRefetchData();
         });
