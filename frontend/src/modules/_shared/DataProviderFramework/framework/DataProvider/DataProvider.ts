--- conflicted
+++ resolved
@@ -7,11 +7,8 @@
 import { isDevMode } from "@lib/utils/devMode";
 import type { PublishSubscribe } from "@lib/utils/PublishSubscribeDelegate";
 import { PublishSubscribeDelegate } from "@lib/utils/PublishSubscribeDelegate";
-<<<<<<< HEAD
 import { UnsubscribeFunctionsManagerDelegate } from "@lib/utils/UnsubscribeFunctionsManagerDelegate";
-=======
 import { ScopedQueryController } from "@lib/utils/ScopedQueryController";
->>>>>>> 1949e832
 
 import { ItemDelegate } from "../../delegates/ItemDelegate";
 import {
@@ -117,13 +114,8 @@
     private _settingsContextDelegate: SettingsContextDelegate<TSettings, TSettingTypes, TStoredData, TSettingKey>;
     private _itemDelegate: ItemDelegate;
     private _dataProviderManager: DataProviderManager;
-<<<<<<< HEAD
     private _unsubscribeFunctionsManagerDelegate: UnsubscribeFunctionsManagerDelegate =
         new UnsubscribeFunctionsManagerDelegate();
-    private _cancellationPending: boolean = false;
-=======
-    private _unsubscribeHandler: UnsubscribeHandlerDelegate = new UnsubscribeHandlerDelegate();
->>>>>>> 1949e832
     private _publishSubscribeDelegate = new PublishSubscribeDelegate<DataProviderPayloads<TData>>();
     private _status: DataProviderStatus = DataProviderStatus.IDLE;
     private _data: TData | null = null;
@@ -461,15 +453,11 @@
 
     beforeDestroy(): void {
         this._settingsContextDelegate.beforeDestroy();
-<<<<<<< HEAD
         this._unsubscribeFunctionsManagerDelegate.unsubscribeAll();
-=======
-        this._unsubscribeHandler.unsubscribeAll();
         this._scopedQueryController.cancelActiveFetch();
         if (this._debounceTimeout) {
             clearTimeout(this._debounceTimeout);
         }
->>>>>>> 1949e832
     }
 
     private incrementRevisionNumber(): void {
