import type { Layer as DeckGlLayer } from "@deck.gl/core";
<<<<<<< HEAD
import type { Layer as EsvLayer } from "@equinor/esv-intersection";
import type { WellPickProps } from "@webviz/well-log-viewer/dist/components/WellLogView";
=======
import type { IntersectionReferenceSystem } from "@equinor/esv-intersection";
>>>>>>> a8b4db6d

import type { StatusMessage } from "@framework/ModuleInstanceStatusController";
import type { GlobalTopicDefinitions } from "@framework/WorkbenchServices";
import * as bbox from "@lib/utils/bbox";
<<<<<<< HEAD
import type { ColorScaleWithId } from "@modules/_shared/components/ColorLegendsContainer/colorLegendsContainer";
import type { TemplatePlot } from "@modules/WellLogViewer/types";
=======
import type { ColorScaleWithId } from "@modules/_shared/components/ColorLegendsContainer/colorScaleWithId";
import type { LayerItem } from "@modules/_shared/components/EsvIntersection";
>>>>>>> a8b4db6d

import type { GroupDelegate } from "../delegates/GroupDelegate";
import { DataProvider, DataProviderStatus } from "../framework/DataProvider/DataProvider";
import type { DataProviderManager } from "../framework/DataProviderManager/DataProviderManager";
import { DeltaSurface } from "../framework/DeltaSurface/DeltaSurface";
import { Group } from "../framework/Group/Group";
import type { GroupType } from "../groups/groupTypes";
import type {
    CustomDataProviderImplementation,
    DataProviderInformationAccessors,
} from "../interfacesAndTypes/customDataProviderImplementation";
import type {
    CustomGroupImplementation,
    CustomGroupImplementationWithSettings,
} from "../interfacesAndTypes/customGroupImplementation";
import { instanceofItemGroup } from "../interfacesAndTypes/entities";
import type { StoredData } from "../interfacesAndTypes/sharedTypes";
import type { SettingsKeysFromTuple } from "../interfacesAndTypes/utils";
import type { SettingTypes, Settings } from "../settings/settingsDefinitions";

export enum VisualizationItemType {
    DATA_PROVIDER_VISUALIZATION = "data-provider-visualization",
    GROUP = "group",
}

export enum VisualizationTarget {
    DECK_GL = "deck_gl",
    ESV = "esv",
    WSC_WELL_LOG = "wsc_well_log",
    // VIDEX = "videx",
}

export interface EsvLayerItemsMaker {
    // Each layer has to be made inside EsvIntersection with the same pixiApplication, therefore the return type is LayerItem and not EsvLayer<any>
    makeLayerItems: (intersectionReferenceSystem: IntersectionReferenceSystem | null) => LayerItem[];
}

export type DataProviderVisualizationTargetTypes = {
    [VisualizationTarget.DECK_GL]: DeckGlLayer<any>;
<<<<<<< HEAD
    [VisualizationTarget.ESV]: EsvLayer<any>;
    [VisualizationTarget.WSC_WELL_LOG]: TemplatePlot | WellPickProps;
=======
    [VisualizationTarget.ESV]: EsvLayerItemsMaker;
>>>>>>> a8b4db6d
};

export type DataProviderVisualization<
    TTarget extends VisualizationTarget,
    TVisualization extends
        DataProviderVisualizationTargetTypes[TTarget] = DataProviderVisualizationTargetTypes[TTarget],
> = {
    itemType: VisualizationItemType.DATA_PROVIDER_VISUALIZATION;
    id: string;
    name: string;
    type: string;
    visualization: TVisualization;
};

export type TransformerArgs<
    TSettings extends Settings,
    TData,
    TStoredData extends StoredData = Record<string, never>,
    TInjectedData extends Record<string, any> = never,
> = DataProviderInformationAccessors<TSettings, TData, TStoredData> & {
    id: string;
    name: string;
    isLoading: boolean;
    getInjectedData: () => TInjectedData;
    getValueRange: () => Readonly<[number, number]> | null;
};

export interface HoverVisualizationsFunction<TTarget extends VisualizationTarget> {
    (
        hoverInfo: GlobalTopicDefinitions[FilterHoverKeys<GlobalTopicDefinitions>],
    ): DataProviderVisualizationTargetTypes[TTarget][];
}

export type VisualizationGroupMetadata<TGroupType extends GroupType> = {
    itemType: VisualizationItemType.GROUP;
    id: string;
    groupType: TGroupType | null;
    color: string | null;
    name: string;
};

export type VisualizationGroup<
    TTarget extends VisualizationTarget,
    TCustomGroupProps extends CustomGroupPropsMap = Record<GroupType, never>,
    TAccumulatedData extends Record<string, any> = never,
    TGroupType extends GroupType = GroupType,
> = VisualizationGroupMetadata<TGroupType> & {
    children: (VisualizationGroup<TTarget, TCustomGroupProps, TAccumulatedData> | DataProviderVisualization<TTarget>)[];
    annotations: Annotation[];
    aggregatedErrorMessages: (StatusMessage | string)[];
    combinedBoundingBox: bbox.BBox | null;
    numLoadingDataProviders: number;
    accumulatedData: TAccumulatedData;
    makeHoverVisualizationsFunction: HoverVisualizationsFunction<TTarget>;
    customProps: TCustomGroupProps[TGroupType];
};

export type GroupPropsCollectorArgs<
    TSettings extends Settings,
    TSettingKey extends SettingsKeysFromTuple<TSettings> = SettingsKeysFromTuple<TSettings>,
> = {
    id: string;
    name: string;
    getSetting: <TKey extends TSettingKey>(setting: TKey) => SettingTypes[TKey];
};

export interface GroupCustomPropsCollector<
    TSettings extends Settings,
    TGroupKey extends keyof TCustomGroupProps,
    TCustomGroupProps extends CustomGroupPropsMap = Record<string, never>,
    TSettingKey extends SettingsKeysFromTuple<TSettings> = SettingsKeysFromTuple<TSettings>,
> {
    (args: GroupPropsCollectorArgs<TSettings, TSettingKey>): TCustomGroupProps[TGroupKey];
}

export type Annotation = ColorScaleWithId; // Add more possible annotation types here, e.g. ColorSets etc.

export type DataProviderTransformers<
    TSettings extends Settings,
    TData,
    TTarget extends VisualizationTarget,
    TStoredData extends StoredData = Record<string, never>,
    TInjectedData extends Record<string, any> = never,
    TAccumulatedData extends Record<string, any> = never,
> = {
    transformToVisualization: VisualizationTransformer<TSettings, TData, TTarget, TStoredData, TInjectedData>;
    transformToBoundingBox?: BoundingBoxTransformer<TSettings, TData, TStoredData, TInjectedData>;
    transformToAnnotations?: AnnotationsTransformer<TSettings, TData, TStoredData, TInjectedData>;
    transformToHoverVisualization?: HoverVisualizationTransformer<
        TSettings,
        TData,
        TTarget,
        TStoredData,
        TInjectedData
    >;
    reduceAccumulatedData?: ReduceAccumulatedDataFunction<
        TSettings,
        TData,
        TAccumulatedData,
        TStoredData,
        TInjectedData
    >;
};

export type VisualizationTransformer<
    TSettings extends Settings,
    TData,
    TTarget extends VisualizationTarget,
    TStoredData extends StoredData = Record<string, never>,
    TInjectedData extends Record<string, any> = never,
> = (
    args: TransformerArgs<TSettings, TData, TStoredData, TInjectedData>,
) => DataProviderVisualizationTargetTypes[TTarget] | null;

// This does likely require a refactor as soon as we have tested against a use case
export type HoverVisualizationTransformer<
    TSettings extends Settings,
    TData,
    TTarget extends VisualizationTarget,
    TStoredData extends StoredData = Record<string, never>,
    TInjectedData extends Record<string, any> = never,
> = (
    args: TransformerArgs<TSettings, TData, TStoredData, TInjectedData>,
    hoverInfo: GlobalTopicDefinitions[FilterHoverKeys<GlobalTopicDefinitions>],
) => DataProviderVisualizationTargetTypes[TTarget][];

export type BoundingBoxTransformer<
    TSettings extends Settings,
    TData,
    TStoredData extends StoredData = Record<string, never>,
    TInjectedData extends Record<string, any> = never,
> = (args: TransformerArgs<TSettings, TData, TStoredData, TInjectedData>) => bbox.BBox | null;

export type AnnotationsTransformer<
    TSettings extends Settings,
    TData,
    TStoredData extends StoredData = Record<string, never>,
    TInjectedData extends Record<string, any> = never,
> = (args: TransformerArgs<TSettings, TData, TStoredData, TInjectedData>) => Annotation[];

export type ReduceAccumulatedDataFunction<
    TSettings extends Settings,
    TData,
    TAccumulatedData,
    TStoredData extends StoredData = Record<string, never>,
    TInjectedData extends Record<string, any> = never,
> = (
    accumulatedData: TAccumulatedData,
    args: TransformerArgs<TSettings, TData, TStoredData, TInjectedData>,
) => TAccumulatedData;

type FilterHoverKeys<T> = {
    [K in keyof T]: K extends `global.hover${string}` ? K : never;
}[keyof T];

export type AssemblerProduct<
    TTarget extends VisualizationTarget,
    TCustomGroupProps extends CustomGroupPropsMap = Record<GroupType, never>,
    TAccumulatedData extends Record<string, any> = never,
> = Omit<VisualizationGroup<TTarget, TCustomGroupProps, TAccumulatedData>, keyof VisualizationGroupMetadata<any>>;

export type CustomGroupPropsMap = Partial<Record<GroupType, Record<string, any>>>;

export class VisualizationAssembler<
    TTarget extends VisualizationTarget,
    TCustomGroupProps extends CustomGroupPropsMap = Record<GroupType, never>,
    TInjectedData extends Record<string, any> = never,
    TAccumulatedData extends Record<string, any> = never,
> {
    private _dataProviderTransformers: Map<
        string,
        DataProviderTransformers<any, any, TTarget, any, TInjectedData, TAccumulatedData>
    > = new Map();

    private _groupCustomPropsCollectors: Map<
        keyof TCustomGroupProps,
        GroupCustomPropsCollector<any, any, TCustomGroupProps>
    > = new Map();

    registerDataProviderTransformers<
        TSettings extends Settings,
        TData,
        TStoredData extends StoredData = Record<string, never>,
    >(
        dataProviderName: string,
        dataProviderCtor: {
            new (...params: any[]): CustomDataProviderImplementation<TSettings, TData, TStoredData>;
        },
        transformers: DataProviderTransformers<TSettings, TData, TTarget, TStoredData, TInjectedData, TAccumulatedData>,
    ): void {
        if (this._dataProviderTransformers.has(dataProviderCtor.name)) {
            throw new Error(`Transformer function for data provider ${dataProviderCtor.name} already registered`);
        }
        this._dataProviderTransformers.set(dataProviderName, transformers);
    }

    registerGroupCustomPropsCollector<TSettings extends Settings, TGroupType extends keyof TCustomGroupProps>(
        groupName: TGroupType,
        groupCtor: {
            new (...params: any[]): CustomGroupImplementation | CustomGroupImplementationWithSettings<TSettings>;
        },
        collector: GroupCustomPropsCollector<TSettings, TGroupType, TCustomGroupProps>,
    ): void {
        if (this._dataProviderTransformers.has(groupCtor.name)) {
            throw new Error(`Data collector function for group ${groupCtor.name} already registered`);
        }
        this._groupCustomPropsCollectors.set(groupName, collector);
    }

    make(
        dataProviderManager: DataProviderManager,
        options?: {
            injectedData?: TInjectedData;
            initialAccumulatedData?: TAccumulatedData;
        },
    ): AssemblerProduct<TTarget, TCustomGroupProps, TAccumulatedData> {
        return this.makeRecursively(
            dataProviderManager.getGroupDelegate(),
            options?.initialAccumulatedData ?? ({} as TAccumulatedData),
            options?.injectedData,
        );
    }

    private makeRecursively(
        groupDelegate: GroupDelegate,
        accumulatedData: TAccumulatedData,
        injectedData?: TInjectedData,
    ): VisualizationGroup<TTarget, TCustomGroupProps, TAccumulatedData> {
        const children: (
            | VisualizationGroup<TTarget, TCustomGroupProps, TAccumulatedData>
            | DataProviderVisualization<TTarget>
        )[] = [];
        const annotations: Annotation[] = [];
        const aggregatedErrorMessages: (StatusMessage | string)[] = [];
        const hoverVisualizationFunctions: ((
            hoverInfo: GlobalTopicDefinitions[FilterHoverKeys<GlobalTopicDefinitions>],
        ) => DataProviderVisualizationTargetTypes[TTarget][])[] = [];
        let numLoadingDataProviders = 0;
        let combinedBoundingBox: bbox.BBox | null = null;

        const maybeApplyBoundingBox = (boundingBox: bbox.BBox | null) => {
            if (boundingBox) {
                combinedBoundingBox =
                    combinedBoundingBox === null ? boundingBox : bbox.combine(boundingBox, combinedBoundingBox);
            }
        };

        for (const child of groupDelegate.getChildren()) {
            if (!child.getItemDelegate().isVisible()) {
                continue;
            }

            // Skip DeltaSurface for now
            if (child instanceof DeltaSurface) {
                continue;
            }

            if (instanceofItemGroup(child)) {
                const product = this.makeRecursively(child.getGroupDelegate(), accumulatedData, injectedData);

                accumulatedData = product.accumulatedData;
                aggregatedErrorMessages.push(...product.aggregatedErrorMessages);
                hoverVisualizationFunctions.push(product.makeHoverVisualizationsFunction);
                numLoadingDataProviders += product.numLoadingDataProviders;
                maybeApplyBoundingBox(product.combinedBoundingBox);

                if (child instanceof Group) {
                    const group = this.makeGroup(child, product);

                    children.push(group);
                    continue;
                } else {
                    annotations.push(...product.annotations);
                }

                children.push(...product.children);
            }

            if (child instanceof DataProvider) {
                if (child.getStatus() === DataProviderStatus.LOADING) {
                    numLoadingDataProviders++;
                }

                if (child.getStatus() === DataProviderStatus.INVALID_SETTINGS) {
                    continue;
                }

                if (child.getStatus() === DataProviderStatus.ERROR) {
                    const error = child.getError();
                    if (error) {
                        aggregatedErrorMessages.push(error);
                    }
                    continue;
                }

                if (child.getData() === null) {
                    continue;
                }

                const dataProviderVisualization = this.makeDataProviderVisualization(child, injectedData);

                if (!dataProviderVisualization) {
                    continue;
                }

                const providerBoundingBox = this.makeDataProviderBoundingBox(child);
                maybeApplyBoundingBox(providerBoundingBox);
                children.push(dataProviderVisualization);
                annotations.push(...this.makeDataProviderAnnotations(child));
                hoverVisualizationFunctions.push(this.makeDataProviderHoverVisualizationsFunction(child, injectedData));
                accumulatedData = this.accumulateDataProviderData(child, accumulatedData) ?? accumulatedData;
            }
        }

        return {
            itemType: VisualizationItemType.GROUP,
            id: "",
            color: null,
            name: "",
            groupType: null,
            children,
            aggregatedErrorMessages: aggregatedErrorMessages,
            combinedBoundingBox: combinedBoundingBox,
            annotations: annotations,
            numLoadingDataProviders: numLoadingDataProviders,
            accumulatedData,
            makeHoverVisualizationsFunction: (
                hoverInfo: GlobalTopicDefinitions[FilterHoverKeys<GlobalTopicDefinitions>],
            ) => {
                const collectedHoverVisualizations: DataProviderVisualizationTargetTypes[TTarget][] = [];
                for (const makeHoverVisualizationFunction of hoverVisualizationFunctions) {
                    collectedHoverVisualizations.push(...makeHoverVisualizationFunction(hoverInfo));
                }
                return collectedHoverVisualizations;
            },
            customProps: {} as TCustomGroupProps,
        };
    }

    private makeGroup<
        TSettings extends Settings,
        TSettingKey extends SettingsKeysFromTuple<TSettings> = SettingsKeysFromTuple<TSettings>,
    >(
        group: Group<TSettings>,
        product: VisualizationGroup<TTarget, TCustomGroupProps, TAccumulatedData, GroupType>,
    ): VisualizationGroup<TTarget, TCustomGroupProps, TAccumulatedData> {
        const func = this._groupCustomPropsCollectors.get(group.getGroupType());

        return {
            itemType: VisualizationItemType.GROUP,
            id: group.getItemDelegate().getId(),
            color: group.getGroupDelegate().getColor(),
            name: group.getItemDelegate().getName(),
            groupType: group.getGroupType(),
            children: product.children,
            annotations: product.annotations,
            aggregatedErrorMessages: product.aggregatedErrorMessages,
            combinedBoundingBox: product.combinedBoundingBox,
            numLoadingDataProviders: product.numLoadingDataProviders,
            accumulatedData: product.accumulatedData,
            makeHoverVisualizationsFunction: product.makeHoverVisualizationsFunction,
            customProps:
                func?.({
                    id: group.getItemDelegate().getId(),
                    name: group.getItemDelegate().getName(),
                    getSetting: <TKey extends TSettingKey>(setting: TKey) =>
                        group.getSharedSettingsDelegate()?.getWrappedSettings()[setting].getValue(),
                }) ?? ({} as TCustomGroupProps),
        };
    }

    private makeFactoryFunctionArgs<
        TSettings extends Settings,
        TData,
        TStoredData extends StoredData = Record<string, never>,
    >(
        dataProvider: DataProvider<TSettings, TData, any>,
        injectedData?: TInjectedData,
    ): TransformerArgs<TSettings, TData, TStoredData, TInjectedData> {
        function getInjectedData() {
            if (!injectedData) {
                throw new Error("No injected data provided. Did you forget to pass it to the factory?");
            }
            return injectedData;
        }

        return {
            id: dataProvider.getItemDelegate().getId(),
            name: dataProvider.getItemDelegate().getName(),
            isLoading: dataProvider.getStatus() === DataProviderStatus.LOADING,
            getInjectedData: getInjectedData.bind(this),
            getValueRange: dataProvider.getValueRange.bind(dataProvider),
            ...dataProvider.makeAccessors(),
        };
    }

    private makeDataProviderVisualization(
        dataProvider: DataProvider<any, any, any>,
        injectedData?: TInjectedData,
    ): DataProviderVisualization<TTarget> | null {
        const func = this._dataProviderTransformers.get(dataProvider.getType())?.transformToVisualization;
        if (!func) {
            throw new Error(`No visualization transformer found for data provider ${dataProvider.getType()}`);
        }

        const visualization = func(this.makeFactoryFunctionArgs(dataProvider, injectedData));
        if (!visualization) {
            return null;
        }

        return {
            itemType: VisualizationItemType.DATA_PROVIDER_VISUALIZATION,
            id: dataProvider.getItemDelegate().getId(),
            name: dataProvider.getItemDelegate().getName(),
            type: dataProvider.getType(),
            visualization,
        };
    }

    private makeDataProviderHoverVisualizationsFunction(
        dataProvider: DataProvider<any, any, any>,
        injectedData?: TInjectedData,
    ): HoverVisualizationsFunction<TTarget> {
        const func = this._dataProviderTransformers.get(dataProvider.getType())?.transformToHoverVisualization;
        if (!func) {
            return () => [];
        }

        return (hoverInfo: GlobalTopicDefinitions[FilterHoverKeys<GlobalTopicDefinitions>]) => {
            return func({ ...this.makeFactoryFunctionArgs.bind(this)(dataProvider, injectedData) }, hoverInfo);
        };
    }

    private makeDataProviderBoundingBox(
        dataProvider: DataProvider<any, any, any>,
        injectedData?: TInjectedData,
    ): bbox.BBox | null {
        const func = this._dataProviderTransformers.get(dataProvider.getType())?.transformToBoundingBox;
        if (!func) {
            return null;
        }

        return func(this.makeFactoryFunctionArgs(dataProvider, injectedData));
    }

    private makeDataProviderAnnotations(
        dataProvider: DataProvider<any, any, any>,
        injectedData?: TInjectedData,
    ): Annotation[] {
        const func = this._dataProviderTransformers.get(dataProvider.getType())?.transformToAnnotations;
        if (!func) {
            return [];
        }

        return func(this.makeFactoryFunctionArgs(dataProvider, injectedData));
    }

    private accumulateDataProviderData(
        dataProvider: DataProvider<any, any, any>,
        accumulatedData: TAccumulatedData,
        injectedData?: TInjectedData,
    ): TAccumulatedData | null {
        const func = this._dataProviderTransformers.get(dataProvider.getType())?.reduceAccumulatedData;
        if (!func) {
            return null;
        }

        return func(accumulatedData, this.makeFactoryFunctionArgs(dataProvider, injectedData));
    }
}<|MERGE_RESOLUTION|>--- conflicted
+++ resolved
@@ -1,21 +1,13 @@
 import type { Layer as DeckGlLayer } from "@deck.gl/core";
-<<<<<<< HEAD
-import type { Layer as EsvLayer } from "@equinor/esv-intersection";
+import type { IntersectionReferenceSystem } from "@equinor/esv-intersection";
 import type { WellPickProps } from "@webviz/well-log-viewer/dist/components/WellLogView";
-=======
-import type { IntersectionReferenceSystem } from "@equinor/esv-intersection";
->>>>>>> a8b4db6d
 
 import type { StatusMessage } from "@framework/ModuleInstanceStatusController";
 import type { GlobalTopicDefinitions } from "@framework/WorkbenchServices";
 import * as bbox from "@lib/utils/bbox";
-<<<<<<< HEAD
-import type { ColorScaleWithId } from "@modules/_shared/components/ColorLegendsContainer/colorLegendsContainer";
-import type { TemplatePlot } from "@modules/WellLogViewer/types";
-=======
 import type { ColorScaleWithId } from "@modules/_shared/components/ColorLegendsContainer/colorScaleWithId";
 import type { LayerItem } from "@modules/_shared/components/EsvIntersection";
->>>>>>> a8b4db6d
+import type { TemplatePlot } from "@modules/WellLogViewer/types";
 
 import type { GroupDelegate } from "../delegates/GroupDelegate";
 import { DataProvider, DataProviderStatus } from "../framework/DataProvider/DataProvider";
@@ -55,12 +47,8 @@
 
 export type DataProviderVisualizationTargetTypes = {
     [VisualizationTarget.DECK_GL]: DeckGlLayer<any>;
-<<<<<<< HEAD
-    [VisualizationTarget.ESV]: EsvLayer<any>;
+    [VisualizationTarget.ESV]: EsvLayerItemsMaker;
     [VisualizationTarget.WSC_WELL_LOG]: TemplatePlot | WellPickProps;
-=======
-    [VisualizationTarget.ESV]: EsvLayerItemsMaker;
->>>>>>> a8b4db6d
 };
 
 export type DataProviderVisualization<
