import type { Layer as DeckGlLayer } from "@deck.gl/core";
import type { Layer as EsvLayer } from "@equinor/esv-intersection";

import type { StatusMessage } from "@framework/ModuleInstanceStatusController";
import type { GlobalTopicDefinitions } from "@framework/WorkbenchServices";
import * as bbox from "@lib/utils/bbox";
import type { ColorScaleWithId } from "@modules/_shared/components/ColorLegendsContainer/colorLegendsContainer";
import type { HighlightItem } from "@modules/_shared/components/EsvIntersection/types";

import type { GroupDelegate } from "../delegates/GroupDelegate";
import { DataProvider, DataProviderStatus } from "../framework/DataProvider/DataProvider";
import type { DataProviderManager } from "../framework/DataProviderManager/DataProviderManager";
import { DeltaSurface } from "../framework/DeltaSurface/DeltaSurface";
import { Group } from "../framework/Group/Group";
import type { GroupType } from "../groups/groupTypes";
import type {
    CustomDataProviderImplementation,
    DataProviderInformationAccessors,
} from "../interfacesAndTypes/customDataProviderImplementation";
import type {
    CustomGroupImplementation,
    CustomGroupImplementationWithSettings,
} from "../interfacesAndTypes/customGroupImplementation";
import { instanceofItemGroup } from "../interfacesAndTypes/entities";
import type { StoredData } from "../interfacesAndTypes/sharedTypes";
import type { SettingsKeysFromTuple } from "../interfacesAndTypes/utils";
import type { SettingTypes, Settings } from "../settings/settingsDefinitions";
import type { HighlightItem } from "@modules/_shared/components/EsvIntersection/types";

export enum VisualizationItemType {
    DATA_PROVIDER_VISUALIZATION = "data-provider-visualization",
    GROUP = "group",
}

export enum VisualizationTarget {
    DECK_GL = "deck_gl",
    ESV = "esv",
    // VIDEX = "videx",
}

export type DataProviderVisualizationTargetTypes = {
    [VisualizationTarget.DECK_GL]: DeckGlLayer<any>;
    [VisualizationTarget.ESV]: EsvLayer<any>;
};

export type DataProviderHoverVisualizationTargetTypes = {
    [VisualizationTarget.DECK_GL]: DeckGlLayer<any>;
    [VisualizationTarget.ESV]: HighlightItem;
};

export type DataProviderVisualization<
    TTarget extends VisualizationTarget,
    TVisualization extends
        DataProviderVisualizationTargetTypes[TTarget] = DataProviderVisualizationTargetTypes[TTarget],
> = {
    itemType: VisualizationItemType.DATA_PROVIDER_VISUALIZATION;
    id: string;
    name: string;
    type: string;
    visualization: TVisualization;
};

export type TransformerArgs<
    TSettings extends Settings,
    TData,
    TStoredData extends StoredData = Record<string, never>,
    TInjectedData extends Record<string, any> = never,
> = DataProviderInformationAccessors<TSettings, TData, TStoredData> & {
    id: string;
    name: string;
    isLoading: boolean;
    getInjectedData: () => TInjectedData;
    getValueRange: () => Readonly<[number, number]> | null;
};

export type VisualizationGroupMetadata<TGroupType extends GroupType> = {
    itemType: VisualizationItemType.GROUP;
    id: string;
    groupType: TGroupType | null;
    color: string | null;
    name: string;
};

export type VisualizationGroup<
    TTarget extends VisualizationTarget,
    TCustomGroupProps extends CustomGroupPropsMap = Record<GroupType, never>,
    TAccumulatedData extends Record<string, any> = never,
    TGroupType extends GroupType = GroupType,
> = VisualizationGroupMetadata<TGroupType> & {
    children: (VisualizationGroup<TTarget, TCustomGroupProps, TAccumulatedData> | DataProviderVisualization<TTarget>)[];
    annotations: Annotation[];
    aggregatedErrorMessages: (StatusMessage | string)[];
    combinedBoundingBox: bbox.BBox | null;
    numLoadingDataProviders: number;
    accumulatedData: TAccumulatedData;
<<<<<<< HEAD
    hoverVisualizationsFunctions: HoverVisualizationsFunctions<TTarget>;
=======
    hoverVisualizationFunctions: HoverVisualizationFunctions<TTarget>;
>>>>>>> bbedeb41
    customProps: TCustomGroupProps[TGroupType];
};

export type GroupPropsCollectorArgs<
    TSettings extends Settings,
    TSettingKey extends SettingsKeysFromTuple<TSettings> = SettingsKeysFromTuple<TSettings>,
> = {
    id: string;
    name: string;
    getSetting: <TKey extends TSettingKey>(setting: TKey) => SettingTypes[TKey];
};

export interface GroupCustomPropsCollector<
    TSettings extends Settings,
    TGroupKey extends keyof TCustomGroupProps,
    TCustomGroupProps extends CustomGroupPropsMap = Record<string, never>,
    TSettingKey extends SettingsKeysFromTuple<TSettings> = SettingsKeysFromTuple<TSettings>,
> {
    (args: GroupPropsCollectorArgs<TSettings, TSettingKey>): TCustomGroupProps[TGroupKey];
}

export type Annotation = ColorScaleWithId; // Add more possible annotation types here, e.g. ColorSets etc.

export type DataProviderTransformers<
    TSettings extends Settings,
    TData,
    TTarget extends VisualizationTarget,
    TStoredData extends StoredData = Record<string, never>,
    TInjectedData extends Record<string, any> = never,
    TAccumulatedData extends Record<string, any> = never,
> = {
    transformToVisualization: VisualizationTransformer<TSettings, TData, TTarget, TStoredData, TInjectedData>;
    transformToBoundingBox?: BoundingBoxTransformer<TSettings, TData, TStoredData, TInjectedData>;
    transformToAnnotations?: AnnotationsTransformer<TSettings, TData, TStoredData, TInjectedData>;
    transformToHoverVisualization?: HoverVisualizationTransformer<
        TSettings,
        TData,
        TTarget,
        TStoredData,
        TInjectedData
    >;
    reduceAccumulatedData?: ReduceAccumulatedDataFunction<
        TSettings,
        TData,
        TAccumulatedData,
        TStoredData,
        TInjectedData
    >;
};

type KeysMatching<T, Pattern extends string> = {
    [K in keyof T]: K extends Pattern ? K : never;
}[keyof T];

type PickMatching<T, Pattern extends string> = {
    [K in KeysMatching<T, Pattern>]: T[K];
};

export type HoverTopicDefinitions = PickMatching<GlobalTopicDefinitions, `global.hover${string}`>;

<<<<<<< HEAD
export type HoverVisualizationsFunctions<TTarget extends VisualizationTarget> = Partial<{
=======
export type HoverVisualizationFunctions<TTarget extends VisualizationTarget> = Partial<{
>>>>>>> bbedeb41
    [K in keyof HoverTopicDefinitions]: (
        hoverInfo: HoverTopicDefinitions[K],
    ) => DataProviderHoverVisualizationTargetTypes[TTarget][];
}>;

export type VisualizationTransformer<
    TSettings extends Settings,
    TData,
    TTarget extends VisualizationTarget,
    TStoredData extends StoredData = Record<string, never>,
    TInjectedData extends Record<string, any> = never,
> = (
    args: TransformerArgs<TSettings, TData, TStoredData, TInjectedData>,
) => DataProviderVisualizationTargetTypes[TTarget] | null;

// This does likely require a refactor as soon as we have tested against a use case
export type HoverVisualizationTransformer<
    TSettings extends Settings,
    TData,
    TTarget extends VisualizationTarget,
    TStoredData extends StoredData = Record<string, never>,
    TInjectedData extends Record<string, any> = never,
<<<<<<< HEAD
> = (args: TransformerArgs<TSettings, TData, TStoredData, TInjectedData>) => HoverVisualizationsFunctions<TTarget>;
=======
> = (args: TransformerArgs<TSettings, TData, TStoredData, TInjectedData>) => HoverVisualizationFunctions<TTarget>;
>>>>>>> bbedeb41

export type BoundingBoxTransformer<
    TSettings extends Settings,
    TData,
    TStoredData extends StoredData = Record<string, never>,
    TInjectedData extends Record<string, any> = never,
> = (args: TransformerArgs<TSettings, TData, TStoredData, TInjectedData>) => bbox.BBox | null;

export type AnnotationsTransformer<
    TSettings extends Settings,
    TData,
    TStoredData extends StoredData = Record<string, never>,
    TInjectedData extends Record<string, any> = never,
> = (args: TransformerArgs<TSettings, TData, TStoredData, TInjectedData>) => Annotation[];

export type ReduceAccumulatedDataFunction<
    TSettings extends Settings,
    TData,
    TAccumulatedData,
    TStoredData extends StoredData = Record<string, never>,
    TInjectedData extends Record<string, any> = never,
> = (
    accumulatedData: TAccumulatedData,
    args: TransformerArgs<TSettings, TData, TStoredData, TInjectedData>,
) => TAccumulatedData;

export type AssemblerProduct<
    TTarget extends VisualizationTarget,
    TCustomGroupProps extends CustomGroupPropsMap = Record<GroupType, never>,
    TAccumulatedData extends Record<string, any> = never,
> = Omit<VisualizationGroup<TTarget, TCustomGroupProps, TAccumulatedData>, keyof VisualizationGroupMetadata<any>>;

export type CustomGroupPropsMap = Partial<Record<GroupType, Record<string, any>>>;

export class VisualizationAssembler<
    TTarget extends VisualizationTarget,
    TCustomGroupProps extends CustomGroupPropsMap = Record<GroupType, never>,
    TInjectedData extends Record<string, any> = never,
    TAccumulatedData extends Record<string, any> = never,
> {
    private _dataProviderTransformers: Map<
        string,
        DataProviderTransformers<any, any, TTarget, any, TInjectedData, TAccumulatedData>
    > = new Map();

    private _groupCustomPropsCollectors: Map<
        keyof TCustomGroupProps,
        GroupCustomPropsCollector<any, any, TCustomGroupProps>
    > = new Map();

    registerDataProviderTransformers<
        TSettings extends Settings,
        TData,
        TStoredData extends StoredData = Record<string, never>,
    >(
        dataProviderName: string,
        dataProviderCtor: {
            new (...params: any[]): CustomDataProviderImplementation<TSettings, TData, TStoredData>;
        },
        transformers: DataProviderTransformers<TSettings, TData, TTarget, TStoredData, TInjectedData, TAccumulatedData>,
    ): void {
        if (this._dataProviderTransformers.has(dataProviderCtor.name)) {
            throw new Error(`Transformer function for data provider ${dataProviderCtor.name} already registered`);
        }
        this._dataProviderTransformers.set(dataProviderName, transformers);
    }

    registerGroupCustomPropsCollector<TSettings extends Settings, TGroupType extends keyof TCustomGroupProps>(
        groupName: TGroupType,
        groupCtor: {
            new (...params: any[]): CustomGroupImplementation | CustomGroupImplementationWithSettings<TSettings>;
        },
        collector: GroupCustomPropsCollector<TSettings, TGroupType, TCustomGroupProps>,
    ): void {
        if (this._dataProviderTransformers.has(groupCtor.name)) {
            throw new Error(`Data collector function for group ${groupCtor.name} already registered`);
        }
        this._groupCustomPropsCollectors.set(groupName, collector);
    }

    make(
        dataProviderManager: DataProviderManager,
        options?: {
            injectedData?: TInjectedData;
            initialAccumulatedData?: TAccumulatedData;
        },
    ): AssemblerProduct<TTarget, TCustomGroupProps, TAccumulatedData> {
        return this.makeRecursively(
            dataProviderManager.getGroupDelegate(),
            options?.initialAccumulatedData ?? ({} as TAccumulatedData),
            options?.injectedData,
        );
    }

    private makeRecursively(
        groupDelegate: GroupDelegate,
        accumulatedData: TAccumulatedData,
        injectedData?: TInjectedData,
    ): VisualizationGroup<TTarget, TCustomGroupProps, TAccumulatedData> {
        const children: (
            | VisualizationGroup<TTarget, TCustomGroupProps, TAccumulatedData>
            | DataProviderVisualization<TTarget>
        )[] = [];
        const annotations: Annotation[] = [];
        const aggregatedErrorMessages: (StatusMessage | string)[] = [];
<<<<<<< HEAD
        let hoverVisualizationsFunctions: HoverVisualizationsFunctions<TTarget> = {};
=======
        let hoverVisualizationFunctions: HoverVisualizationFunctions<TTarget> = {};
>>>>>>> bbedeb41
        let numLoadingDataProviders = 0;
        let combinedBoundingBox: bbox.BBox | null = null;

        const maybeApplyBoundingBox = (boundingBox: bbox.BBox | null) => {
            if (boundingBox) {
                combinedBoundingBox =
                    combinedBoundingBox === null ? boundingBox : bbox.combine(boundingBox, combinedBoundingBox);
            }
        };

        for (const child of groupDelegate.getChildren()) {
            if (!child.getItemDelegate().isVisible()) {
                continue;
            }

            // Skip DeltaSurface for now
            if (child instanceof DeltaSurface) {
                continue;
            }

            if (instanceofItemGroup(child)) {
                const product = this.makeRecursively(child.getGroupDelegate(), accumulatedData, injectedData);

                accumulatedData = product.accumulatedData;
                aggregatedErrorMessages.push(...product.aggregatedErrorMessages);
<<<<<<< HEAD
                hoverVisualizationsFunctions = this.mergeHoverVisualizationFunctions(
                    hoverVisualizationsFunctions,
                    product.hoverVisualizationsFunctions,
=======
                hoverVisualizationFunctions = this.mergeHoverVisualizationFunctions(
                    hoverVisualizationFunctions,
                    product.hoverVisualizationFunctions,
>>>>>>> bbedeb41
                );
                numLoadingDataProviders += product.numLoadingDataProviders;
                maybeApplyBoundingBox(product.combinedBoundingBox);

                if (child instanceof Group) {
                    const group = this.makeGroup(child, product.children, product.annotations);

                    children.push(group);
                    continue;
                } else {
                    annotations.push(...product.annotations);
                }

                children.push(...product.children);
            }

            if (child instanceof DataProvider) {
                if (child.getStatus() === DataProviderStatus.LOADING) {
                    numLoadingDataProviders++;
                }

                if (child.getStatus() === DataProviderStatus.INVALID_SETTINGS) {
                    continue;
                }

                if (child.getStatus() === DataProviderStatus.ERROR) {
                    const error = child.getError();
                    if (error) {
                        aggregatedErrorMessages.push(error);
                    }
                    continue;
                }

                if (child.getData() === null) {
                    continue;
                }

                const dataProviderVisualization = this.makeDataProviderVisualization(child, injectedData);

                if (!dataProviderVisualization) {
                    continue;
                }

                const providerBoundingBox = this.makeDataProviderBoundingBox(child);
                maybeApplyBoundingBox(providerBoundingBox);
                children.push(dataProviderVisualization);
                annotations.push(...this.makeDataProviderAnnotations(child));
<<<<<<< HEAD
                hoverVisualizationsFunctions = this.mergeHoverVisualizationFunctions(
                    hoverVisualizationsFunctions,
                    this.makeDataProviderHoverVisualizationsFunction(child, injectedData),
=======
                hoverVisualizationFunctions = this.mergeHoverVisualizationFunctions(
                    hoverVisualizationFunctions,
                    this.makeDataProviderHoverVisualizationFunctions(child, injectedData),
>>>>>>> bbedeb41
                );
                accumulatedData = this.accumulateDataProviderData(child, accumulatedData) ?? accumulatedData;
            }
        }

        return {
            itemType: VisualizationItemType.GROUP,
            id: "",
            color: null,
            name: "",
            groupType: null,
            children,
            aggregatedErrorMessages: aggregatedErrorMessages,
            combinedBoundingBox: combinedBoundingBox,
            annotations: annotations,
            numLoadingDataProviders: numLoadingDataProviders,
            accumulatedData,
<<<<<<< HEAD
            hoverVisualizationsFunctions: hoverVisualizationsFunctions,
=======
            hoverVisualizationFunctions: hoverVisualizationFunctions,
>>>>>>> bbedeb41
            customProps: {} as TCustomGroupProps,
        };
    }

    private makeGroup<
        TSettings extends Settings,
        TSettingKey extends SettingsKeysFromTuple<TSettings> = SettingsKeysFromTuple<TSettings>,
    >(
        group: Group<TSettings>,
        children: (
            | VisualizationGroup<TTarget, TCustomGroupProps, TAccumulatedData>
            | DataProviderVisualization<TTarget>
        )[],
        annotations: Annotation[],
    ): VisualizationGroup<TTarget, TCustomGroupProps, TAccumulatedData> {
        const func = this._groupCustomPropsCollectors.get(group.getGroupType());

        return {
            itemType: VisualizationItemType.GROUP,
            id: group.getItemDelegate().getId(),
            color: group.getGroupDelegate().getColor(),
            name: group.getItemDelegate().getName(),
            groupType: group.getGroupType(),
            children,
            annotations,
            aggregatedErrorMessages: [],
            combinedBoundingBox: null,
            numLoadingDataProviders: 0,
            accumulatedData: {} as TAccumulatedData,
<<<<<<< HEAD
            hoverVisualizationsFunctions: {},
=======
            hoverVisualizationFunctions: {},
>>>>>>> bbedeb41
            customProps:
                func?.({
                    id: group.getItemDelegate().getId(),
                    name: group.getItemDelegate().getName(),
                    getSetting: <TKey extends TSettingKey>(setting: TKey) =>
                        group.getSharedSettingsDelegate()?.getWrappedSettings()[setting].getValue(),
                }) ?? ({} as TCustomGroupProps),
        };
    }

    private makeFactoryFunctionArgs<
        TSettings extends Settings,
        TData,
        TStoredData extends StoredData = Record<string, never>,
    >(
        dataProvider: DataProvider<TSettings, TData, any>,
        injectedData?: TInjectedData,
    ): TransformerArgs<TSettings, TData, TStoredData, TInjectedData> {
        function getInjectedData() {
            if (!injectedData) {
                throw new Error("No injected data provided. Did you forget to pass it to the factory?");
            }
            return injectedData;
        }

        return {
            id: dataProvider.getItemDelegate().getId(),
            name: dataProvider.getItemDelegate().getName(),
            isLoading: dataProvider.getStatus() === DataProviderStatus.LOADING,
            getInjectedData: getInjectedData.bind(this),
            getValueRange: dataProvider.getValueRange.bind(dataProvider),
            ...dataProvider.makeAccessors(),
        };
    }

    private makeDataProviderVisualization(
        dataProvider: DataProvider<any, any, any>,
        injectedData?: TInjectedData,
    ): DataProviderVisualization<TTarget> | null {
        const func = this._dataProviderTransformers.get(dataProvider.getType())?.transformToVisualization;
        if (!func) {
            throw new Error(`No visualization transformer found for data provider ${dataProvider.getType()}`);
        }

        const visualization = func(this.makeFactoryFunctionArgs(dataProvider, injectedData));
        if (!visualization) {
            return null;
        }

        return {
            itemType: VisualizationItemType.DATA_PROVIDER_VISUALIZATION,
            id: dataProvider.getItemDelegate().getId(),
            name: dataProvider.getItemDelegate().getName(),
            type: dataProvider.getType(),
            visualization,
        };
    }

    private makeDataProviderHoverVisualizationFunctions(
        dataProvider: DataProvider<any, any, any>,
        injectedData?: TInjectedData,
<<<<<<< HEAD
    ): HoverVisualizationsFunctions<TTarget> {
=======
    ): HoverVisualizationFunctions<TTarget> {
>>>>>>> bbedeb41
        const func = this._dataProviderTransformers.get(dataProvider.getType())?.transformToHoverVisualization;
        if (!func) {
            return {};
        }

        return func({ ...this.makeFactoryFunctionArgs.bind(this)(dataProvider, injectedData) });
    }

    private makeDataProviderBoundingBox(
        dataProvider: DataProvider<any, any, any>,
        injectedData?: TInjectedData,
    ): bbox.BBox | null {
        const func = this._dataProviderTransformers.get(dataProvider.getType())?.transformToBoundingBox;
        if (!func) {
            return null;
        }

        return func(this.makeFactoryFunctionArgs(dataProvider, injectedData));
    }

    private makeDataProviderAnnotations(
        dataProvider: DataProvider<any, any, any>,
        injectedData?: TInjectedData,
    ): Annotation[] {
        const func = this._dataProviderTransformers.get(dataProvider.getType())?.transformToAnnotations;
        if (!func) {
            return [];
        }

        return func(this.makeFactoryFunctionArgs(dataProvider, injectedData));
    }

    private accumulateDataProviderData(
        dataProvider: DataProvider<any, any, any>,
        accumulatedData: TAccumulatedData,
        injectedData?: TInjectedData,
    ): TAccumulatedData | null {
        const func = this._dataProviderTransformers.get(dataProvider.getType())?.reduceAccumulatedData;
        if (!func) {
            return null;
        }

        return func(accumulatedData, this.makeFactoryFunctionArgs(dataProvider, injectedData));
    }

    private mergeHoverVisualizationFunctions(
<<<<<<< HEAD
        base: HoverVisualizationsFunctions<TTarget>,
        additional: HoverVisualizationsFunctions<TTarget>,
    ): HoverVisualizationsFunctions<TTarget> {
        const merged: HoverVisualizationsFunctions<TTarget> = { ...base };
=======
        base: HoverVisualizationFunctions<TTarget>,
        additional: HoverVisualizationFunctions<TTarget>,
    ): HoverVisualizationFunctions<TTarget> {
        const merged: HoverVisualizationFunctions<TTarget> = { ...base };
>>>>>>> bbedeb41

        for (const key in additional) {
            const typedKey = key as keyof HoverTopicDefinitions;
            const baseFn = base[typedKey];
            const additionalFn = additional[typedKey];

            if (baseFn && additionalFn) {
                // TypeScript can't narrow K per key in a dynamic loop; we assert here intentionally
                merged[typedKey] = ((hoverInfo: any) => [
                    ...(baseFn as any)(hoverInfo),
                    ...(additionalFn as any)(hoverInfo),
                ]) as any;
            } else if (additionalFn) {
                merged[typedKey] = additionalFn as any;
            }
        }

        return merged;
    }
}<|MERGE_RESOLUTION|>--- conflicted
+++ resolved
@@ -93,11 +93,7 @@
     combinedBoundingBox: bbox.BBox | null;
     numLoadingDataProviders: number;
     accumulatedData: TAccumulatedData;
-<<<<<<< HEAD
-    hoverVisualizationsFunctions: HoverVisualizationsFunctions<TTarget>;
-=======
     hoverVisualizationFunctions: HoverVisualizationFunctions<TTarget>;
->>>>>>> bbedeb41
     customProps: TCustomGroupProps[TGroupType];
 };
 
@@ -158,11 +154,7 @@
 
 export type HoverTopicDefinitions = PickMatching<GlobalTopicDefinitions, `global.hover${string}`>;
 
-<<<<<<< HEAD
-export type HoverVisualizationsFunctions<TTarget extends VisualizationTarget> = Partial<{
-=======
 export type HoverVisualizationFunctions<TTarget extends VisualizationTarget> = Partial<{
->>>>>>> bbedeb41
     [K in keyof HoverTopicDefinitions]: (
         hoverInfo: HoverTopicDefinitions[K],
     ) => DataProviderHoverVisualizationTargetTypes[TTarget][];
@@ -185,11 +177,7 @@
     TTarget extends VisualizationTarget,
     TStoredData extends StoredData = Record<string, never>,
     TInjectedData extends Record<string, any> = never,
-<<<<<<< HEAD
-> = (args: TransformerArgs<TSettings, TData, TStoredData, TInjectedData>) => HoverVisualizationsFunctions<TTarget>;
-=======
 > = (args: TransformerArgs<TSettings, TData, TStoredData, TInjectedData>) => HoverVisualizationFunctions<TTarget>;
->>>>>>> bbedeb41
 
 export type BoundingBoxTransformer<
     TSettings extends Settings,
@@ -295,11 +283,7 @@
         )[] = [];
         const annotations: Annotation[] = [];
         const aggregatedErrorMessages: (StatusMessage | string)[] = [];
-<<<<<<< HEAD
-        let hoverVisualizationsFunctions: HoverVisualizationsFunctions<TTarget> = {};
-=======
         let hoverVisualizationFunctions: HoverVisualizationFunctions<TTarget> = {};
->>>>>>> bbedeb41
         let numLoadingDataProviders = 0;
         let combinedBoundingBox: bbox.BBox | null = null;
 
@@ -325,15 +309,9 @@
 
                 accumulatedData = product.accumulatedData;
                 aggregatedErrorMessages.push(...product.aggregatedErrorMessages);
-<<<<<<< HEAD
-                hoverVisualizationsFunctions = this.mergeHoverVisualizationFunctions(
-                    hoverVisualizationsFunctions,
-                    product.hoverVisualizationsFunctions,
-=======
                 hoverVisualizationFunctions = this.mergeHoverVisualizationFunctions(
                     hoverVisualizationFunctions,
                     product.hoverVisualizationFunctions,
->>>>>>> bbedeb41
                 );
                 numLoadingDataProviders += product.numLoadingDataProviders;
                 maybeApplyBoundingBox(product.combinedBoundingBox);
@@ -381,15 +359,9 @@
                 maybeApplyBoundingBox(providerBoundingBox);
                 children.push(dataProviderVisualization);
                 annotations.push(...this.makeDataProviderAnnotations(child));
-<<<<<<< HEAD
-                hoverVisualizationsFunctions = this.mergeHoverVisualizationFunctions(
-                    hoverVisualizationsFunctions,
-                    this.makeDataProviderHoverVisualizationsFunction(child, injectedData),
-=======
                 hoverVisualizationFunctions = this.mergeHoverVisualizationFunctions(
                     hoverVisualizationFunctions,
                     this.makeDataProviderHoverVisualizationFunctions(child, injectedData),
->>>>>>> bbedeb41
                 );
                 accumulatedData = this.accumulateDataProviderData(child, accumulatedData) ?? accumulatedData;
             }
@@ -407,11 +379,7 @@
             annotations: annotations,
             numLoadingDataProviders: numLoadingDataProviders,
             accumulatedData,
-<<<<<<< HEAD
-            hoverVisualizationsFunctions: hoverVisualizationsFunctions,
-=======
             hoverVisualizationFunctions: hoverVisualizationFunctions,
->>>>>>> bbedeb41
             customProps: {} as TCustomGroupProps,
         };
     }
@@ -441,11 +409,7 @@
             combinedBoundingBox: null,
             numLoadingDataProviders: 0,
             accumulatedData: {} as TAccumulatedData,
-<<<<<<< HEAD
-            hoverVisualizationsFunctions: {},
-=======
             hoverVisualizationFunctions: {},
->>>>>>> bbedeb41
             customProps:
                 func?.({
                     id: group.getItemDelegate().getId(),
@@ -507,11 +471,7 @@
     private makeDataProviderHoverVisualizationFunctions(
         dataProvider: DataProvider<any, any, any>,
         injectedData?: TInjectedData,
-<<<<<<< HEAD
-    ): HoverVisualizationsFunctions<TTarget> {
-=======
     ): HoverVisualizationFunctions<TTarget> {
->>>>>>> bbedeb41
         const func = this._dataProviderTransformers.get(dataProvider.getType())?.transformToHoverVisualization;
         if (!func) {
             return {};
@@ -558,17 +518,10 @@
     }
 
     private mergeHoverVisualizationFunctions(
-<<<<<<< HEAD
-        base: HoverVisualizationsFunctions<TTarget>,
-        additional: HoverVisualizationsFunctions<TTarget>,
-    ): HoverVisualizationsFunctions<TTarget> {
-        const merged: HoverVisualizationsFunctions<TTarget> = { ...base };
-=======
         base: HoverVisualizationFunctions<TTarget>,
         additional: HoverVisualizationFunctions<TTarget>,
     ): HoverVisualizationFunctions<TTarget> {
         const merged: HoverVisualizationFunctions<TTarget> = { ...base };
->>>>>>> bbedeb41
 
         for (const key in additional) {
             const typedKey = key as keyof HoverTopicDefinitions;
