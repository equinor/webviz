import type { Layer as DeckGlLayer } from "@deck.gl/core";
import type { IntersectionReferenceSystem } from "@equinor/esv-intersection";

import type { StatusMessage } from "@framework/ModuleInstanceStatusController";
import type { GlobalTopicDefinitions } from "@framework/WorkbenchServices";
import * as bbox from "@lib/utils/bbox";
<<<<<<< HEAD
import type { ColorScaleWithId } from "@modules/_shared/components/ColorLegendsContainer/colorLegendsContainer";
import type { HighlightItem } from "@modules/_shared/components/EsvIntersection/types";
=======
import type { ColorScaleWithId } from "@modules/_shared/components/ColorLegendsContainer/colorScaleWithId";
import type { LayerItem } from "@modules/_shared/components/EsvIntersection";
>>>>>>> 2701e4b9

import type { GroupDelegate } from "../delegates/GroupDelegate";
import { DataProvider, DataProviderStatus } from "../framework/DataProvider/DataProvider";
import type { DataProviderManager } from "../framework/DataProviderManager/DataProviderManager";
import { DeltaSurface } from "../framework/DeltaSurface/DeltaSurface";
import { Group } from "../framework/Group/Group";
import type { GroupType } from "../groups/groupTypes";
import type {
    CustomDataProviderImplementation,
    DataProviderInformationAccessors,
} from "../interfacesAndTypes/customDataProviderImplementation";
import type {
    CustomGroupImplementation,
    CustomGroupImplementationWithSettings,
} from "../interfacesAndTypes/customGroupImplementation";
import { instanceofItemGroup } from "../interfacesAndTypes/entities";
import type { StoredData } from "../interfacesAndTypes/sharedTypes";
import type { SettingsKeysFromTuple } from "../interfacesAndTypes/utils";
import type { SettingTypes, Settings } from "../settings/settingsDefinitions";

export enum VisualizationItemType {
    DATA_PROVIDER_VISUALIZATION = "data-provider-visualization",
    GROUP = "group",
}

export enum VisualizationTarget {
    DECK_GL = "deck_gl",
    ESV = "esv",
    // VIDEX = "videx",
}

export interface EsvLayerItemsMaker {
    // Each layer has to be made inside EsvIntersection with the same pixiApplication, therefore the return type is LayerItem and not EsvLayer<any>
    makeLayerItems: (intersectionReferenceSystem: IntersectionReferenceSystem | null) => LayerItem[];
}

export type DataProviderVisualizationTargetTypes = {
    [VisualizationTarget.DECK_GL]: DeckGlLayer<any>;
    [VisualizationTarget.ESV]: EsvLayerItemsMaker;
};

export type DataProviderHoverVisualizationTargetTypes = {
    [VisualizationTarget.DECK_GL]: DeckGlLayer<any>;
    [VisualizationTarget.ESV]: HighlightItem;
};

export type DataProviderVisualization<
    TTarget extends VisualizationTarget,
    TVisualization extends
        DataProviderVisualizationTargetTypes[TTarget] = DataProviderVisualizationTargetTypes[TTarget],
> = {
    itemType: VisualizationItemType.DATA_PROVIDER_VISUALIZATION;
    id: string;
    name: string;
    type: string;
    visualization: TVisualization;
};

export type TransformerArgs<
    TSettings extends Settings,
    TData,
    TStoredData extends StoredData = Record<string, never>,
    TInjectedData extends Record<string, any> = never,
> = DataProviderInformationAccessors<TSettings, TData, TStoredData> & {
    id: string;
    name: string;
    isLoading: boolean;
    getInjectedData: () => TInjectedData;
    getValueRange: () => Readonly<[number, number]> | null;
};

export type VisualizationGroupMetadata<TGroupType extends GroupType> = {
    itemType: VisualizationItemType.GROUP;
    id: string;
    groupType: TGroupType | null;
    color: string | null;
    name: string;
};

export type VisualizationGroup<
    TTarget extends VisualizationTarget,
    TCustomGroupProps extends CustomGroupPropsMap = Record<GroupType, never>,
    TAccumulatedData extends Record<string, any> = never,
    TGroupType extends GroupType = GroupType,
> = VisualizationGroupMetadata<TGroupType> & {
    children: (VisualizationGroup<TTarget, TCustomGroupProps, TAccumulatedData> | DataProviderVisualization<TTarget>)[];
    annotations: Annotation[];
    aggregatedErrorMessages: (StatusMessage | string)[];
    combinedBoundingBox: bbox.BBox | null;
    numLoadingDataProviders: number;
    accumulatedData: TAccumulatedData;
    hoverVisualizationFunctions: HoverVisualizationFunctions<TTarget>;
    customProps: TCustomGroupProps[TGroupType];
};

export type GroupPropsCollectorArgs<
    TSettings extends Settings,
    TSettingKey extends SettingsKeysFromTuple<TSettings> = SettingsKeysFromTuple<TSettings>,
> = {
    id: string;
    name: string;
    getSetting: <TKey extends TSettingKey>(setting: TKey) => SettingTypes[TKey];
};

export interface GroupCustomPropsCollector<
    TSettings extends Settings,
    TGroupKey extends keyof TCustomGroupProps,
    TCustomGroupProps extends CustomGroupPropsMap = Record<string, never>,
    TSettingKey extends SettingsKeysFromTuple<TSettings> = SettingsKeysFromTuple<TSettings>,
> {
    (args: GroupPropsCollectorArgs<TSettings, TSettingKey>): TCustomGroupProps[TGroupKey];
}

export type Annotation = ColorScaleWithId; // Add more possible annotation types here, e.g. ColorSets etc.

export type DataProviderTransformers<
    TSettings extends Settings,
    TData,
    TTarget extends VisualizationTarget,
    TStoredData extends StoredData = Record<string, never>,
    TInjectedData extends Record<string, any> = never,
    TAccumulatedData extends Record<string, any> = never,
> = {
    transformToVisualization: VisualizationTransformer<TSettings, TData, TTarget, TStoredData, TInjectedData>;
    transformToBoundingBox?: BoundingBoxTransformer<TSettings, TData, TStoredData, TInjectedData>;
    transformToAnnotations?: AnnotationsTransformer<TSettings, TData, TStoredData, TInjectedData>;
    transformToHoverVisualization?: HoverVisualizationTransformer<
        TSettings,
        TData,
        TTarget,
        TStoredData,
        TInjectedData
    >;
    reduceAccumulatedData?: ReduceAccumulatedDataFunction<
        TSettings,
        TData,
        TAccumulatedData,
        TStoredData,
        TInjectedData
    >;
};

type KeysMatching<T, Pattern extends string> = {
    [K in keyof T]: K extends Pattern ? K : never;
}[keyof T];

type PickMatching<T, Pattern extends string> = {
    [K in KeysMatching<T, Pattern>]: T[K];
};

export type HoverTopicDefinitions = PickMatching<GlobalTopicDefinitions, `global.hover${string}`>;

export type HoverVisualizationFunctions<TTarget extends VisualizationTarget> = Partial<{
    [K in keyof HoverTopicDefinitions]: (
        hoverInfo: HoverTopicDefinitions[K],
    ) => DataProviderHoverVisualizationTargetTypes[TTarget][];
}>;

export type VisualizationTransformer<
    TSettings extends Settings,
    TData,
    TTarget extends VisualizationTarget,
    TStoredData extends StoredData = Record<string, never>,
    TInjectedData extends Record<string, any> = never,
> = (
    args: TransformerArgs<TSettings, TData, TStoredData, TInjectedData>,
) => DataProviderVisualizationTargetTypes[TTarget] | null;

// This does likely require a refactor as soon as we have tested against a use case
export type HoverVisualizationTransformer<
    TSettings extends Settings,
    TData,
    TTarget extends VisualizationTarget,
    TStoredData extends StoredData = Record<string, never>,
    TInjectedData extends Record<string, any> = never,
> = (args: TransformerArgs<TSettings, TData, TStoredData, TInjectedData>) => HoverVisualizationFunctions<TTarget>;

export type BoundingBoxTransformer<
    TSettings extends Settings,
    TData,
    TStoredData extends StoredData = Record<string, never>,
    TInjectedData extends Record<string, any> = never,
> = (args: TransformerArgs<TSettings, TData, TStoredData, TInjectedData>) => bbox.BBox | null;

export type AnnotationsTransformer<
    TSettings extends Settings,
    TData,
    TStoredData extends StoredData = Record<string, never>,
    TInjectedData extends Record<string, any> = never,
> = (args: TransformerArgs<TSettings, TData, TStoredData, TInjectedData>) => Annotation[];

export type ReduceAccumulatedDataFunction<
    TSettings extends Settings,
    TData,
    TAccumulatedData,
    TStoredData extends StoredData = Record<string, never>,
    TInjectedData extends Record<string, any> = never,
> = (
    accumulatedData: TAccumulatedData,
    args: TransformerArgs<TSettings, TData, TStoredData, TInjectedData>,
) => TAccumulatedData;

export type AssemblerProduct<
    TTarget extends VisualizationTarget,
    TCustomGroupProps extends CustomGroupPropsMap = Record<GroupType, never>,
    TAccumulatedData extends Record<string, any> = never,
> = Omit<VisualizationGroup<TTarget, TCustomGroupProps, TAccumulatedData>, keyof VisualizationGroupMetadata<any>>;

export type CustomGroupPropsMap = Partial<Record<GroupType, Record<string, any>>>;

export class VisualizationAssembler<
    TTarget extends VisualizationTarget,
    TCustomGroupProps extends CustomGroupPropsMap = Record<GroupType, never>,
    TInjectedData extends Record<string, any> = never,
    TAccumulatedData extends Record<string, any> = never,
> {
    private _dataProviderTransformers: Map<
        string,
        DataProviderTransformers<any, any, TTarget, any, TInjectedData, TAccumulatedData>
    > = new Map();

    private _groupCustomPropsCollectors: Map<
        keyof TCustomGroupProps,
        GroupCustomPropsCollector<any, any, TCustomGroupProps>
    > = new Map();

    registerDataProviderTransformers<
        TSettings extends Settings,
        TData,
        TStoredData extends StoredData = Record<string, never>,
    >(
        dataProviderName: string,
        dataProviderCtor: {
            new (...params: any[]): CustomDataProviderImplementation<TSettings, TData, TStoredData>;
        },
        transformers: DataProviderTransformers<TSettings, TData, TTarget, TStoredData, TInjectedData, TAccumulatedData>,
    ): void {
        if (this._dataProviderTransformers.has(dataProviderCtor.name)) {
            throw new Error(`Transformer function for data provider ${dataProviderCtor.name} already registered`);
        }
        this._dataProviderTransformers.set(dataProviderName, transformers);
    }

    registerGroupCustomPropsCollector<TSettings extends Settings, TGroupType extends keyof TCustomGroupProps>(
        groupName: TGroupType,
        groupCtor: {
            new (...params: any[]): CustomGroupImplementation | CustomGroupImplementationWithSettings<TSettings>;
        },
        collector: GroupCustomPropsCollector<TSettings, TGroupType, TCustomGroupProps>,
    ): void {
        if (this._dataProviderTransformers.has(groupCtor.name)) {
            throw new Error(`Data collector function for group ${groupCtor.name} already registered`);
        }
        this._groupCustomPropsCollectors.set(groupName, collector);
    }

    make(
        dataProviderManager: DataProviderManager,
        options?: {
            injectedData?: TInjectedData;
            initialAccumulatedData?: TAccumulatedData;
        },
    ): AssemblerProduct<TTarget, TCustomGroupProps, TAccumulatedData> {
        return this.makeRecursively(
            dataProviderManager.getGroupDelegate(),
            options?.initialAccumulatedData ?? ({} as TAccumulatedData),
            options?.injectedData,
        );
    }

    private makeRecursively(
        groupDelegate: GroupDelegate,
        accumulatedData: TAccumulatedData,
        injectedData?: TInjectedData,
    ): VisualizationGroup<TTarget, TCustomGroupProps, TAccumulatedData> {
        const children: (
            | VisualizationGroup<TTarget, TCustomGroupProps, TAccumulatedData>
            | DataProviderVisualization<TTarget>
        )[] = [];
        const annotations: Annotation[] = [];
        const aggregatedErrorMessages: (StatusMessage | string)[] = [];
        let hoverVisualizationFunctions: HoverVisualizationFunctions<TTarget> = {};
        let numLoadingDataProviders = 0;
        let combinedBoundingBox: bbox.BBox | null = null;

        const maybeApplyBoundingBox = (boundingBox: bbox.BBox | null) => {
            if (boundingBox) {
                combinedBoundingBox =
                    combinedBoundingBox === null ? boundingBox : bbox.combine(boundingBox, combinedBoundingBox);
            }
        };

        for (const child of groupDelegate.getChildren()) {
            if (!child.getItemDelegate().isVisible()) {
                continue;
            }

            // Skip DeltaSurface for now
            if (child instanceof DeltaSurface) {
                continue;
            }

            if (instanceofItemGroup(child)) {
                const product = this.makeRecursively(child.getGroupDelegate(), accumulatedData, injectedData);

                accumulatedData = product.accumulatedData;
                aggregatedErrorMessages.push(...product.aggregatedErrorMessages);
                hoverVisualizationFunctions = this.mergeHoverVisualizationFunctions(
                    hoverVisualizationFunctions,
                    product.hoverVisualizationFunctions,
                );
                numLoadingDataProviders += product.numLoadingDataProviders;
                maybeApplyBoundingBox(product.combinedBoundingBox);

                if (child instanceof Group) {
<<<<<<< HEAD
                    const group = this.makeGroup(
                        child,
                        product.children,
                        product.annotations,
                        product.hoverVisualizationFunctions,
                    );
=======
                    const group = this.makeGroup(child, product);
>>>>>>> 2701e4b9

                    children.push(group);
                    continue;
                } else {
                    annotations.push(...product.annotations);
                }

                children.push(...product.children);
            }

            if (child instanceof DataProvider) {
                if (child.getStatus() === DataProviderStatus.LOADING) {
                    numLoadingDataProviders++;
                }

                if (child.getStatus() === DataProviderStatus.INVALID_SETTINGS) {
                    continue;
                }

                if (child.getStatus() === DataProviderStatus.ERROR) {
                    const error = child.getError();
                    if (error) {
                        aggregatedErrorMessages.push(error);
                    }
                    continue;
                }

                if (child.getData() === null) {
                    continue;
                }

                const dataProviderVisualization = this.makeDataProviderVisualization(child, injectedData);

                if (!dataProviderVisualization) {
                    continue;
                }

                const providerBoundingBox = this.makeDataProviderBoundingBox(child);
                maybeApplyBoundingBox(providerBoundingBox);
                children.push(dataProviderVisualization);
                annotations.push(...this.makeDataProviderAnnotations(child));
                hoverVisualizationFunctions = this.mergeHoverVisualizationFunctions(
                    hoverVisualizationFunctions,
                    this.makeDataProviderHoverVisualizationFunctions(child, injectedData),
                );
                accumulatedData = this.accumulateDataProviderData(child, accumulatedData) ?? accumulatedData;
            }
        }

        return {
            itemType: VisualizationItemType.GROUP,
            id: "",
            color: null,
            name: "",
            groupType: null,
            children,
            aggregatedErrorMessages: aggregatedErrorMessages,
            combinedBoundingBox: combinedBoundingBox,
            annotations: annotations,
            numLoadingDataProviders: numLoadingDataProviders,
            accumulatedData,
            hoverVisualizationFunctions: hoverVisualizationFunctions,
            customProps: {} as TCustomGroupProps,
        };
    }

    private makeGroup<
        TSettings extends Settings,
        TSettingKey extends SettingsKeysFromTuple<TSettings> = SettingsKeysFromTuple<TSettings>,
    >(
        group: Group<TSettings>,
<<<<<<< HEAD
        children: (
            | VisualizationGroup<TTarget, TCustomGroupProps, TAccumulatedData>
            | DataProviderVisualization<TTarget>
        )[],
        annotations: Annotation[],
        hoverVisualizationFunctions: HoverVisualizationFunctions<TTarget> = {},
=======
        product: VisualizationGroup<TTarget, TCustomGroupProps, TAccumulatedData, GroupType>,
>>>>>>> 2701e4b9
    ): VisualizationGroup<TTarget, TCustomGroupProps, TAccumulatedData> {
        const func = this._groupCustomPropsCollectors.get(group.getGroupType());

        return {
            itemType: VisualizationItemType.GROUP,
            id: group.getItemDelegate().getId(),
            color: group.getGroupDelegate().getColor(),
            name: group.getItemDelegate().getName(),
            groupType: group.getGroupType(),
<<<<<<< HEAD
            children,
            annotations,
            aggregatedErrorMessages: [],
            combinedBoundingBox: null,
            numLoadingDataProviders: 0,
            accumulatedData: {} as TAccumulatedData,
            hoverVisualizationFunctions,
=======
            children: product.children,
            annotations: product.annotations,
            aggregatedErrorMessages: product.aggregatedErrorMessages,
            combinedBoundingBox: product.combinedBoundingBox,
            numLoadingDataProviders: product.numLoadingDataProviders,
            accumulatedData: product.accumulatedData,
            makeHoverVisualizationsFunction: product.makeHoverVisualizationsFunction,
>>>>>>> 2701e4b9
            customProps:
                func?.({
                    id: group.getItemDelegate().getId(),
                    name: group.getItemDelegate().getName(),
                    getSetting: <TKey extends TSettingKey>(setting: TKey) =>
                        group.getSharedSettingsDelegate()?.getWrappedSettings()[setting].getValue(),
                }) ?? ({} as TCustomGroupProps),
        };
    }

    private makeFactoryFunctionArgs<
        TSettings extends Settings,
        TData,
        TStoredData extends StoredData = Record<string, never>,
    >(
        dataProvider: DataProvider<TSettings, TData, any>,
        injectedData?: TInjectedData,
    ): TransformerArgs<TSettings, TData, TStoredData, TInjectedData> {
        function getInjectedData() {
            if (!injectedData) {
                throw new Error("No injected data provided. Did you forget to pass it to the factory?");
            }
            return injectedData;
        }

        return {
            id: dataProvider.getItemDelegate().getId(),
            name: dataProvider.getItemDelegate().getName(),
            isLoading: dataProvider.getStatus() === DataProviderStatus.LOADING,
            getInjectedData: getInjectedData.bind(this),
            getValueRange: dataProvider.getValueRange.bind(dataProvider),
            ...dataProvider.makeAccessors(),
        };
    }

    private makeDataProviderVisualization(
        dataProvider: DataProvider<any, any, any>,
        injectedData?: TInjectedData,
    ): DataProviderVisualization<TTarget> | null {
        const func = this._dataProviderTransformers.get(dataProvider.getType())?.transformToVisualization;
        if (!func) {
            throw new Error(`No visualization transformer found for data provider ${dataProvider.getType()}`);
        }

        const visualization = func(this.makeFactoryFunctionArgs(dataProvider, injectedData));
        if (!visualization) {
            return null;
        }

        return {
            itemType: VisualizationItemType.DATA_PROVIDER_VISUALIZATION,
            id: dataProvider.getItemDelegate().getId(),
            name: dataProvider.getItemDelegate().getName(),
            type: dataProvider.getType(),
            visualization,
        };
    }

    private makeDataProviderHoverVisualizationFunctions(
        dataProvider: DataProvider<any, any, any>,
        injectedData?: TInjectedData,
    ): HoverVisualizationFunctions<TTarget> {
        const func = this._dataProviderTransformers.get(dataProvider.getType())?.transformToHoverVisualization;
        if (!func) {
            return {};
        }

        return func(this.makeFactoryFunctionArgs(dataProvider, injectedData));
    }

    private makeDataProviderBoundingBox(
        dataProvider: DataProvider<any, any, any>,
        injectedData?: TInjectedData,
    ): bbox.BBox | null {
        const func = this._dataProviderTransformers.get(dataProvider.getType())?.transformToBoundingBox;
        if (!func) {
            return null;
        }

        return func(this.makeFactoryFunctionArgs(dataProvider, injectedData));
    }

    private makeDataProviderAnnotations(
        dataProvider: DataProvider<any, any, any>,
        injectedData?: TInjectedData,
    ): Annotation[] {
        const func = this._dataProviderTransformers.get(dataProvider.getType())?.transformToAnnotations;
        if (!func) {
            return [];
        }

        return func(this.makeFactoryFunctionArgs(dataProvider, injectedData));
    }

    private accumulateDataProviderData(
        dataProvider: DataProvider<any, any, any>,
        accumulatedData: TAccumulatedData,
        injectedData?: TInjectedData,
    ): TAccumulatedData | null {
        const func = this._dataProviderTransformers.get(dataProvider.getType())?.reduceAccumulatedData;
        if (!func) {
            return null;
        }

        return func(accumulatedData, this.makeFactoryFunctionArgs(dataProvider, injectedData));
    }

    private mergeHoverVisualizationFunctions(
        base: HoverVisualizationFunctions<TTarget>,
        additional: HoverVisualizationFunctions<TTarget>,
    ): HoverVisualizationFunctions<TTarget> {
        const merged: HoverVisualizationFunctions<TTarget> = { ...base };

        for (const key in additional) {
            const typedKey = key as keyof HoverTopicDefinitions;
            const baseFn = base[typedKey];
            const additionalFn = additional[typedKey];

            if (baseFn && additionalFn) {
                // TypeScript can't narrow K per key in a dynamic loop; we assert here intentionally
                merged[typedKey] = ((hoverInfo: any) => [
                    ...(baseFn as any)(hoverInfo),
                    ...(additionalFn as any)(hoverInfo),
                ]) as any;
            } else if (additionalFn) {
                merged[typedKey] = additionalFn as any;
            }
        }

        return merged;
    }
}<|MERGE_RESOLUTION|>--- conflicted
+++ resolved
@@ -4,13 +4,9 @@
 import type { StatusMessage } from "@framework/ModuleInstanceStatusController";
 import type { GlobalTopicDefinitions } from "@framework/WorkbenchServices";
 import * as bbox from "@lib/utils/bbox";
-<<<<<<< HEAD
 import type { ColorScaleWithId } from "@modules/_shared/components/ColorLegendsContainer/colorLegendsContainer";
+import type { LayerItem } from "@modules/_shared/components/EsvIntersection";
 import type { HighlightItem } from "@modules/_shared/components/EsvIntersection/types";
-=======
-import type { ColorScaleWithId } from "@modules/_shared/components/ColorLegendsContainer/colorScaleWithId";
-import type { LayerItem } from "@modules/_shared/components/EsvIntersection";
->>>>>>> 2701e4b9
 
 import type { GroupDelegate } from "../delegates/GroupDelegate";
 import { DataProvider, DataProviderStatus } from "../framework/DataProvider/DataProvider";
@@ -326,16 +322,7 @@
                 maybeApplyBoundingBox(product.combinedBoundingBox);
 
                 if (child instanceof Group) {
-<<<<<<< HEAD
-                    const group = this.makeGroup(
-                        child,
-                        product.children,
-                        product.annotations,
-                        product.hoverVisualizationFunctions,
-                    );
-=======
                     const group = this.makeGroup(child, product);
->>>>>>> 2701e4b9
 
                     children.push(group);
                     continue;
@@ -407,16 +394,7 @@
         TSettingKey extends SettingsKeysFromTuple<TSettings> = SettingsKeysFromTuple<TSettings>,
     >(
         group: Group<TSettings>,
-<<<<<<< HEAD
-        children: (
-            | VisualizationGroup<TTarget, TCustomGroupProps, TAccumulatedData>
-            | DataProviderVisualization<TTarget>
-        )[],
-        annotations: Annotation[],
-        hoverVisualizationFunctions: HoverVisualizationFunctions<TTarget> = {},
-=======
         product: VisualizationGroup<TTarget, TCustomGroupProps, TAccumulatedData, GroupType>,
->>>>>>> 2701e4b9
     ): VisualizationGroup<TTarget, TCustomGroupProps, TAccumulatedData> {
         const func = this._groupCustomPropsCollectors.get(group.getGroupType());
 
@@ -426,15 +404,6 @@
             color: group.getGroupDelegate().getColor(),
             name: group.getItemDelegate().getName(),
             groupType: group.getGroupType(),
-<<<<<<< HEAD
-            children,
-            annotations,
-            aggregatedErrorMessages: [],
-            combinedBoundingBox: null,
-            numLoadingDataProviders: 0,
-            accumulatedData: {} as TAccumulatedData,
-            hoverVisualizationFunctions,
-=======
             children: product.children,
             annotations: product.annotations,
             aggregatedErrorMessages: product.aggregatedErrorMessages,
@@ -442,7 +411,6 @@
             numLoadingDataProviders: product.numLoadingDataProviders,
             accumulatedData: product.accumulatedData,
             makeHoverVisualizationsFunction: product.makeHoverVisualizationsFunction,
->>>>>>> 2701e4b9
             customProps:
                 func?.({
                     id: group.getItemDelegate().getId(),
