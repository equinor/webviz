--- conflicted
+++ resolved
@@ -338,11 +338,9 @@
             }
 
             if (instanceofItemGroup(child)) {
-<<<<<<< HEAD
-                itemGroups.push(child);
-=======
                 const product = this.makeRecursively(
                     child.getGroupDelegate(),
+                    inheritedDataProviders,
                     accumulatedData,
                     injectedData,
                     disableCache,
@@ -368,11 +366,50 @@
                 }
 
                 children.push(...product.children);
->>>>>>> e41626c8
             }
 
             if (child instanceof DataProvider) {
-                dataProviders.push(child);
+                numDataProviders++;
+
+                if (child.getStatus() === DataProviderStatus.LOADING) {
+                    numLoadingDataProviders++;
+                }
+
+                if (child.getStatus() === DataProviderStatus.INVALID_SETTINGS) {
+                    continue;
+                }
+
+                if (child.getStatus() === DataProviderStatus.ERROR) {
+                    const error = child.getError();
+                    if (error) {
+                        aggregatedErrorMessages.push(error);
+                    }
+                    continue;
+                }
+
+                if (child.getData() === null) {
+                    continue;
+                }
+
+                const dataProviderObjects = this.makeDataProviderObjects(
+                    child,
+                    accumulatedData,
+                    injectedData,
+                    disableCache,
+                );
+
+                if (!dataProviderObjects.visualization) {
+                    continue;
+                }
+
+                maybeApplyBoundingBox(dataProviderObjects.boundingBox);
+                children.push(dataProviderObjects.visualization);
+                annotations.push(...dataProviderObjects.annotations);
+                hoverVisualizationFunctions = this.mergeHoverVisualizationFunctions(
+                    hoverVisualizationFunctions,
+                    dataProviderObjects.hoverVisualizationFunctions,
+                );
+                accumulatedData = dataProviderObjects.accumulatedData ?? accumulatedData;
             }
         }
 
@@ -413,18 +450,9 @@
 
             numDataProviders++;
 
-<<<<<<< HEAD
             if (child.getStatus() === DataProviderStatus.LOADING) {
                 numLoadingDataProviders++;
             }
-=======
-                const dataProviderObjects = this.makeDataProviderObjects(
-                    child,
-                    accumulatedData,
-                    injectedData,
-                    disableCache,
-                );
->>>>>>> e41626c8
 
             if (child.getStatus() === DataProviderStatus.INVALID_SETTINGS) {
                 continue;
