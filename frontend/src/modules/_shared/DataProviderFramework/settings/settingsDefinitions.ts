import type { TemplatePlotType } from "@webviz/well-log-viewer/dist/components/WellLogTemplateTypes";
import { isEqual } from "lodash";

import type {
    SurfaceStatisticFunction_api,
    WellboreHeader_api,
    WellboreLogCurveHeader_api,
    WellborePick_api,
} from "@api";
import type { ColorScaleSpecification } from "@framework/components/ColorScaleSelector/colorScaleSelector";
import type { RegularEnsembleIdent } from "@framework/RegularEnsembleIdent";
import type { ColorSet } from "@lib/utils/ColorSet";

import type { AvailableValuesType } from "../interfacesAndTypes/utils";

import type { IntersectionSettingValue } from "./implementations/IntersectionSetting";
import type { SensitivityNameCasePair } from "./implementations/SensitivitySetting";

export enum SettingCategory {
    SINGLE_SELECT = "singleSelect",
    MULTI_SELECT = "multiSelect",
    NUMBER = "number",
    RANGE = "range",
    NUMBER_WITH_STEP = "numberWithStep",
    // XYZ_NUMBER = "xyzNumber",
    XYZ_RANGE = "xyzRange",
    BOOLEAN = "boolean",
    STATIC = "static",
}

export enum Setting {
    // Assorted styling visual settings
    SHOW_LABELS = "showLabels",
    LABEL_ROTATION = "labelRotation",
    SHOW_LINES = "showLines",
    TRACK_WIDTH = "trackWidth",
    SCALE = "scale",

    LOG_CURVE = "logCurve",
    PLOT_VARIANT = "plotType",

    ATTRIBUTE = "attribute",
    ENSEMBLE = "ensemble",
    COLOR_SCALE = "colorScale",
    COLOR_SET = "colorSet",
<<<<<<< HEAD
    GRID_LAYER_RANGE = "gridLayerRange",
=======
    COLOR = "color",
    GRID_LAYER_I_RANGE = "gridLayerIRange",
    GRID_LAYER_J_RANGE = "gridLayerJRange",
>>>>>>> af8acb4a
    GRID_LAYER_K = "gridLayerK",
    GRID_NAME = "gridName",
    INTERSECTION = "intersection",
    OPACITY_PERCENT = "opacityPercent",
    POLYGONS_ATTRIBUTE = "polygonsAttribute",
    POLYGONS_NAME = "polygonsName",
    REALIZATION = "realization",
    STRAT_COLUMN = "stratColumn",
    REALIZATIONS = "realizations",
    SAMPLE_RESOLUTION_IN_METERS = "sampleResolutionInMeters",
    SEISMIC_SLICES = "seismicSlices",
    SENSITIVITY = "sensitivity",
    SHOW_GRID_LINES = "showGridLines",
    SMDA_INTERPRETER = "smdaInterpreter",
    SMDA_WELLBORE_HEADERS = "smdaWellboreHeaders",
    STATISTIC_FUNCTION = "statisticFunction",
    SURFACE_NAME = "surfaceName",
    SURFACE_NAMES = "surfaceNames",
    TIME_OR_INTERVAL = "timeOrInterval",
    WELLBORE_EXTENSION_LENGTH = "wellboreExtensionLength",
    WELLBORE_PICKS = "wellborePicks",
<<<<<<< HEAD
    WELLBORE_PICK_IDENTIFIER = "wellborePickIdentifier",
    OMIT_RANGE = "omitRange",
    OMIT_COLOR = "omitColor",
=======
>>>>>>> af8acb4a
}

export const settingCategories = {
    [Setting.SHOW_LABELS]: SettingCategory.BOOLEAN,
    [Setting.LABEL_ROTATION]: SettingCategory.NUMBER_WITH_STEP,
    [Setting.SHOW_LINES]: SettingCategory.BOOLEAN,
    [Setting.TRACK_WIDTH]: SettingCategory.NUMBER,
    [Setting.SCALE]: SettingCategory.SINGLE_SELECT,
    [Setting.LOG_CURVE]: SettingCategory.SINGLE_SELECT,
    [Setting.PLOT_VARIANT]: SettingCategory.SINGLE_SELECT,
    [Setting.ATTRIBUTE]: SettingCategory.SINGLE_SELECT,
    [Setting.ENSEMBLE]: SettingCategory.SINGLE_SELECT,
    [Setting.COLOR_SCALE]: SettingCategory.STATIC,
    [Setting.COLOR_SET]: SettingCategory.STATIC,
<<<<<<< HEAD
    [Setting.GRID_LAYER_RANGE]: SettingCategory.XYZ_RANGE,
=======
    [Setting.COLOR]: SettingCategory.STATIC,
    [Setting.GRID_LAYER_I_RANGE]: SettingCategory.RANGE,
    [Setting.GRID_LAYER_J_RANGE]: SettingCategory.RANGE,
>>>>>>> af8acb4a
    [Setting.GRID_LAYER_K]: SettingCategory.NUMBER,
    [Setting.GRID_NAME]: SettingCategory.SINGLE_SELECT,
    [Setting.INTERSECTION]: SettingCategory.SINGLE_SELECT,
    [Setting.OMIT_RANGE]: SettingCategory.RANGE,
    [Setting.OPACITY_PERCENT]: SettingCategory.NUMBER_WITH_STEP,
    [Setting.POLYGONS_ATTRIBUTE]: SettingCategory.SINGLE_SELECT,
    [Setting.POLYGONS_NAME]: SettingCategory.SINGLE_SELECT,
    [Setting.REALIZATION]: SettingCategory.SINGLE_SELECT,
    [Setting.REALIZATIONS]: SettingCategory.MULTI_SELECT,
    [Setting.SAMPLE_RESOLUTION_IN_METERS]: SettingCategory.NUMBER,
    [Setting.SEISMIC_SLICES]: SettingCategory.STATIC,
    [Setting.SENSITIVITY]: SettingCategory.SINGLE_SELECT,
    [Setting.SHOW_GRID_LINES]: SettingCategory.BOOLEAN,
    [Setting.SMDA_INTERPRETER]: SettingCategory.SINGLE_SELECT,
    [Setting.SMDA_WELLBORE_HEADERS]: SettingCategory.MULTI_SELECT,
    [Setting.STATISTIC_FUNCTION]: SettingCategory.SINGLE_SELECT,
    [Setting.STRAT_COLUMN]: SettingCategory.SINGLE_SELECT,
    [Setting.SURFACE_NAME]: SettingCategory.SINGLE_SELECT,
    [Setting.SURFACE_NAMES]: SettingCategory.MULTI_SELECT,
    [Setting.TIME_OR_INTERVAL]: SettingCategory.SINGLE_SELECT,
    [Setting.WELLBORE_EXTENSION_LENGTH]: SettingCategory.NUMBER,
    [Setting.WELLBORE_PICKS]: SettingCategory.MULTI_SELECT,
<<<<<<< HEAD
    [Setting.WELLBORE_PICK_IDENTIFIER]: SettingCategory.SINGLE_SELECT,
    [Setting.OMIT_COLOR]: SettingCategory.STATIC,
=======
>>>>>>> af8acb4a
} as const;

export type SettingCategories = typeof settingCategories;

export type SettingTypes = {
    [Setting.SHOW_LABELS]: boolean;
    [Setting.SCALE]: "linear" | "log" | null;
    [Setting.LABEL_ROTATION]: number | null;
    [Setting.SHOW_LINES]: boolean;
    [Setting.TRACK_WIDTH]: number | null;
    [Setting.LOG_CURVE]: WellboreLogCurveHeader_api | null;
    [Setting.PLOT_VARIANT]: TemplatePlotType | null;
    [Setting.ATTRIBUTE]: string | null;
    [Setting.ENSEMBLE]: RegularEnsembleIdent | null;
    [Setting.COLOR_SCALE]: ColorScaleSpecification | null;
    [Setting.COLOR_SET]: ColorSet | null;
<<<<<<< HEAD
    [Setting.GRID_LAYER_RANGE]: [[number, number], [number, number], [number, number]] | null;
=======
    [Setting.COLOR]: string | null;
    [Setting.GRID_LAYER_I_RANGE]: [number, number] | null;
    [Setting.GRID_LAYER_J_RANGE]: [number, number] | null;
>>>>>>> af8acb4a
    [Setting.GRID_LAYER_K]: number | null;
    [Setting.GRID_NAME]: string | null;
    [Setting.INTERSECTION]: IntersectionSettingValue | null;
    [Setting.OMIT_RANGE]: [number, number] | null;
    [Setting.OPACITY_PERCENT]: number | null;
    [Setting.POLYGONS_ATTRIBUTE]: string | null;
    [Setting.POLYGONS_NAME]: string | null;
    [Setting.REALIZATION]: number | null;
    [Setting.REALIZATIONS]: number[] | null;
    [Setting.SAMPLE_RESOLUTION_IN_METERS]: number | null;
    [Setting.SEISMIC_SLICES]: {
        value: [number, number, number];
        visible: [boolean, boolean, boolean];
        applied: boolean;
    } | null;
    [Setting.SENSITIVITY]: SensitivityNameCasePair | null;
    [Setting.SHOW_GRID_LINES]: boolean;
    [Setting.SMDA_INTERPRETER]: string | null;
    [Setting.SMDA_WELLBORE_HEADERS]: WellboreHeader_api[] | null;
    [Setting.STATISTIC_FUNCTION]: SurfaceStatisticFunction_api;
    [Setting.STRAT_COLUMN]: string | null;
    [Setting.SURFACE_NAME]: string | null;
    [Setting.SURFACE_NAMES]: string[] | null;
    [Setting.TIME_OR_INTERVAL]: string | null;
    [Setting.WELLBORE_EXTENSION_LENGTH]: number | null;
    [Setting.WELLBORE_PICKS]: WellborePick_api[] | null;
<<<<<<< HEAD
    [Setting.WELLBORE_PICK_IDENTIFIER]: string | null;
    [Setting.OMIT_COLOR]: string | null;
=======
>>>>>>> af8acb4a
};

export type PossibleSettingsForCategory<TCategory extends SettingCategory> = {
    [K in keyof SettingTypes]: SettingCategories[K] extends TCategory ? K : never;
}[keyof SettingTypes];

interface FixupCategoryValue<
    TCategory extends SettingCategory,
    TValue = SettingTypes[PossibleSettingsForCategory<TCategory>],
> {
    (value: TValue, availableValues: AvailableValuesType<PossibleSettingsForCategory<TCategory>>): TValue;
}

type SettingCategoryFixupMap = {
    [K in SettingCategory]: FixupCategoryValue<K>;
};

interface CheckIfCategoryValueIsValid<
    TCategory extends SettingCategory,
    TValue = SettingTypes[PossibleSettingsForCategory<TCategory>],
> {
    (value: TValue, availableValues: AvailableValuesType<PossibleSettingsForCategory<TCategory>>): boolean;
}

type SettingCategoryIsValueValidMap = {
    [K in SettingCategory]: CheckIfCategoryValueIsValid<K>;
};

interface AvailableValuesIntersectionReducer<TCategory extends SettingCategory> {
    (
        accumulator: AvailableValuesType<PossibleSettingsForCategory<TCategory>>,
        currentAvailableValues: AvailableValuesType<PossibleSettingsForCategory<TCategory>>,
        currentIndex: number,
    ): AvailableValuesType<PossibleSettingsForCategory<TCategory>>;
}

type SettingCategoryAvailableValuesIntersectionReducerMap = {
    [K in SettingCategory]?: {
        reducer: AvailableValuesIntersectionReducer<K>;
        startingValue: AvailableValuesType<PossibleSettingsForCategory<K>>;
        isValid: (availableValues: AvailableValuesType<PossibleSettingsForCategory<K>>) => boolean;
    };
};

export const settingCategoryFixupMap: SettingCategoryFixupMap = {
    [SettingCategory.SINGLE_SELECT]: <TSetting extends PossibleSettingsForCategory<SettingCategory.SINGLE_SELECT>>(
        value: SettingTypes[TSetting],
        availableValues: AvailableValuesType<TSetting>,
    ) => {
        if (availableValues.length === 0) {
            return null;
        }

        if (value === null) {
            return availableValues[0];
        }

        if (availableValues.some((v) => isEqual(v, value))) {
            return value;
        }

        return availableValues[0];
    },
    [SettingCategory.MULTI_SELECT]: <TSetting extends PossibleSettingsForCategory<SettingCategory.MULTI_SELECT>>(
        value: SettingTypes[TSetting],
        availableValues: AvailableValuesType<TSetting>,
    ) => {
        if (availableValues.length === 0) {
            return [];
        }

        if (value === null) {
            return [availableValues[0]];
        }

        return value.filter((v) => availableValues.some((av) => isEqual(av, v)));
    },
    [SettingCategory.NUMBER]: <TSetting extends PossibleSettingsForCategory<SettingCategory.NUMBER>>(
        value: SettingTypes[TSetting],
        availableValues: AvailableValuesType<TSetting>,
    ) => {
        if (value === null) {
            return availableValues[0];
        }

        const [min, max] = availableValues;

        if (value < min) {
            return min;
        }

        if (value > max) {
            return max;
        }

        return value;
    },
    [SettingCategory.NUMBER_WITH_STEP]: <
        TSetting extends PossibleSettingsForCategory<SettingCategory.NUMBER_WITH_STEP>,
    >(
        value: SettingTypes[TSetting],
        availableValues: AvailableValuesType<TSetting>,
    ) => {
        if (value === null) {
            return availableValues[0];
        }

        const [min, max, step] = availableValues;

        if (value < min) {
            return min;
        }

        if (value > max) {
            return max;
        }

        const steps = Math.round((value - min) / step);
        return min + steps * step;
    },
    [SettingCategory.RANGE]: <TSetting extends PossibleSettingsForCategory<SettingCategory.RANGE>>(
        value: SettingTypes[TSetting],
        availableValues: AvailableValuesType<TSetting>,
    ) => {
        if (value === null) {
            return [availableValues[0], availableValues[1]];
        }

        const [min, max] = availableValues;

        const newValue: SettingTypes[TSetting] = [Math.max(min, value[0]), Math.min(max, value[1])];
        return newValue;
    },
    /*
    [SettingCategory.XYZ_NUMBER]: <TSetting extends PossibleSettingsForCategory<SettingCategory.XYZ_NUMBER>>(
        value: SettingTypes[TSetting],
        availableValues: AvailableValuesType<TSetting>,
    ) => {
        if (value === null) {
            return [availableValues[0][0], availableValues[1][0], availableValues[2][0]];
        }

        const [xRange, yRange, zRange] = availableValues;

        const newValue: SettingTypes[TSetting] = [
            Math.max(xRange[0], Math.min(xRange[1], value[0])),
            Math.max(yRange[0], Math.min(yRange[1], value[1])),
            Math.max(zRange[0], Math.min(zRange[1], value[2])),
        ];
        return newValue;
    },
    */
    [SettingCategory.XYZ_RANGE]: <TSetting extends PossibleSettingsForCategory<SettingCategory.XYZ_RANGE>>(
        value: SettingTypes[TSetting],
        availableValues: AvailableValuesType<TSetting>,
    ) => {
        if (value === null) {
            return [
                [availableValues[0][0], availableValues[0][1]],
                [availableValues[1][0], availableValues[1][1]],
                [availableValues[2][0], availableValues[2][1]],
            ];
        }

        const [xRange, yRange, zRange] = availableValues;

        const newValue: SettingTypes[TSetting] = [
            [Math.max(xRange[0], value[0][0]), Math.min(xRange[1], value[0][1])],
            [Math.max(yRange[0], value[1][0]), Math.min(yRange[1], value[1][1])],
            [Math.max(zRange[0], value[2][0]), Math.min(zRange[1], value[2][1])],
        ];
        return newValue;
    },
    [SettingCategory.STATIC]: (value) => value,
    [SettingCategory.BOOLEAN]: (value) => value,
};

export const settingCategoryIsValueValidMap: SettingCategoryIsValueValidMap = {
    [SettingCategory.SINGLE_SELECT]: (value, availableValues) => {
        if (value === null) {
            return false;
        }
        return availableValues.some((v) => isEqual(v, value));
    },
    [SettingCategory.MULTI_SELECT]: (value, availableValues) => {
        if (value === null) {
            return false;
        }
        return value.every((v) => availableValues.some((av) => isEqual(av, v)));
    },
    [SettingCategory.NUMBER]: (value, availableValues) => {
        if (value === null) {
            return false;
        }
        const [min, max] = availableValues;
        return value >= min && value <= max;
    },
    [SettingCategory.NUMBER_WITH_STEP]: (value, availableValues) => {
        if (value === null) {
            return false;
        }
        const [min, max, step] = availableValues;
        return value >= min && value <= max && (value - min) % step === 0;
    },
    [SettingCategory.RANGE]: (value, availableValues) => {
        if (value === null) {
            return false;
        }
        const [min, max] = availableValues;
        return value[0] >= min && value[0] <= max && value[1] >= min && value[1] <= max;
    },
    /*
    [SettingCategory.XYZ_NUMBER]: (value, availableValues) => {
        if (value === null) {
            return false;
        }
        const [xRange, yRange, zRange] = availableValues;
        return (
            value[0] >= xRange[0] &&
            value[0] <= xRange[1] &&
            value[1] >= yRange[0] &&
            value[1] <= yRange[1] &&
            value[2] >= zRange[0] &&
            value[2] <= zRange[1]
        );
    },
    */
    [SettingCategory.XYZ_RANGE]: (value, availableValues) => {
        if (value === null) {
            return false;
        }
        const [xRange, yRange, zRange] = availableValues;
        return (
            value[0][0] >= xRange[0] &&
            value[0][0] <= xRange[1] &&
            value[0][1] >= xRange[0] &&
            value[0][1] <= xRange[1] &&
            value[1][0] >= yRange[0] &&
            value[1][0] <= yRange[1] &&
            value[1][1] >= yRange[0] &&
            value[1][1] <= yRange[1] &&
            value[2][0] >= zRange[0] &&
            value[2][0] <= zRange[1] &&
            value[2][1] >= zRange[0] &&
            value[2][1] <= zRange[1]
        );
    },
    [SettingCategory.STATIC]: () => true,
    [SettingCategory.BOOLEAN]: () => true,
};

export const settingCategoryAvailableValuesIntersectionReducerMap: SettingCategoryAvailableValuesIntersectionReducerMap =
    {
        [SettingCategory.SINGLE_SELECT]: {
            reducer: (accumulator, currentAvailableValues, index) => {
                if (index === 0) {
                    return currentAvailableValues;
                }
                return accumulator.filter((value) => currentAvailableValues.some((av) => isEqual(av, value)));
            },
            startingValue: [],
            isValid: (availableValues) => availableValues.length > 0,
        },
        [SettingCategory.MULTI_SELECT]: {
            reducer: (accumulator, currentAvailableValues, index) => {
                if (index === 0) {
                    return currentAvailableValues;
                }
                return accumulator.filter((value) => currentAvailableValues.some((av) => isEqual(av, value)));
            },
            startingValue: [],
            isValid: (availableValues) => availableValues.length > 0,
        },
        [SettingCategory.NUMBER]: {
            reducer: (accumulator, currentAvailableValues) => {
                const [min, max] = accumulator;
                const [currentMin, currentMax] = currentAvailableValues;

                return [Math.max(min, currentMin), Math.min(max, currentMax)];
            },
            startingValue: [-Number.MAX_VALUE, Number.MAX_VALUE],
            isValid: (availableValues) => availableValues[0] < availableValues[1],
        },
    };

// From: https://stackoverflow.com/a/50375286/62076
type UnionToIntersection<U> = (U extends any ? (k: U) => void : never) extends (k: infer I) => void ? I : never;

// If T is `any` a union of both side of the condition is returned.
type UnionForAny<T> = T extends never ? "A" : "B";

// Returns true if type is any, or false for any other type.
type IsStrictlyAny<T> = UnionToIntersection<UnionForAny<T>> extends never ? true : false;

export type MakeSettingTypesMap<T extends readonly (keyof SettingTypes)[], AllowNull extends boolean = false> =
    IsStrictlyAny<T> extends true
        ? any
        : {
              [K in T[number]]: AllowNull extends false ? SettingTypes[K] : SettingTypes[K] | null;
          };

export type Settings = ReadonlyArray<Setting> & { __brand?: "MyType" };<|MERGE_RESOLUTION|>--- conflicted
+++ resolved
@@ -43,13 +43,8 @@
     ENSEMBLE = "ensemble",
     COLOR_SCALE = "colorScale",
     COLOR_SET = "colorSet",
-<<<<<<< HEAD
+    COLOR = "color",
     GRID_LAYER_RANGE = "gridLayerRange",
-=======
-    COLOR = "color",
-    GRID_LAYER_I_RANGE = "gridLayerIRange",
-    GRID_LAYER_J_RANGE = "gridLayerJRange",
->>>>>>> af8acb4a
     GRID_LAYER_K = "gridLayerK",
     GRID_NAME = "gridName",
     INTERSECTION = "intersection",
@@ -71,12 +66,9 @@
     TIME_OR_INTERVAL = "timeOrInterval",
     WELLBORE_EXTENSION_LENGTH = "wellboreExtensionLength",
     WELLBORE_PICKS = "wellborePicks",
-<<<<<<< HEAD
     WELLBORE_PICK_IDENTIFIER = "wellborePickIdentifier",
     OMIT_RANGE = "omitRange",
     OMIT_COLOR = "omitColor",
-=======
->>>>>>> af8acb4a
 }
 
 export const settingCategories = {
@@ -91,13 +83,8 @@
     [Setting.ENSEMBLE]: SettingCategory.SINGLE_SELECT,
     [Setting.COLOR_SCALE]: SettingCategory.STATIC,
     [Setting.COLOR_SET]: SettingCategory.STATIC,
-<<<<<<< HEAD
+    [Setting.COLOR]: SettingCategory.STATIC,
     [Setting.GRID_LAYER_RANGE]: SettingCategory.XYZ_RANGE,
-=======
-    [Setting.COLOR]: SettingCategory.STATIC,
-    [Setting.GRID_LAYER_I_RANGE]: SettingCategory.RANGE,
-    [Setting.GRID_LAYER_J_RANGE]: SettingCategory.RANGE,
->>>>>>> af8acb4a
     [Setting.GRID_LAYER_K]: SettingCategory.NUMBER,
     [Setting.GRID_NAME]: SettingCategory.SINGLE_SELECT,
     [Setting.INTERSECTION]: SettingCategory.SINGLE_SELECT,
@@ -120,11 +107,8 @@
     [Setting.TIME_OR_INTERVAL]: SettingCategory.SINGLE_SELECT,
     [Setting.WELLBORE_EXTENSION_LENGTH]: SettingCategory.NUMBER,
     [Setting.WELLBORE_PICKS]: SettingCategory.MULTI_SELECT,
-<<<<<<< HEAD
     [Setting.WELLBORE_PICK_IDENTIFIER]: SettingCategory.SINGLE_SELECT,
     [Setting.OMIT_COLOR]: SettingCategory.STATIC,
-=======
->>>>>>> af8acb4a
 } as const;
 
 export type SettingCategories = typeof settingCategories;
@@ -141,13 +125,8 @@
     [Setting.ENSEMBLE]: RegularEnsembleIdent | null;
     [Setting.COLOR_SCALE]: ColorScaleSpecification | null;
     [Setting.COLOR_SET]: ColorSet | null;
-<<<<<<< HEAD
+    [Setting.COLOR]: string | null;
     [Setting.GRID_LAYER_RANGE]: [[number, number], [number, number], [number, number]] | null;
-=======
-    [Setting.COLOR]: string | null;
-    [Setting.GRID_LAYER_I_RANGE]: [number, number] | null;
-    [Setting.GRID_LAYER_J_RANGE]: [number, number] | null;
->>>>>>> af8acb4a
     [Setting.GRID_LAYER_K]: number | null;
     [Setting.GRID_NAME]: string | null;
     [Setting.INTERSECTION]: IntersectionSettingValue | null;
@@ -174,11 +153,7 @@
     [Setting.TIME_OR_INTERVAL]: string | null;
     [Setting.WELLBORE_EXTENSION_LENGTH]: number | null;
     [Setting.WELLBORE_PICKS]: WellborePick_api[] | null;
-<<<<<<< HEAD
-    [Setting.WELLBORE_PICK_IDENTIFIER]: string | null;
     [Setting.OMIT_COLOR]: string | null;
-=======
->>>>>>> af8acb4a
 };
 
 export type PossibleSettingsForCategory<TCategory extends SettingCategory> = {
