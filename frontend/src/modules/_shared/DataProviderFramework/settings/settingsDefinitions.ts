import { isEqual } from "lodash";

import type { SurfaceStatisticFunction_api, WellboreHeader_api, WellborePick_api } from "@api";
import type { ColorScaleSpecification } from "@framework/components/ColorScaleSelector/colorScaleSelector";
import type { RegularEnsembleIdent } from "@framework/RegularEnsembleIdent";
import type { ColorSet } from "@lib/utils/ColorSet";

import type { AvailableValuesType } from "../interfacesAndTypes/utils";

import type { IntersectionSettingValue } from "./implementations/IntersectionSetting";
import type { SensitivityNameCasePair } from "./implementations/SensitivitySetting";

export enum SettingCategory {
    SINGLE_SELECT = "singleSelect",
    MULTI_SELECT = "multiSelect",
    NUMBER = "number",
    RANGE = "range",
    // XYZ_NUMBER = "xyzNumber",
    XYZ_RANGE = "xyzRange",
    BOOLEAN = "boolean",
    STATIC = "static",
}

export enum Setting {
    ATTRIBUTE = "attribute",
    ENSEMBLE = "ensemble",
    COLOR_SCALE = "colorScale",
    COLOR_SET = "colorSet",
    GRID_LAYER_RANGE = "gridLayerRange",
    GRID_LAYER_K = "gridLayerK",
    GRID_NAME = "gridName",
    INTERSECTION = "intersection",
    OPACITY_PERCENT = "opacityPercent",
    POLYGONS_ATTRIBUTE = "polygonsAttribute",
    POLYGONS_NAME = "polygonsName",
    POLYLINES = "polylines",
    REALIZATION = "realization",
<<<<<<< HEAD
    SEISMIC_SLICES = "seismicSlices",
=======
    REALIZATIONS = "realizations",
    SAMPLE_RESOLUTION_IN_METERS = "sampleResolutionInMeters",
    SEISMIC_CROSSLINE = "seismicCrossline",
    SEISMIC_DEPTH_SLICE = "seismicDepthSlice",
    SEISMIC_INLINE = "seismicInline",
>>>>>>> 2701e4b9
    SENSITIVITY = "sensitivity",
    SHOW_GRID_LINES = "showGridLines",
    SMDA_WELLBORE_HEADERS = "smdaWellboreHeaders",
    SMDA_WELLBORE_PICKS = "smdaWellborePicks",
    STATISTIC_FUNCTION = "statisticFunction",
    SURFACE_NAME = "surfaceName",
    SURFACE_NAMES = "surfaceNames",
    TIME_OR_INTERVAL = "timeOrInterval",
<<<<<<< HEAD
    OMIT_RANGE = "omitRange",
    OMIT_COLOR = "omitColor",
=======
    WELLBORE_EXTENSION_LENGTH = "wellboreExtensionLength",
    WELLBORE_PICKS = "wellborePicks",
    WELLBORE_PICK_IDENTIFIER = "wellborePickIdentifier",
>>>>>>> 2701e4b9
}

export const settingCategories = {
    [Setting.ATTRIBUTE]: SettingCategory.SINGLE_SELECT,
    [Setting.ENSEMBLE]: SettingCategory.SINGLE_SELECT,
    [Setting.COLOR_SCALE]: SettingCategory.STATIC,
    [Setting.COLOR_SET]: SettingCategory.STATIC,
    [Setting.GRID_LAYER_RANGE]: SettingCategory.XYZ_RANGE,
    [Setting.GRID_LAYER_K]: SettingCategory.NUMBER,
    [Setting.GRID_NAME]: SettingCategory.SINGLE_SELECT,
    [Setting.INTERSECTION]: SettingCategory.SINGLE_SELECT,
<<<<<<< HEAD
    [Setting.OMIT_RANGE]: SettingCategory.RANGE,
=======
    [Setting.OPACITY_PERCENT]: SettingCategory.NUMBER_WITH_STEP,
>>>>>>> 2701e4b9
    [Setting.POLYGONS_ATTRIBUTE]: SettingCategory.SINGLE_SELECT,
    [Setting.POLYGONS_NAME]: SettingCategory.SINGLE_SELECT,
    [Setting.POLYLINES]: SettingCategory.MULTI_SELECT,
    [Setting.REALIZATION]: SettingCategory.SINGLE_SELECT,
<<<<<<< HEAD
    [Setting.SEISMIC_SLICES]: SettingCategory.STATIC,
=======
    [Setting.REALIZATIONS]: SettingCategory.MULTI_SELECT,
    [Setting.SAMPLE_RESOLUTION_IN_METERS]: SettingCategory.NUMBER,
    [Setting.SEISMIC_CROSSLINE]: SettingCategory.NUMBER_WITH_STEP,
    [Setting.SEISMIC_DEPTH_SLICE]: SettingCategory.NUMBER_WITH_STEP,
    [Setting.SEISMIC_INLINE]: SettingCategory.NUMBER_WITH_STEP,
>>>>>>> 2701e4b9
    [Setting.SENSITIVITY]: SettingCategory.SINGLE_SELECT,
    [Setting.SHOW_GRID_LINES]: SettingCategory.BOOLEAN,
    [Setting.SMDA_WELLBORE_HEADERS]: SettingCategory.MULTI_SELECT,
    [Setting.SMDA_WELLBORE_PICKS]: SettingCategory.MULTI_SELECT,
    [Setting.STATISTIC_FUNCTION]: SettingCategory.SINGLE_SELECT,
    [Setting.SURFACE_NAME]: SettingCategory.SINGLE_SELECT,
    [Setting.SURFACE_NAMES]: SettingCategory.MULTI_SELECT,
    [Setting.TIME_OR_INTERVAL]: SettingCategory.SINGLE_SELECT,
<<<<<<< HEAD
    [Setting.OMIT_COLOR]: SettingCategory.STATIC,
=======
    [Setting.WELLBORE_EXTENSION_LENGTH]: SettingCategory.NUMBER,
    [Setting.WELLBORE_PICKS]: SettingCategory.MULTI_SELECT,
    [Setting.WELLBORE_PICK_IDENTIFIER]: SettingCategory.SINGLE_SELECT,
>>>>>>> 2701e4b9
} as const;

export type SettingCategories = typeof settingCategories;

export type SettingTypes = {
    [Setting.ATTRIBUTE]: string | null;
    [Setting.ENSEMBLE]: RegularEnsembleIdent | null;
    [Setting.COLOR_SCALE]: ColorScaleSpecification | null;
    [Setting.COLOR_SET]: ColorSet | null;
    [Setting.GRID_LAYER_RANGE]: [[number, number], [number, number], [number, number]] | null;
    [Setting.GRID_LAYER_K]: number | null;
    [Setting.GRID_NAME]: string | null;
    [Setting.INTERSECTION]: IntersectionSettingValue | null;
<<<<<<< HEAD
    [Setting.OMIT_RANGE]: [number, number] | null;
=======
    [Setting.OPACITY_PERCENT]: number | null;
>>>>>>> 2701e4b9
    [Setting.POLYGONS_ATTRIBUTE]: string | null;
    [Setting.POLYGONS_NAME]: string | null;
    [Setting.POLYLINES]: { value: string; label: string }[] | null;
    [Setting.REALIZATION]: number | null;
<<<<<<< HEAD
    [Setting.SEISMIC_SLICES]: {
        value: [number, number, number];
        visible: [boolean, boolean, boolean];
        applied: boolean;
    } | null;
=======
    [Setting.REALIZATIONS]: number[] | null;
    [Setting.SAMPLE_RESOLUTION_IN_METERS]: number | null;
    [Setting.SEISMIC_CROSSLINE]: number | null;
    [Setting.SEISMIC_DEPTH_SLICE]: number | null;
    [Setting.SEISMIC_INLINE]: number | null;
>>>>>>> 2701e4b9
    [Setting.SENSITIVITY]: SensitivityNameCasePair | null;
    [Setting.SHOW_GRID_LINES]: boolean;
    [Setting.SMDA_WELLBORE_HEADERS]: WellboreHeader_api[] | null;
    [Setting.SMDA_WELLBORE_PICKS]: string[] | null;
    [Setting.STATISTIC_FUNCTION]: SurfaceStatisticFunction_api;
    [Setting.SURFACE_NAME]: string | null;
    [Setting.SURFACE_NAMES]: string[] | null;
    [Setting.TIME_OR_INTERVAL]: string | null;
<<<<<<< HEAD
    [Setting.OMIT_COLOR]: string | null;
=======
    [Setting.WELLBORE_EXTENSION_LENGTH]: number | null;
    [Setting.WELLBORE_PICKS]: WellborePick_api[] | null;
    [Setting.WELLBORE_PICK_IDENTIFIER]: string | null;
>>>>>>> 2701e4b9
};

export type PossibleSettingsForCategory<TCategory extends SettingCategory> = {
    [K in keyof SettingTypes]: SettingCategories[K] extends TCategory ? K : never;
}[keyof SettingTypes];

interface FixupCategoryValue<
    TCategory extends SettingCategory,
    TValue = SettingTypes[PossibleSettingsForCategory<TCategory>],
> {
    (value: TValue, availableValues: AvailableValuesType<PossibleSettingsForCategory<TCategory>>): TValue;
}

type SettingCategoryFixupMap = {
    [K in SettingCategory]: FixupCategoryValue<K>;
};

interface CheckIfCategoryValueIsValid<
    TCategory extends SettingCategory,
    TValue = SettingTypes[PossibleSettingsForCategory<TCategory>],
> {
    (value: TValue, availableValues: AvailableValuesType<PossibleSettingsForCategory<TCategory>>): boolean;
}

type SettingCategoryIsValueValidMap = {
    [K in SettingCategory]: CheckIfCategoryValueIsValid<K>;
};

interface AvailableValuesIntersectionReducer<TCategory extends SettingCategory> {
    (
        accumulator: AvailableValuesType<PossibleSettingsForCategory<TCategory>>,
        currentAvailableValues: AvailableValuesType<PossibleSettingsForCategory<TCategory>>,
        currentIndex: number,
    ): AvailableValuesType<PossibleSettingsForCategory<TCategory>>;
}

type SettingCategoryAvailableValuesIntersectionReducerMap = {
    [K in SettingCategory]?: {
        reducer: AvailableValuesIntersectionReducer<K>;
        startingValue: AvailableValuesType<PossibleSettingsForCategory<K>>;
        isValid: (availableValues: AvailableValuesType<PossibleSettingsForCategory<K>>) => boolean;
    };
};

export const settingCategoryFixupMap: SettingCategoryFixupMap = {
    [SettingCategory.SINGLE_SELECT]: <TSetting extends PossibleSettingsForCategory<SettingCategory.SINGLE_SELECT>>(
        value: SettingTypes[TSetting],
        availableValues: AvailableValuesType<TSetting>,
    ) => {
        if (availableValues.length === 0) {
            return null;
        }

        if (value === null) {
            return availableValues[0];
        }

        if (availableValues.some((v) => isEqual(v, value))) {
            return value;
        }

        return availableValues[0];
    },
    [SettingCategory.MULTI_SELECT]: <TSetting extends PossibleSettingsForCategory<SettingCategory.MULTI_SELECT>>(
        value: SettingTypes[TSetting],
        availableValues: AvailableValuesType<TSetting>,
    ) => {
        if (availableValues.length === 0) {
            return [];
        }

        if (value === null) {
            return [availableValues[0]];
        }

        return value.filter((v) => availableValues.some((av) => isEqual(av, v)));
    },
    [SettingCategory.NUMBER]: <TSetting extends PossibleSettingsForCategory<SettingCategory.NUMBER>>(
        value: SettingTypes[TSetting],
        availableValues: AvailableValuesType<TSetting>,
    ) => {
        if (value === null) {
            return availableValues[0];
        }

        const [min, max] = availableValues;

        if (value < min) {
            return min;
        }

        if (value > max) {
            return max;
        }

        return value;
    },
    [SettingCategory.RANGE]: <TSetting extends PossibleSettingsForCategory<SettingCategory.RANGE>>(
        value: SettingTypes[TSetting],
        availableValues: AvailableValuesType<TSetting>,
    ) => {
        if (value === null) {
            return [availableValues[0], availableValues[1]];
        }

        const [min, max] = availableValues;

        const newValue: SettingTypes[TSetting] = [Math.max(min, value[0]), Math.min(max, value[1])];
        return newValue;
    },
    /*
    [SettingCategory.XYZ_NUMBER]: <TSetting extends PossibleSettingsForCategory<SettingCategory.XYZ_NUMBER>>(
        value: SettingTypes[TSetting],
        availableValues: AvailableValuesType<TSetting>,
    ) => {
        if (value === null) {
            return [availableValues[0][0], availableValues[1][0], availableValues[2][0]];
        }

        const [xRange, yRange, zRange] = availableValues;

        const newValue: SettingTypes[TSetting] = [
            Math.max(xRange[0], Math.min(xRange[1], value[0])),
            Math.max(yRange[0], Math.min(yRange[1], value[1])),
            Math.max(zRange[0], Math.min(zRange[1], value[2])),
        ];
        return newValue;
    },
    */
    [SettingCategory.XYZ_RANGE]: <TSetting extends PossibleSettingsForCategory<SettingCategory.XYZ_RANGE>>(
        value: SettingTypes[TSetting],
        availableValues: AvailableValuesType<TSetting>,
    ) => {
        if (value === null) {
            return [
                [availableValues[0][0], availableValues[0][1]],
                [availableValues[1][0], availableValues[1][1]],
                [availableValues[2][0], availableValues[2][1]],
            ];
        }

        const [xRange, yRange, zRange] = availableValues;

        const newValue: SettingTypes[TSetting] = [
            [Math.max(xRange[0], value[0][0]), Math.min(xRange[1], value[0][1])],
            [Math.max(yRange[0], value[1][0]), Math.min(yRange[1], value[1][1])],
            [Math.max(zRange[0], value[2][0]), Math.min(zRange[1], value[2][1])],
        ];
        return newValue;
    },
    [SettingCategory.STATIC]: (value) => value,
    [SettingCategory.BOOLEAN]: (value) => value,
};

export const settingCategoryIsValueValidMap: SettingCategoryIsValueValidMap = {
    [SettingCategory.SINGLE_SELECT]: (value, availableValues) => {
        if (value === null) {
            return false;
        }
        return availableValues.some((v) => isEqual(v, value));
    },
    [SettingCategory.MULTI_SELECT]: (value, availableValues) => {
        if (value === null) {
            return false;
        }
        return value.every((v) => availableValues.some((av) => isEqual(av, v)));
    },
    [SettingCategory.NUMBER]: (value, availableValues) => {
        if (value === null) {
            return false;
        }
        const [min, max] = availableValues;
        return value >= min && value <= max;
    },
    [SettingCategory.RANGE]: (value, availableValues) => {
        if (value === null) {
            return false;
        }
        const [min, max] = availableValues;
        return value[0] >= min && value[0] <= max && value[1] >= min && value[1] <= max;
    },
    /*
    [SettingCategory.XYZ_NUMBER]: (value, availableValues) => {
        if (value === null) {
            return false;
        }
        const [xRange, yRange, zRange] = availableValues;
        return (
            value[0] >= xRange[0] &&
            value[0] <= xRange[1] &&
            value[1] >= yRange[0] &&
            value[1] <= yRange[1] &&
            value[2] >= zRange[0] &&
            value[2] <= zRange[1]
        );
    },
    */
    [SettingCategory.XYZ_RANGE]: (value, availableValues) => {
        if (value === null) {
            return false;
        }
        const [xRange, yRange, zRange] = availableValues;
        return (
            value[0][0] >= xRange[0] &&
            value[0][0] <= xRange[1] &&
            value[0][1] >= xRange[0] &&
            value[0][1] <= xRange[1] &&
            value[1][0] >= yRange[0] &&
            value[1][0] <= yRange[1] &&
            value[1][1] >= yRange[0] &&
            value[1][1] <= yRange[1] &&
            value[2][0] >= zRange[0] &&
            value[2][0] <= zRange[1] &&
            value[2][1] >= zRange[0] &&
            value[2][1] <= zRange[1]
        );
    },
    [SettingCategory.STATIC]: () => true,
    [SettingCategory.BOOLEAN]: () => true,
};

export const settingCategoryAvailableValuesIntersectionReducerMap: SettingCategoryAvailableValuesIntersectionReducerMap =
    {
        [SettingCategory.SINGLE_SELECT]: {
            reducer: (accumulator, currentAvailableValues, index) => {
                if (index === 0) {
                    return currentAvailableValues;
                }
                return accumulator.filter((value) => currentAvailableValues.some((av) => isEqual(av, value)));
            },
            startingValue: [],
            isValid: (availableValues) => availableValues.length > 0,
        },
        [SettingCategory.MULTI_SELECT]: {
            reducer: (accumulator, currentAvailableValues, index) => {
                if (index === 0) {
                    return currentAvailableValues;
                }
                return accumulator.filter((value) => currentAvailableValues.some((av) => isEqual(av, value)));
            },
            startingValue: [],
            isValid: (availableValues) => availableValues.length > 0,
        },
        [SettingCategory.NUMBER]: {
            reducer: (accumulator, currentAvailableValues) => {
                const [min, max] = accumulator;
                const [currentMin, currentMax] = currentAvailableValues;

                return [Math.max(min, currentMin), Math.min(max, currentMax)];
            },
            startingValue: [-Number.MAX_VALUE, Number.MAX_VALUE],
            isValid: (availableValues) => availableValues[0] < availableValues[1],
        },
    };

// From: https://stackoverflow.com/a/50375286/62076
type UnionToIntersection<U> = (U extends any ? (k: U) => void : never) extends (k: infer I) => void ? I : never;

// If T is `any` a union of both side of the condition is returned.
type UnionForAny<T> = T extends never ? "A" : "B";

// Returns true if type is any, or false for any other type.
type IsStrictlyAny<T> = UnionToIntersection<UnionForAny<T>> extends never ? true : false;

export type MakeSettingTypesMap<T extends readonly (keyof SettingTypes)[], AllowNull extends boolean = false> =
    IsStrictlyAny<T> extends true
        ? any
        : {
              [K in T[number]]: AllowNull extends false ? SettingTypes[K] : SettingTypes[K] | null;
          };

export type Settings = ReadonlyArray<Setting> & { __brand?: "MyType" };<|MERGE_RESOLUTION|>--- conflicted
+++ resolved
@@ -35,15 +35,9 @@
     POLYGONS_NAME = "polygonsName",
     POLYLINES = "polylines",
     REALIZATION = "realization",
-<<<<<<< HEAD
-    SEISMIC_SLICES = "seismicSlices",
-=======
     REALIZATIONS = "realizations",
     SAMPLE_RESOLUTION_IN_METERS = "sampleResolutionInMeters",
-    SEISMIC_CROSSLINE = "seismicCrossline",
-    SEISMIC_DEPTH_SLICE = "seismicDepthSlice",
-    SEISMIC_INLINE = "seismicInline",
->>>>>>> 2701e4b9
+    SEISMIC_SLICES = "seismicSlices",
     SENSITIVITY = "sensitivity",
     SHOW_GRID_LINES = "showGridLines",
     SMDA_WELLBORE_HEADERS = "smdaWellboreHeaders",
@@ -52,14 +46,9 @@
     SURFACE_NAME = "surfaceName",
     SURFACE_NAMES = "surfaceNames",
     TIME_OR_INTERVAL = "timeOrInterval",
-<<<<<<< HEAD
+    WELLBORE_EXTENSION_LENGTH = "wellboreExtensionLength",
     OMIT_RANGE = "omitRange",
     OMIT_COLOR = "omitColor",
-=======
-    WELLBORE_EXTENSION_LENGTH = "wellboreExtensionLength",
-    WELLBORE_PICKS = "wellborePicks",
-    WELLBORE_PICK_IDENTIFIER = "wellborePickIdentifier",
->>>>>>> 2701e4b9
 }
 
 export const settingCategories = {
@@ -71,24 +60,14 @@
     [Setting.GRID_LAYER_K]: SettingCategory.NUMBER,
     [Setting.GRID_NAME]: SettingCategory.SINGLE_SELECT,
     [Setting.INTERSECTION]: SettingCategory.SINGLE_SELECT,
-<<<<<<< HEAD
     [Setting.OMIT_RANGE]: SettingCategory.RANGE,
-=======
-    [Setting.OPACITY_PERCENT]: SettingCategory.NUMBER_WITH_STEP,
->>>>>>> 2701e4b9
     [Setting.POLYGONS_ATTRIBUTE]: SettingCategory.SINGLE_SELECT,
     [Setting.POLYGONS_NAME]: SettingCategory.SINGLE_SELECT,
     [Setting.POLYLINES]: SettingCategory.MULTI_SELECT,
     [Setting.REALIZATION]: SettingCategory.SINGLE_SELECT,
-<<<<<<< HEAD
-    [Setting.SEISMIC_SLICES]: SettingCategory.STATIC,
-=======
     [Setting.REALIZATIONS]: SettingCategory.MULTI_SELECT,
     [Setting.SAMPLE_RESOLUTION_IN_METERS]: SettingCategory.NUMBER,
-    [Setting.SEISMIC_CROSSLINE]: SettingCategory.NUMBER_WITH_STEP,
-    [Setting.SEISMIC_DEPTH_SLICE]: SettingCategory.NUMBER_WITH_STEP,
-    [Setting.SEISMIC_INLINE]: SettingCategory.NUMBER_WITH_STEP,
->>>>>>> 2701e4b9
+    [Setting.SEISMIC_SLICES]: SettingCategory.STATIC,
     [Setting.SENSITIVITY]: SettingCategory.SINGLE_SELECT,
     [Setting.SHOW_GRID_LINES]: SettingCategory.BOOLEAN,
     [Setting.SMDA_WELLBORE_HEADERS]: SettingCategory.MULTI_SELECT,
@@ -97,13 +76,10 @@
     [Setting.SURFACE_NAME]: SettingCategory.SINGLE_SELECT,
     [Setting.SURFACE_NAMES]: SettingCategory.MULTI_SELECT,
     [Setting.TIME_OR_INTERVAL]: SettingCategory.SINGLE_SELECT,
-<<<<<<< HEAD
-    [Setting.OMIT_COLOR]: SettingCategory.STATIC,
-=======
     [Setting.WELLBORE_EXTENSION_LENGTH]: SettingCategory.NUMBER,
     [Setting.WELLBORE_PICKS]: SettingCategory.MULTI_SELECT,
     [Setting.WELLBORE_PICK_IDENTIFIER]: SettingCategory.SINGLE_SELECT,
->>>>>>> 2701e4b9
+    [Setting.OMIT_COLOR]: SettingCategory.STATIC,
 } as const;
 
 export type SettingCategories = typeof settingCategories;
@@ -117,28 +93,19 @@
     [Setting.GRID_LAYER_K]: number | null;
     [Setting.GRID_NAME]: string | null;
     [Setting.INTERSECTION]: IntersectionSettingValue | null;
-<<<<<<< HEAD
     [Setting.OMIT_RANGE]: [number, number] | null;
-=======
     [Setting.OPACITY_PERCENT]: number | null;
->>>>>>> 2701e4b9
     [Setting.POLYGONS_ATTRIBUTE]: string | null;
     [Setting.POLYGONS_NAME]: string | null;
     [Setting.POLYLINES]: { value: string; label: string }[] | null;
     [Setting.REALIZATION]: number | null;
-<<<<<<< HEAD
+    [Setting.REALIZATIONS]: number[] | null;
+    [Setting.SAMPLE_RESOLUTION_IN_METERS]: number | null;
     [Setting.SEISMIC_SLICES]: {
         value: [number, number, number];
         visible: [boolean, boolean, boolean];
         applied: boolean;
     } | null;
-=======
-    [Setting.REALIZATIONS]: number[] | null;
-    [Setting.SAMPLE_RESOLUTION_IN_METERS]: number | null;
-    [Setting.SEISMIC_CROSSLINE]: number | null;
-    [Setting.SEISMIC_DEPTH_SLICE]: number | null;
-    [Setting.SEISMIC_INLINE]: number | null;
->>>>>>> 2701e4b9
     [Setting.SENSITIVITY]: SensitivityNameCasePair | null;
     [Setting.SHOW_GRID_LINES]: boolean;
     [Setting.SMDA_WELLBORE_HEADERS]: WellboreHeader_api[] | null;
@@ -147,13 +114,10 @@
     [Setting.SURFACE_NAME]: string | null;
     [Setting.SURFACE_NAMES]: string[] | null;
     [Setting.TIME_OR_INTERVAL]: string | null;
-<<<<<<< HEAD
-    [Setting.OMIT_COLOR]: string | null;
-=======
     [Setting.WELLBORE_EXTENSION_LENGTH]: number | null;
     [Setting.WELLBORE_PICKS]: WellborePick_api[] | null;
     [Setting.WELLBORE_PICK_IDENTIFIER]: string | null;
->>>>>>> 2701e4b9
+    [Setting.OMIT_COLOR]: string | null;
 };
 
 export type PossibleSettingsForCategory<TCategory extends SettingCategory> = {
