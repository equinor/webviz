<<<<<<< HEAD
import type {
    SurfaceStatisticFunction_api,
    WellboreHeader_api,
    WellboreLogCurveHeader_api,
    WellborePick_api,
} from "@api";
import type { RegularEnsembleIdent } from "@framework/RegularEnsembleIdent";
=======
import { isEqual } from "lodash";

import type { SurfaceStatisticFunction_api, WellboreHeader_api } from "@api";
>>>>>>> d338884e
import type { ColorScaleSpecification } from "@framework/components/ColorScaleSelector/colorScaleSelector";
import type { RegularEnsembleIdent } from "@framework/RegularEnsembleIdent";
import type { ColorSet } from "@lib/utils/ColorSet";
import type { TemplatePlotType } from "@webviz/well-log-viewer/dist/components/WellLogTemplateTypes";


import type { AvailableValuesType } from "../interfacesAndTypes/utils";

import type { IntersectionSettingValue } from "./implementations/IntersectionSetting";
import type { SensitivityNameCasePair } from "./implementations/SensitivitySetting";


export enum SettingCategory {
    SINGLE_SELECT = "singleSelect",
    MULTI_SELECT = "multiSelect",
    NUMBER = "number",
    RANGE = "range",
    NUMBER_WITH_STEP = "numberWithStep",
    BOOLEAN = "boolean",
    STATIC = "static",
}

export enum Setting {
    // Assorted styling visual settings
    SHOW_LABELS = "showLabels",
    LABEL_ROTATION = "labelRotation",
    SHOW_LINES = "showLines",
    TRACK_WIDTH = "trackWidth",
    SCALE = "scale",

    LOG_CURVE = "logCurve",
    PLOT_VARIANT = "plotType",

    ATTRIBUTE = "attribute",
    ENSEMBLE = "ensemble",
    COLOR_SCALE = "colorScale",
    COLOR_SET = "colorSet",
    COLOR = "color",
    GRID_LAYER_I_RANGE = "gridLayerIRange",
    GRID_LAYER_J_RANGE = "gridLayerJRange",
    GRID_LAYER_K = "gridLayerK",
    GRID_LAYER_K_RANGE = "gridLayerKRange",
    GRID_NAME = "gridName",
    INTERSECTION = "intersection",
    POLYGONS_ATTRIBUTE = "polygonsAttribute",
    POLYGONS_NAME = "polygonsName",
    REALIZATION = "realization",
    STRAT_COLUMN = "stratColumn",
    SEISMIC_CROSSLINE = "seismicCrossline",
    SEISMIC_DEPTH_SLICE = "seismicDepthSlice",
    SEISMIC_INLINE = "seismicInline",
    SENSITIVITY = "sensitivity",
    SHOW_GRID_LINES = "showGridLines",
    SMDA_WELLBORE_HEADER = "smdaWellboreHeader",
    SMDA_WELLBORE_HEADERS = "smdaWellboreHeaders",
    SMDA_INTERPRETER = "smdaInterpreter",
    WELL_PICKS = "well_picks",
    SMDA_WELLBORE_PICKS = "smdaWellborePicks",
    STATISTIC_FUNCTION = "statisticFunction",
    SURFACE_NAME = "surfaceName",
    TIME_OR_INTERVAL = "timeOrInterval",
}

export const settingCategories = {
    [Setting.SHOW_LABELS]: SettingCategory.BOOLEAN,
    [Setting.LABEL_ROTATION]: SettingCategory.NUMBER_WITH_STEP,
    [Setting.SHOW_LINES]: SettingCategory.BOOLEAN,
    [Setting.TRACK_WIDTH]: SettingCategory.NUMBER_WITH_STEP,
    [Setting.SCALE]: SettingCategory.SINGLE_SELECT,
    [Setting.LOG_CURVE]: SettingCategory.SINGLE_SELECT,
    [Setting.PLOT_VARIANT]: SettingCategory.SINGLE_SELECT,
    [Setting.ATTRIBUTE]: SettingCategory.SINGLE_SELECT,
    [Setting.ENSEMBLE]: SettingCategory.SINGLE_SELECT,
    [Setting.COLOR_SCALE]: SettingCategory.STATIC,
    [Setting.COLOR_SET]: SettingCategory.STATIC,
    [Setting.COLOR]: SettingCategory.STATIC,
    [Setting.GRID_LAYER_I_RANGE]: SettingCategory.RANGE,
    [Setting.GRID_LAYER_J_RANGE]: SettingCategory.RANGE,
    [Setting.GRID_LAYER_K]: SettingCategory.NUMBER,
    [Setting.GRID_LAYER_K_RANGE]: SettingCategory.RANGE,
    [Setting.GRID_NAME]: SettingCategory.SINGLE_SELECT,
    [Setting.INTERSECTION]: SettingCategory.SINGLE_SELECT,
    [Setting.POLYGONS_ATTRIBUTE]: SettingCategory.SINGLE_SELECT,
    [Setting.POLYGONS_NAME]: SettingCategory.SINGLE_SELECT,
    [Setting.REALIZATION]: SettingCategory.SINGLE_SELECT,
    [Setting.SEISMIC_CROSSLINE]: SettingCategory.NUMBER_WITH_STEP,
    [Setting.SEISMIC_DEPTH_SLICE]: SettingCategory.NUMBER_WITH_STEP,
    [Setting.SEISMIC_INLINE]: SettingCategory.NUMBER_WITH_STEP,
    [Setting.SENSITIVITY]: SettingCategory.SINGLE_SELECT,
    [Setting.SHOW_GRID_LINES]: SettingCategory.BOOLEAN,
    [Setting.SMDA_INTERPRETER]: SettingCategory.SINGLE_SELECT,
    [Setting.SMDA_WELLBORE_HEADER]: SettingCategory.SINGLE_SELECT,
    [Setting.SMDA_WELLBORE_HEADERS]: SettingCategory.MULTI_SELECT,
    [Setting.SMDA_WELLBORE_PICKS]: SettingCategory.MULTI_SELECT,
    [Setting.STATISTIC_FUNCTION]: SettingCategory.SINGLE_SELECT,
    [Setting.STRAT_COLUMN]: SettingCategory.SINGLE_SELECT,
    [Setting.SURFACE_NAME]: SettingCategory.SINGLE_SELECT,
    [Setting.TIME_OR_INTERVAL]: SettingCategory.SINGLE_SELECT,
    // ? Use SMDA wellbore picks instead?
    [Setting.WELL_PICKS]: SettingCategory.MULTI_SELECT,
} as const;

export type SettingCategories = typeof settingCategories;

export type SettingTypes = {
    [Setting.SHOW_LABELS]: boolean;
    [Setting.SCALE]: "linear" | "log" | null;
    [Setting.LABEL_ROTATION]: number | null;
    [Setting.SHOW_LINES]: boolean;
    [Setting.TRACK_WIDTH]: number | null;
    [Setting.LOG_CURVE]: WellboreLogCurveHeader_api | null;
    [Setting.PLOT_VARIANT]: TemplatePlotType | null;
    [Setting.ATTRIBUTE]: string | null;
    [Setting.ENSEMBLE]: RegularEnsembleIdent | null;
    [Setting.COLOR_SCALE]: ColorScaleSpecification | null;
    [Setting.COLOR_SET]: ColorSet | null;
    [Setting.COLOR]: string | null;
    [Setting.GRID_LAYER_I_RANGE]: [number, number] | null;
    [Setting.GRID_LAYER_J_RANGE]: [number, number] | null;
    [Setting.GRID_LAYER_K]: number | null;
    [Setting.GRID_LAYER_K_RANGE]: [number, number] | null;
    [Setting.GRID_NAME]: string | null;
    [Setting.INTERSECTION]: IntersectionSettingValue | null;
    [Setting.POLYGONS_ATTRIBUTE]: string | null;
    [Setting.POLYGONS_NAME]: string | null;
    [Setting.REALIZATION]: number | null;
    [Setting.SEISMIC_CROSSLINE]: number | null;
    [Setting.SEISMIC_DEPTH_SLICE]: number | null;
    [Setting.SEISMIC_INLINE]: number | null;
    [Setting.SENSITIVITY]: SensitivityNameCasePair | null;
    [Setting.SHOW_GRID_LINES]: boolean;
    [Setting.SMDA_WELLBORE_HEADER]: string | null;
    [Setting.SMDA_WELLBORE_HEADERS]: WellboreHeader_api[] | null;
    [Setting.SMDA_WELLBORE_PICKS]: string[] | null;
    [Setting.SMDA_INTERPRETER]: string | null;
    [Setting.STATISTIC_FUNCTION]: SurfaceStatisticFunction_api;
    [Setting.STRAT_COLUMN]: string | null;
    [Setting.SURFACE_NAME]: string | null;
    [Setting.TIME_OR_INTERVAL]: string | null;
    [Setting.WELL_PICKS]: WellborePick_api[] | null;
};

export type PossibleSettingsForCategory<TCategory extends SettingCategory> = {
    [K in keyof SettingTypes]: SettingCategories[K] extends TCategory ? K : never;
}[keyof SettingTypes];

interface FixupCategoryValue<
    TCategory extends SettingCategory,
    TValue = SettingTypes[PossibleSettingsForCategory<TCategory>],
> {
    (value: TValue, availableValues: AvailableValuesType<PossibleSettingsForCategory<TCategory>>): TValue;
}

type SettingCategoryFixupMap = {
    [K in SettingCategory]: FixupCategoryValue<K>;
};

interface CheckIfCategoryValueIsValid<
    TCategory extends SettingCategory,
    TValue = SettingTypes[PossibleSettingsForCategory<TCategory>],
> {
    (value: TValue, availableValues: AvailableValuesType<PossibleSettingsForCategory<TCategory>>): boolean;
}

type SettingCategoryIsValueValidMap = {
    [K in SettingCategory]: CheckIfCategoryValueIsValid<K>;
};

interface AvailableValuesIntersectionReducer<TCategory extends SettingCategory> {
    (
        accumulator: AvailableValuesType<PossibleSettingsForCategory<TCategory>>,
        currentAvailableValues: AvailableValuesType<PossibleSettingsForCategory<TCategory>>,
        currentIndex: number,
    ): AvailableValuesType<PossibleSettingsForCategory<TCategory>>;
}

type SettingCategoryAvailableValuesIntersectionReducerMap = {
    [K in SettingCategory]?: {
        reducer: AvailableValuesIntersectionReducer<K>;
        startingValue: AvailableValuesType<PossibleSettingsForCategory<K>>;
    };
};

export const settingCategoryFixupMap: SettingCategoryFixupMap = {
    [SettingCategory.SINGLE_SELECT]: <TSetting extends PossibleSettingsForCategory<SettingCategory.SINGLE_SELECT>>(
        value: SettingTypes[TSetting],
        availableValues: AvailableValuesType<TSetting>,
    ) => {
        if (availableValues.length === 0) {
            return null;
        }

        if (value === null) {
            return availableValues[0];
        }

        if (availableValues.some((v) => isEqual(v, value))) {
            return value;
        }

        return availableValues[0];
    },
    [SettingCategory.MULTI_SELECT]: <TSetting extends PossibleSettingsForCategory<SettingCategory.MULTI_SELECT>>(
        value: SettingTypes[TSetting],
        availableValues: AvailableValuesType<TSetting>,
    ) => {
        if (availableValues.length === 0) {
            return [];
        }

        if (value === null) {
            return [availableValues[0]];
        }

        return value.filter((v) => availableValues.some((av) => isEqual(av, v)));
    },
    [SettingCategory.NUMBER]: <TSetting extends PossibleSettingsForCategory<SettingCategory.NUMBER>>(
        value: SettingTypes[TSetting],
        availableValues: AvailableValuesType<TSetting>,
    ) => {
        if (value === null) {
            return availableValues[0];
        }

        const [min, max] = availableValues;

        if (value < min) {
            return min;
        }

        if (value > max) {
            return max;
        }

        return value;
    },
    [SettingCategory.NUMBER_WITH_STEP]: <
        TSetting extends PossibleSettingsForCategory<SettingCategory.NUMBER_WITH_STEP>,
    >(
        value: SettingTypes[TSetting],
        availableValues: AvailableValuesType<TSetting>,
    ) => {
        if (value === null) {
            return availableValues[0];
        }

        const [min, max, step] = availableValues;

        if (value < min) {
            return min;
        }

        if (value > max) {
            return max;
        }

        const steps = Math.round((value - min) / step);
        return min + steps * step;
    },
    [SettingCategory.RANGE]: <TSetting extends PossibleSettingsForCategory<SettingCategory.RANGE>>(
        value: SettingTypes[TSetting],
        availableValues: AvailableValuesType<TSetting>,
    ) => {
        if (value === null) {
            return availableValues;
        }

        const [min, max] = availableValues;

        if (value[0] < min) {
            value[0] = min;
        }

        if (value[1] > max) {
            value[1] = max;
        }

        return value;
    },
    [SettingCategory.STATIC]: (value) => value,
    [SettingCategory.BOOLEAN]: (value) => value,
};

export const settingCategoryIsValueValidMap: SettingCategoryIsValueValidMap = {
    [SettingCategory.SINGLE_SELECT]: (value, availableValues) => {
        if (value === null) {
            return false;
        }
        return availableValues.some((v) => isEqual(v, value));
    },
    [SettingCategory.MULTI_SELECT]: (value, availableValues) => {
        if (value === null) {
            return false;
        }
        return value.every((v) => availableValues.some((av) => isEqual(av, v)));
    },
    [SettingCategory.NUMBER]: (value, availableValues) => {
        if (value === null) {
            return false;
        }
        const [min, max] = availableValues;
        return value >= min && value <= max;
    },
    [SettingCategory.NUMBER_WITH_STEP]: (value, availableValues) => {
        if (value === null) {
            return false;
        }
        const [min, max, step] = availableValues;
        return value >= min && value <= max && (value - min) % step === 0;
    },
    [SettingCategory.RANGE]: (value, availableValues) => {
        if (value === null) {
            return false;
        }
        const [min, max] = availableValues;
        return value[0] >= min && value[1] <= max;
    },
    [SettingCategory.STATIC]: () => true,
    [SettingCategory.BOOLEAN]: () => true,
};

export const settingCategoryAvailableValuesIntersectionReducerMap: SettingCategoryAvailableValuesIntersectionReducerMap =
    {
        [SettingCategory.SINGLE_SELECT]: {
            reducer: (accumulator, currentAvailableValues) => {
                if (accumulator.length === 0) {
                    return currentAvailableValues;
                }
                return accumulator.filter((value) => currentAvailableValues.some((av) => isEqual(av, value)));
            },
            startingValue: [],
        },
        [SettingCategory.MULTI_SELECT]: {
            reducer: (accumulator, currentAvailableValues) => {
                if (accumulator.length === 0) {
                    return currentAvailableValues;
                }
                return accumulator.filter((value) => currentAvailableValues.some((av) => isEqual(av, value)));
            },
            startingValue: [],
        },
        [SettingCategory.NUMBER]: {
            reducer: (accumulator, currentAvailableValues) => {
                const [min, max] = accumulator;
                const [currentMin, currentMax] = currentAvailableValues;

                return [Math.max(min, currentMin), Math.min(max, currentMax)];
            },
            startingValue: [Number.MIN_VALUE, Number.MAX_VALUE],
        },
        [SettingCategory.RANGE]: {
            reducer: (accumulator, currentAvailableValues) => {
                const [min, max] = accumulator;
                const [currentMin, currentMax] = currentAvailableValues;

                return [Math.max(min, currentMin), Math.min(max, currentMax)];
            },
            startingValue: [Number.MIN_VALUE, Number.MAX_VALUE],
        },
    };

// From: https://stackoverflow.com/a/50375286/62076
type UnionToIntersection<U> = (U extends any ? (k: U) => void : never) extends (k: infer I) => void ? I : never;

// If T is `any` a union of both side of the condition is returned.
type UnionForAny<T> = T extends never ? "A" : "B";

// Returns true if type is any, or false for any other type.
type IsStrictlyAny<T> = UnionToIntersection<UnionForAny<T>> extends never ? true : false;

export type MakeSettingTypesMap<T extends readonly (keyof SettingTypes)[], AllowNull extends boolean = false> =
    IsStrictlyAny<T> extends true
        ? any
        : {
              [K in T[number]]: AllowNull extends false ? SettingTypes[K] : SettingTypes[K] | null;
          };

export type Settings = ReadonlyArray<Setting> & { __brand?: "MyType" };<|MERGE_RESOLUTION|>--- conflicted
+++ resolved
@@ -1,27 +1,20 @@
-<<<<<<< HEAD
+import type { TemplatePlotType } from "@webviz/well-log-viewer/dist/components/WellLogTemplateTypes";
+import { isEqual } from "lodash";
+
 import type {
     SurfaceStatisticFunction_api,
     WellboreHeader_api,
     WellboreLogCurveHeader_api,
     WellborePick_api,
 } from "@api";
-import type { RegularEnsembleIdent } from "@framework/RegularEnsembleIdent";
-=======
-import { isEqual } from "lodash";
-
-import type { SurfaceStatisticFunction_api, WellboreHeader_api } from "@api";
->>>>>>> d338884e
 import type { ColorScaleSpecification } from "@framework/components/ColorScaleSelector/colorScaleSelector";
 import type { RegularEnsembleIdent } from "@framework/RegularEnsembleIdent";
 import type { ColorSet } from "@lib/utils/ColorSet";
-import type { TemplatePlotType } from "@webviz/well-log-viewer/dist/components/WellLogTemplateTypes";
-
 
 import type { AvailableValuesType } from "../interfacesAndTypes/utils";
 
 import type { IntersectionSettingValue } from "./implementations/IntersectionSetting";
 import type { SensitivityNameCasePair } from "./implementations/SensitivitySetting";
-
 
 export enum SettingCategory {
     SINGLE_SELECT = "singleSelect",
