--- conflicted
+++ resolved
@@ -70,24 +70,18 @@
     FORMATION_NAME = "formationName",
     SURFACE_NAMES = "surfaceNames",
     TIME_OR_INTERVAL = "timeOrInterval",
-<<<<<<< HEAD
     DEPTH_FILTER = "depthFilter",
-    WELLBORE_EXTENSION_LENGTH = "wellboreExtensionLength",
-    WELLBORE_PICKS = "wellborePicks",
-    WELLBORE_PICK_IDENTIFIER = "wellborePickIdentifier",
     WELLBORE_PERFORATIONS = "wellborePerforations",
     WELL_TRAJ_FILTER_SURFACE_ATTRIBUTE = "wellTrajectoryFilterSurfaceAttribute",
     WELL_TRAJ_FILTER_TOP_SURFACE_NAME = "wellTrajectoryFilterTopSurfaceName",
     WELL_TRAJ_FILTER_BOTTOM_SURFACE_NAME = "wellTrajectoryFilterBottomSurfaceName",
     WELL_TRAJ_FILTER_SURFACE_REALIZATION = "wellTrajectoryFilterSurfaceRealization",
-=======
     TIME_POINT = "timePoint",
     TIME_INTERVAL = "timeInterval",
     WELLBORE_EXTENSION_LENGTH = "wellboreExtensionLength",
     WELLBORE_PICKS = "wellborePicks",
     WELLBORE_PICK_IDENTIFIER = "wellborePickIdentifier",
     REPRESENTATION = "representation",
->>>>>>> d2593707
 }
 
 export const settingCategories = {
@@ -130,7 +124,6 @@
     [Setting.FORMATION_NAME]: SettingCategory.SINGLE_SELECT,
     [Setting.SURFACE_NAMES]: SettingCategory.MULTI_SELECT,
     [Setting.TIME_OR_INTERVAL]: SettingCategory.SINGLE_SELECT,
-<<<<<<< HEAD
     [Setting.DEPTH_FILTER]: SettingCategory.STATIC,
     [Setting.WELLBORE_EXTENSION_LENGTH]: SettingCategory.NUMBER,
     [Setting.WELLBORE_PICKS]: SettingCategory.MULTI_SELECT,
@@ -140,14 +133,9 @@
     [Setting.WELL_TRAJ_FILTER_TOP_SURFACE_NAME]: SettingCategory.SINGLE_SELECT,
     [Setting.WELL_TRAJ_FILTER_BOTTOM_SURFACE_NAME]: SettingCategory.SINGLE_SELECT,
     [Setting.WELL_TRAJ_FILTER_SURFACE_REALIZATION]: SettingCategory.SINGLE_SELECT,
-=======
     [Setting.TIME_POINT]: SettingCategory.SINGLE_SELECT,
     [Setting.TIME_INTERVAL]: SettingCategory.SINGLE_SELECT,
-    [Setting.WELLBORE_EXTENSION_LENGTH]: SettingCategory.NUMBER,
-    [Setting.WELLBORE_PICKS]: SettingCategory.MULTI_SELECT,
-    [Setting.WELLBORE_PICK_IDENTIFIER]: SettingCategory.SINGLE_SELECT,
     [Setting.REPRESENTATION]: SettingCategory.SINGLE_SELECT,
->>>>>>> d2593707
 } as const;
 
 export type SettingCategories = typeof settingCategories;
@@ -196,7 +184,6 @@
     [Setting.FORMATION_NAME]: string | null;
     [Setting.SURFACE_NAMES]: string[] | null;
     [Setting.TIME_OR_INTERVAL]: string | null;
-<<<<<<< HEAD
     [Setting.DEPTH_FILTER]: DepthFilterSettings | null;
     [Setting.WELLBORE_EXTENSION_LENGTH]: number | null;
     [Setting.WELLBORE_PICKS]: WellborePick_api[] | null;
@@ -206,14 +193,9 @@
     [Setting.WELL_TRAJ_FILTER_TOP_SURFACE_NAME]: string | null;
     [Setting.WELL_TRAJ_FILTER_BOTTOM_SURFACE_NAME]: string | null;
     [Setting.WELL_TRAJ_FILTER_SURFACE_REALIZATION]: number | null;
-=======
     [Setting.TIME_POINT]: string | null;
     [Setting.TIME_INTERVAL]: string | null;
-    [Setting.WELLBORE_EXTENSION_LENGTH]: number | null;
-    [Setting.WELLBORE_PICKS]: WellborePick_api[] | null;
-    [Setting.WELLBORE_PICK_IDENTIFIER]: string | null;
     [Setting.REPRESENTATION]: Representation | null;
->>>>>>> d2593707
 };
 
 export type PossibleSettingsForCategory<TCategory extends SettingCategory> = {
