--- conflicted
+++ resolved
@@ -60,14 +60,8 @@
     SEISMIC_INLINE = "seismicInline",
     SENSITIVITY = "sensitivity",
     SHOW_GRID_LINES = "showGridLines",
-<<<<<<< HEAD
-    SMDA_WELLBORE_HEADER = "smdaWellboreHeader",
-    SMDA_WELLBORE_HEADERS = "smdaWellboreHeaders",
-    SMDA_INTERPRETER = "smdaInterpreter",
-=======
     SMDA_INTERPRETER = "smdaInterpreter",
     SMDA_WELLBORE_HEADERS = "smdaWellboreHeaders",
->>>>>>> cbaf3b9d
     STATISTIC_FUNCTION = "statisticFunction",
     SURFACE_NAME = "surfaceName",
     SURFACE_NAMES = "surfaceNames",
@@ -107,10 +101,6 @@
     [Setting.SENSITIVITY]: SettingCategory.SINGLE_SELECT,
     [Setting.SHOW_GRID_LINES]: SettingCategory.BOOLEAN,
     [Setting.SMDA_INTERPRETER]: SettingCategory.SINGLE_SELECT,
-<<<<<<< HEAD
-    [Setting.SMDA_WELLBORE_HEADER]: SettingCategory.SINGLE_SELECT,
-=======
->>>>>>> cbaf3b9d
     [Setting.SMDA_WELLBORE_HEADERS]: SettingCategory.MULTI_SELECT,
     [Setting.STATISTIC_FUNCTION]: SettingCategory.SINGLE_SELECT,
     [Setting.STRAT_COLUMN]: SettingCategory.SINGLE_SELECT,
@@ -153,14 +143,8 @@
     [Setting.SEISMIC_INLINE]: number | null;
     [Setting.SENSITIVITY]: SensitivityNameCasePair | null;
     [Setting.SHOW_GRID_LINES]: boolean;
-<<<<<<< HEAD
-    [Setting.SMDA_WELLBORE_HEADER]: string | null;
-    [Setting.SMDA_WELLBORE_HEADERS]: WellboreHeader_api[] | null;
-    [Setting.SMDA_INTERPRETER]: string | null;
-=======
     [Setting.SMDA_INTERPRETER]: string | null;
     [Setting.SMDA_WELLBORE_HEADERS]: WellboreHeader_api[] | null;
->>>>>>> cbaf3b9d
     [Setting.STATISTIC_FUNCTION]: SurfaceStatisticFunction_api;
     [Setting.STRAT_COLUMN]: string | null;
     [Setting.SURFACE_NAME]: string | null;
