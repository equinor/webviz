import type { TemplatePlotType } from "@webviz/well-log-viewer/dist/components/WellLogTemplateTypes";
import { isEqual } from "lodash";

import type {
    SurfaceStatisticFunction_api,
    WellboreHeader_api,
    WellboreLogCurveHeader_api,
    WellborePick_api,
} from "@api";
import type { ColorScaleSpecification } from "@framework/components/ColorScaleSelector/colorScaleSelector";
import type { RegularEnsembleIdent } from "@framework/RegularEnsembleIdent";
import type { ColorSet } from "@lib/utils/ColorSet";

import type { AvailableValuesType } from "../interfacesAndTypes/utils";

import type { IntersectionSettingValue } from "./implementations/IntersectionSetting";
import type { PolygonVisualizationSpec } from "./implementations/PolygonVisualizationSetting";
import type { Representation } from "./implementations/RepresentationSetting";
import type { SensitivityNameCasePair } from "./implementations/SensitivitySetting";

export enum SettingCategory {
    SINGLE_SELECT = "singleSelect",
    MULTI_SELECT = "multiSelect",
    NUMBER = "number",
    NUMBER_WITH_STEP = "numberWithStep",
    // XYZ_NUMBER = "xyzNumber",
    XYZ_RANGE = "xyzRange",
    BOOLEAN = "boolean",
    BOOLEAN_NUMBER = "booleanNumber",
    STATIC = "static",
    XYZ_VALUES_WITH_VISIBILITY = "rangesWithVisibility",
}

export enum Setting {
    // Assorted styling visual settings
    SHOW_LABELS = "showLabels",
    LABEL_ROTATION = "labelRotation",
    SHOW_LINES = "showLines",
    TRACK_WIDTH = "trackWidth",
    SCALE = "scale",

    LOG_CURVE = "logCurve",
    PLOT_VARIANT = "plotVariant",
    DEPTH_ATTRIBUTE = "depthAttribute",
    SEISMIC_ATTRIBUTE = "seismicAttribute",
    ATTRIBUTE = "attribute",
    ENSEMBLE = "ensemble",
    COLOR_SCALE = "colorScale",
    DEPTH_COLOR_SCALE = "depthColorScale",
    SEISMIC_COLOR_SCALE = "seismicColorScale",
    COLOR_SET = "colorSet",
    COLOR = "color",
    CONTOURS = "contours",
    GRID_LAYER_RANGE = "gridLayerRange",
    GRID_LAYER_K = "gridLayerK",
    GRID_NAME = "gridName",
    INTERSECTION = "intersection",
    OPACITY_PERCENT = "opacityPercent",
    POLYGONS_ATTRIBUTE = "polygonsAttribute",
    POLYGONS_NAME = "polygonsName",
    POLYGON_VISUALIZATION = "polygonVisualization",
    REALIZATION = "realization",
    STRAT_COLUMN = "stratColumn",
    REALIZATIONS = "realizations",
    SAMPLE_RESOLUTION_IN_METERS = "sampleResolutionInMeters",
    SEISMIC_SLICES = "seismicSlices",
    SENSITIVITY = "sensitivity",
    SHOW_GRID_LINES = "showGridLines",
    SMDA_INTERPRETER = "smdaInterpreter",
    SMDA_WELLBORE_HEADERS = "smdaWellboreHeaders",
    STATISTIC_FUNCTION = "statisticFunction",
    SURFACE_NAME = "surfaceName",
    FORMATION_NAME = "formationName",
    SURFACE_NAMES = "surfaceNames",
    TIME_OR_INTERVAL = "timeOrInterval",
    TIME_POINT = "timePoint",
    TIME_INTERVAL = "timeInterval",
    WELLBORE_EXTENSION_LENGTH = "wellboreExtensionLength",
    WELLBORE_PICKS = "wellborePicks",
<<<<<<< HEAD
=======
    WELLBORE_PICK_IDENTIFIER = "wellborePickIdentifier",
    REPRESENTATION = "representation",
>>>>>>> e41626c8
}

export const settingCategories = {
    [Setting.SHOW_LABELS]: SettingCategory.BOOLEAN,
    [Setting.LABEL_ROTATION]: SettingCategory.NUMBER_WITH_STEP,
    [Setting.SHOW_LINES]: SettingCategory.BOOLEAN,
    [Setting.TRACK_WIDTH]: SettingCategory.NUMBER,
    [Setting.SCALE]: SettingCategory.SINGLE_SELECT,
    [Setting.LOG_CURVE]: SettingCategory.SINGLE_SELECT,
    [Setting.PLOT_VARIANT]: SettingCategory.SINGLE_SELECT,
    [Setting.ATTRIBUTE]: SettingCategory.SINGLE_SELECT,
    [Setting.DEPTH_ATTRIBUTE]: SettingCategory.SINGLE_SELECT,
    [Setting.SEISMIC_ATTRIBUTE]: SettingCategory.SINGLE_SELECT,
    [Setting.ENSEMBLE]: SettingCategory.SINGLE_SELECT,
    [Setting.COLOR_SCALE]: SettingCategory.STATIC,
    [Setting.DEPTH_COLOR_SCALE]: SettingCategory.STATIC,
    [Setting.SEISMIC_COLOR_SCALE]: SettingCategory.STATIC,
    [Setting.COLOR_SET]: SettingCategory.STATIC,
    [Setting.COLOR]: SettingCategory.STATIC,
    [Setting.CONTOURS]: SettingCategory.BOOLEAN_NUMBER,
    [Setting.GRID_LAYER_RANGE]: SettingCategory.XYZ_RANGE,
    [Setting.GRID_LAYER_K]: SettingCategory.NUMBER,
    [Setting.GRID_NAME]: SettingCategory.SINGLE_SELECT,
    [Setting.INTERSECTION]: SettingCategory.SINGLE_SELECT,
    [Setting.OPACITY_PERCENT]: SettingCategory.NUMBER_WITH_STEP,
    [Setting.POLYGONS_ATTRIBUTE]: SettingCategory.SINGLE_SELECT,
    [Setting.POLYGONS_NAME]: SettingCategory.SINGLE_SELECT,
    [Setting.POLYGON_VISUALIZATION]: SettingCategory.STATIC,
    [Setting.REALIZATION]: SettingCategory.SINGLE_SELECT,
    [Setting.REALIZATIONS]: SettingCategory.MULTI_SELECT,
    [Setting.SAMPLE_RESOLUTION_IN_METERS]: SettingCategory.NUMBER,
    [Setting.SEISMIC_SLICES]: SettingCategory.XYZ_VALUES_WITH_VISIBILITY,
    [Setting.SENSITIVITY]: SettingCategory.SINGLE_SELECT,
    [Setting.SHOW_GRID_LINES]: SettingCategory.BOOLEAN,
    [Setting.SMDA_INTERPRETER]: SettingCategory.SINGLE_SELECT,
    [Setting.SMDA_WELLBORE_HEADERS]: SettingCategory.MULTI_SELECT,
    [Setting.STATISTIC_FUNCTION]: SettingCategory.SINGLE_SELECT,
    [Setting.STRAT_COLUMN]: SettingCategory.SINGLE_SELECT,
    [Setting.SURFACE_NAME]: SettingCategory.SINGLE_SELECT,
    [Setting.FORMATION_NAME]: SettingCategory.SINGLE_SELECT,
    [Setting.SURFACE_NAMES]: SettingCategory.MULTI_SELECT,
    [Setting.TIME_OR_INTERVAL]: SettingCategory.SINGLE_SELECT,
    [Setting.TIME_POINT]: SettingCategory.SINGLE_SELECT,
    [Setting.TIME_INTERVAL]: SettingCategory.SINGLE_SELECT,
    [Setting.WELLBORE_EXTENSION_LENGTH]: SettingCategory.NUMBER,
    [Setting.WELLBORE_PICKS]: SettingCategory.MULTI_SELECT,
<<<<<<< HEAD
=======
    [Setting.WELLBORE_PICK_IDENTIFIER]: SettingCategory.SINGLE_SELECT,
    [Setting.REPRESENTATION]: SettingCategory.SINGLE_SELECT,
>>>>>>> e41626c8
} as const;

export type SettingCategories = typeof settingCategories;

export type SettingTypes = {
    [Setting.SHOW_LABELS]: boolean;
    [Setting.SCALE]: "linear" | "log" | null;
    [Setting.LABEL_ROTATION]: number | null;
    [Setting.SHOW_LINES]: boolean;
    [Setting.TRACK_WIDTH]: number | null;
    [Setting.LOG_CURVE]: WellboreLogCurveHeader_api | null;
    [Setting.PLOT_VARIANT]: TemplatePlotType | null;
    [Setting.ATTRIBUTE]: string | null;
    [Setting.DEPTH_ATTRIBUTE]: string | null;
    [Setting.SEISMIC_ATTRIBUTE]: string | null;
    [Setting.ENSEMBLE]: RegularEnsembleIdent | null;
    [Setting.COLOR_SCALE]: ColorScaleSpecification | null;
    [Setting.DEPTH_COLOR_SCALE]: ColorScaleSpecification | null;
    [Setting.SEISMIC_COLOR_SCALE]: ColorScaleSpecification | null;
    [Setting.COLOR_SET]: ColorSet | null;
    [Setting.COLOR]: string | null;
    [Setting.CONTOURS]: { enabled: boolean; value: number } | null;
    [Setting.GRID_LAYER_RANGE]: [[number, number], [number, number], [number, number]] | null;
    [Setting.GRID_LAYER_K]: number | null;
    [Setting.GRID_NAME]: string | null;
    [Setting.INTERSECTION]: IntersectionSettingValue | null;
    [Setting.OPACITY_PERCENT]: number | null;
    [Setting.POLYGONS_ATTRIBUTE]: string | null;
    [Setting.POLYGONS_NAME]: string | null;
    [Setting.POLYGON_VISUALIZATION]: PolygonVisualizationSpec | null;
    [Setting.REALIZATION]: number | null;
    [Setting.REALIZATIONS]: number[] | null;
    [Setting.SAMPLE_RESOLUTION_IN_METERS]: number | null;
    [Setting.SEISMIC_SLICES]: {
        value: [number, number, number];
        visible: [boolean, boolean, boolean];
        applied: boolean;
    } | null;
    [Setting.SENSITIVITY]: SensitivityNameCasePair | null;
    [Setting.SHOW_GRID_LINES]: boolean;
    [Setting.SMDA_INTERPRETER]: string | null;
    [Setting.SMDA_WELLBORE_HEADERS]: WellboreHeader_api[] | null;
    [Setting.STATISTIC_FUNCTION]: SurfaceStatisticFunction_api;
    [Setting.STRAT_COLUMN]: string | null;
    [Setting.SURFACE_NAME]: string | null;
    [Setting.FORMATION_NAME]: string | null;
    [Setting.SURFACE_NAMES]: string[] | null;
    [Setting.TIME_OR_INTERVAL]: string | null;
    [Setting.TIME_POINT]: string | null;
    [Setting.TIME_INTERVAL]: string | null;
    [Setting.WELLBORE_EXTENSION_LENGTH]: number | null;
    [Setting.WELLBORE_PICKS]: WellborePick_api[] | null;
<<<<<<< HEAD
=======
    [Setting.WELLBORE_PICK_IDENTIFIER]: string | null;
    [Setting.REPRESENTATION]: Representation | null;
>>>>>>> e41626c8
};

export type PossibleSettingsForCategory<TCategory extends SettingCategory> = {
    [K in keyof SettingTypes]: SettingCategories[K] extends TCategory ? K : never;
}[keyof SettingTypes];

interface FixupCategoryValue<
    TCategory extends SettingCategory,
    TValue = SettingTypes[PossibleSettingsForCategory<TCategory>],
> {
    (value: TValue, availableValues: AvailableValuesType<PossibleSettingsForCategory<TCategory>>): TValue;
}

type SettingCategoryFixupMap = {
    [K in SettingCategory]: FixupCategoryValue<K>;
};

interface CheckIfCategoryValueIsValid<
    TCategory extends SettingCategory,
    TValue = SettingTypes[PossibleSettingsForCategory<TCategory>],
> {
    (value: TValue, availableValues: AvailableValuesType<PossibleSettingsForCategory<TCategory>>): boolean;
}

type SettingCategoryIsValueValidMap = {
    [K in SettingCategory]: CheckIfCategoryValueIsValid<K>;
};

interface AvailableValuesIntersectionReducer<TCategory extends SettingCategory> {
    (
        accumulator: AvailableValuesType<PossibleSettingsForCategory<TCategory>>,
        currentAvailableValues: AvailableValuesType<PossibleSettingsForCategory<TCategory>>,
        currentIndex: number,
    ): AvailableValuesType<PossibleSettingsForCategory<TCategory>>;
}

type SettingCategoryAvailableValuesIntersectionReducerMap = {
    [K in SettingCategory]?: {
        reducer: AvailableValuesIntersectionReducer<K>;
        startingValue: AvailableValuesType<PossibleSettingsForCategory<K>>;
        isValid: (availableValues: AvailableValuesType<PossibleSettingsForCategory<K>>) => boolean;
    };
};

export const settingCategoryFixupMap: SettingCategoryFixupMap = {
    [SettingCategory.SINGLE_SELECT]: <TSetting extends PossibleSettingsForCategory<SettingCategory.SINGLE_SELECT>>(
        value: SettingTypes[TSetting],
        availableValues: AvailableValuesType<TSetting>,
    ) => {
        if (availableValues.length === 0) {
            return null;
        }

        if (value === null) {
            return availableValues[0];
        }

        if (availableValues.some((v) => isEqual(v, value))) {
            return value;
        }

        return availableValues[0];
    },
    [SettingCategory.MULTI_SELECT]: <TSetting extends PossibleSettingsForCategory<SettingCategory.MULTI_SELECT>>(
        value: SettingTypes[TSetting],
        availableValues: AvailableValuesType<TSetting>,
    ) => {
        if (availableValues.length === 0) {
            return [];
        }

        if (value === null) {
            return [availableValues[0]];
        }

        return value.filter((v) => availableValues.some((av) => isEqual(av, v)));
    },
    [SettingCategory.NUMBER]: <TSetting extends PossibleSettingsForCategory<SettingCategory.NUMBER>>(
        value: SettingTypes[TSetting],
        availableValues: AvailableValuesType<TSetting>,
    ) => {
        if (value === null) {
            return availableValues[0];
        }

        const [min, max] = availableValues;

        if (value < min) {
            return min;
        }

        if (value > max) {
            return max;
        }

        return value;
    },
    [SettingCategory.NUMBER_WITH_STEP]: <
        TSetting extends PossibleSettingsForCategory<SettingCategory.NUMBER_WITH_STEP>,
    >(
        value: SettingTypes[TSetting],
        availableValues: AvailableValuesType<TSetting>,
    ) => {
        if (value === null) {
            return availableValues[0];
        }

        const [min, max, step] = availableValues;

        if (value < min) {
            return min;
        }

        if (value > max) {
            return max;
        }

        const steps = Math.round((value - min) / step);
        return min + steps * step;
    },
    [SettingCategory.XYZ_RANGE]: <TSetting extends PossibleSettingsForCategory<SettingCategory.XYZ_RANGE>>(
        value: SettingTypes[TSetting],
        availableValues: AvailableValuesType<TSetting>,
    ) => {
        if (value === null) {
            return [
                [availableValues[0][0], availableValues[0][1]],
                [availableValues[1][0], availableValues[1][1]],
                [availableValues[2][0], availableValues[2][1]],
            ];
        }

        const [xRange, yRange, zRange] = availableValues;

        const newValue: SettingTypes[TSetting] = [
            [Math.max(xRange[0], value[0][0]), Math.min(xRange[1], value[0][1])],
            [Math.max(yRange[0], value[1][0]), Math.min(yRange[1], value[1][1])],
            [Math.max(zRange[0], value[2][0]), Math.min(zRange[1], value[2][1])],
        ];
        return newValue;
    },
    [SettingCategory.XYZ_VALUES_WITH_VISIBILITY]: <
        TSetting extends PossibleSettingsForCategory<SettingCategory.XYZ_VALUES_WITH_VISIBILITY>,
    >(
        value: SettingTypes[TSetting],
        availableValues: AvailableValuesType<TSetting>,
    ) => {
        if (value === null) {
            return {
                value: [availableValues[0][0], availableValues[1][0], availableValues[2][0]],
                visible: [true, true, true],
                applied: false,
            };
        }

        const [xRange, yRange, zRange] = availableValues;

        const newValue: SettingTypes[TSetting] = {
            ...value,
            value: [
                Math.max(xRange[0], Math.min(xRange[1], value.value[0])),
                Math.max(yRange[0], Math.min(yRange[1], value.value[1])),
                Math.max(zRange[0], Math.min(zRange[1], value.value[2])),
            ],
        };
        return newValue;
    },
    [SettingCategory.BOOLEAN_NUMBER]: <TSetting extends PossibleSettingsForCategory<SettingCategory.BOOLEAN_NUMBER>>(
        value: SettingTypes[TSetting],
        availableValues: AvailableValuesType<TSetting>,
    ) => {
        if (value === null) {
            // Default: boolean false, number at min value or 0
            const defaultNumber = availableValues ? availableValues[0] : 0;
            return { enabled: false, value: defaultNumber } as SettingTypes[TSetting];
        }

        if (availableValues === null) {
            // If no available values, return value as-is
            return value;
        }

        const [min, max] = availableValues;

        // Clamp the number value to the available range
        const clampedNumber = Math.max(min, Math.min(max, value.value));

        return { enabled: value.enabled, value: clampedNumber } as SettingTypes[TSetting];
    },
    [SettingCategory.STATIC]: (value) => value,
    [SettingCategory.BOOLEAN]: (value) => value,
};

export const settingCategoryIsValueValidMap: SettingCategoryIsValueValidMap = {
    [SettingCategory.SINGLE_SELECT]: (value, availableValues) => {
        if (value === null) {
            return false;
        }
        return availableValues.some((v) => isEqual(v, value));
    },
    [SettingCategory.MULTI_SELECT]: (value, availableValues) => {
        if (value === null) {
            return false;
        }
        return value.every((v) => availableValues.some((av) => isEqual(av, v)));
    },
    [SettingCategory.NUMBER]: (value, availableValues) => {
        if (value === null) {
            return false;
        }
        const [min, max] = availableValues;
        return value >= min && value <= max;
    },
    [SettingCategory.NUMBER_WITH_STEP]: (value, availableValues) => {
        if (value === null) {
            return false;
        }
        const [min, max, step] = availableValues;
        return value >= min && value <= max && (value - min) % step === 0;
    },
    [SettingCategory.XYZ_VALUES_WITH_VISIBILITY]: (value, availableValues) => {
        if (value === null) {
            return false;
        }
        const [xRange, yRange, zRange] = availableValues;
        return (
            value.value[0] >= xRange[0] &&
            value.value[0] <= xRange[1] &&
            value.value[1] >= yRange[0] &&
            value.value[1] <= yRange[1] &&
            value.value[2] >= zRange[0] &&
            value.value[2] <= zRange[1]
        );
    },
    [SettingCategory.XYZ_RANGE]: (value, availableValues) => {
        if (value === null) {
            return false;
        }
        const [xRange, yRange, zRange] = availableValues;
        return (
            value[0][0] >= xRange[0] &&
            value[0][0] <= xRange[1] &&
            value[0][1] >= xRange[0] &&
            value[0][1] <= xRange[1] &&
            value[1][0] >= yRange[0] &&
            value[1][0] <= yRange[1] &&
            value[1][1] >= yRange[0] &&
            value[1][1] <= yRange[1] &&
            value[2][0] >= zRange[0] &&
            value[2][0] <= zRange[1] &&
            value[2][1] >= zRange[0] &&
            value[2][1] <= zRange[1]
        );
    },
    [SettingCategory.BOOLEAN_NUMBER]: (value, availableValues) => {
        if (value === null) {
            return false;
        }
        if (availableValues === null) {
            // If no available values, just check type validity
            return typeof value.enabled === "boolean" && typeof value.value === "number";
        }
        const [min, max] = availableValues;
        return (
            typeof value.enabled === "boolean" &&
            typeof value.value === "number" &&
            value.value >= min &&
            value.value <= max
        );
    },
    [SettingCategory.STATIC]: () => true,
    [SettingCategory.BOOLEAN]: () => true,
};

export const settingCategoryAvailableValuesIntersectionReducerMap: SettingCategoryAvailableValuesIntersectionReducerMap =
    {
        [SettingCategory.SINGLE_SELECT]: {
            reducer: (accumulator, currentAvailableValues, index) => {
                if (index === 0) {
                    return currentAvailableValues;
                }
                return accumulator.filter((value) => currentAvailableValues.some((av) => isEqual(av, value)));
            },
            startingValue: [],
            isValid: (availableValues) => availableValues.length > 0,
        },
        [SettingCategory.MULTI_SELECT]: {
            reducer: (accumulator, currentAvailableValues, index) => {
                if (index === 0) {
                    return currentAvailableValues;
                }
                return accumulator.filter((value) => currentAvailableValues.some((av) => isEqual(av, value)));
            },
            startingValue: [],
            isValid: (availableValues) => availableValues.length > 0,
        },
        [SettingCategory.NUMBER]: {
            reducer: (accumulator, currentAvailableValues) => {
                const [min, max] = accumulator;
                const [currentMin, currentMax] = currentAvailableValues;

                return [Math.max(min, currentMin), Math.min(max, currentMax)];
            },
            startingValue: [-Number.MAX_VALUE, Number.MAX_VALUE],
            isValid: (availableValues) => availableValues[0] < availableValues[1],
        },
    };

// From: https://stackoverflow.com/a/50375286/62076
type UnionToIntersection<U> = (U extends any ? (k: U) => void : never) extends (k: infer I) => void ? I : never;

// If T is `any` a union of both side of the condition is returned.
type UnionForAny<T> = T extends never ? "A" : "B";

// Returns true if type is any, or false for any other type.
type IsStrictlyAny<T> = UnionToIntersection<UnionForAny<T>> extends never ? true : false;

export type MakeSettingTypesMap<T extends readonly (keyof SettingTypes)[], AllowNull extends boolean = false> =
    IsStrictlyAny<T> extends true
        ? any
        : {
              [K in T[number]]: AllowNull extends false ? SettingTypes[K] : SettingTypes[K] | null;
          };

export type Settings = ReadonlyArray<Setting> & { __brand?: "MyType" };<|MERGE_RESOLUTION|>--- conflicted
+++ resolved
@@ -77,11 +77,8 @@
     TIME_INTERVAL = "timeInterval",
     WELLBORE_EXTENSION_LENGTH = "wellboreExtensionLength",
     WELLBORE_PICKS = "wellborePicks",
-<<<<<<< HEAD
-=======
     WELLBORE_PICK_IDENTIFIER = "wellborePickIdentifier",
     REPRESENTATION = "representation",
->>>>>>> e41626c8
 }
 
 export const settingCategories = {
@@ -128,11 +125,8 @@
     [Setting.TIME_INTERVAL]: SettingCategory.SINGLE_SELECT,
     [Setting.WELLBORE_EXTENSION_LENGTH]: SettingCategory.NUMBER,
     [Setting.WELLBORE_PICKS]: SettingCategory.MULTI_SELECT,
-<<<<<<< HEAD
-=======
     [Setting.WELLBORE_PICK_IDENTIFIER]: SettingCategory.SINGLE_SELECT,
     [Setting.REPRESENTATION]: SettingCategory.SINGLE_SELECT,
->>>>>>> e41626c8
 } as const;
 
 export type SettingCategories = typeof settingCategories;
@@ -185,11 +179,8 @@
     [Setting.TIME_INTERVAL]: string | null;
     [Setting.WELLBORE_EXTENSION_LENGTH]: number | null;
     [Setting.WELLBORE_PICKS]: WellborePick_api[] | null;
-<<<<<<< HEAD
-=======
     [Setting.WELLBORE_PICK_IDENTIFIER]: string | null;
     [Setting.REPRESENTATION]: Representation | null;
->>>>>>> e41626c8
 };
 
 export type PossibleSettingsForCategory<TCategory extends SettingCategory> = {
