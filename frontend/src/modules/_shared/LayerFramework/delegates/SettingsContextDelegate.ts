import { UnsubscribeHandlerDelegate } from "./UnsubscribeHandlerDelegate";
import { Dependency } from "./_utils/Dependency";

<<<<<<< HEAD
import { PublishSubscribe, PublishSubscribeDelegate } from "../../utils/PublishSubscribeDelegate";
import { DataLayer } from "../framework/DataLayer/DataLayer";
import { DataLayerManager, GlobalSettings, LayerManagerTopic } from "../framework/DataLayerManager/DataLayerManager";
import { Group } from "../framework/Group/Group";
import { SettingManager, SettingTopic } from "../framework/SettingManager/SettingManager";
import { SharedSetting } from "../framework/SharedSetting/SharedSetting";
import { CustomSettingsHandler, UpdateFunc } from "../interfacesAndTypes/customSettingsHandler";
import { SharedSettingsProvider, instanceofSharedSettingsProvider } from "../interfacesAndTypes/entitites";
import { SerializedSettingsState } from "../interfacesAndTypes/serialization";
import { NullableStoredData, StoredData } from "../interfacesAndTypes/sharedTypes";
import { AvailableValuesType, SettingsKeysFromTuple } from "../interfacesAndTypes/utils";
import { MakeSettingTypesMap, SettingTypes, Settings } from "../settings/settingsDefinitions";
=======
import type { PublishSubscribe } from "../../utils/PublishSubscribeDelegate";
import { PublishSubscribeDelegate } from "../../utils/PublishSubscribeDelegate";
import type { GlobalSettings, LayerManager } from "../framework/LayerManager/LayerManager";
import { LayerManagerTopic } from "../framework/LayerManager/LayerManager";
import type {
    AvailableValuesType,
    EachAvailableValuesType,
    NullableStoredData,
    SerializedSettingsState,
    Setting,
    Settings,
    SettingsContext,
    StoredData,
    UpdateFunc,
} from "../interfaces";
>>>>>>> 274dacec

export enum SettingsContextLoadingState {
    LOADING = "LOADING",
    LOADED = "LOADED",
    FAILED = "FAILED",
}

export enum SettingsContextDelegateTopic {
    SETTINGS_CHANGED = "SETTINGS_CHANGED",
    LAYER_MANAGER_CHANGED = "LAYER_MANAGER_CHANGED",
    LOADING_STATE = "LOADING_STATE_CHANGED",
}

export type SettingsContextDelegatePayloads = {
    [SettingsContextDelegateTopic.SETTINGS_CHANGED]: void;
    [SettingsContextDelegateTopic.LAYER_MANAGER_CHANGED]: void;
    [SettingsContextDelegateTopic.LOADING_STATE]: SettingsContextLoadingState;
};

export interface FetchDataFunction<TSettings extends Settings, TKey extends keyof TSettings> {
    (oldValues: { [K in TKey]: TSettings[K] }, newValues: { [K in TKey]: TSettings[K] }): void;
}

export type SettingsContextDelegateState<TSettings extends Settings, TKey extends keyof TSettings> = {
    values: { [K in TKey]: TSettings[K] };
};

/*
 * The SettingsContextDelegate class is responsible for giving the settings of a layer a common context as
 * many settings are interdependent.
 *
 * It creates a dependency graph for all settings and implements dependencies between both themselves and global settings.
 * It also takes care of overriding settings that are set by shared settings.
 * It also takes care of notifying its subscribers (e.g. the respective layer delegate) when the settings change.
 *
 */
export class SettingsContextDelegate<
    TSettings extends Settings,
    TSettingTypes extends MakeSettingTypesMap<TSettings> = MakeSettingTypesMap<TSettings>,
    TStoredData extends StoredData = Record<string, never>,
<<<<<<< HEAD
    TSettingKey extends SettingsKeysFromTuple<TSettings> = SettingsKeysFromTuple<TSettings>,
    TStoredDataKey extends keyof TStoredData = keyof TStoredData
=======
    TKey extends keyof TSettings = keyof TSettings,
    TStoredDataKey extends keyof TStoredData = keyof TStoredData,
>>>>>>> 274dacec
> implements PublishSubscribe<SettingsContextDelegatePayloads>
{
    private _owner: DataLayer<TSettings, any, TStoredData, TSettingTypes, TSettingKey>;
    private _customSettingsHandler: CustomSettingsHandler<
        TSettings,
        TStoredData,
        TSettingTypes,
        TSettingKey,
        TStoredDataKey
    >;
    private _layerManager: DataLayerManager;
    private _settings: { [K in TSettingKey]: SettingManager<K, SettingTypes[K]> } = {} as {
        [K in TSettingKey]: SettingManager<K, SettingTypes[K]>;
    };
    private _publishSubscribeDelegate = new PublishSubscribeDelegate<SettingsContextDelegatePayloads>();
    private _unsubscribeHandler: UnsubscribeHandlerDelegate = new UnsubscribeHandlerDelegate();
    private _loadingState: SettingsContextLoadingState = SettingsContextLoadingState.LOADING;
    private _storedData: NullableStoredData<TStoredData> = {} as NullableStoredData<TStoredData>;

    constructor(
<<<<<<< HEAD
        owner: DataLayer<TSettings, any, TStoredData, TSettingTypes, TSettingKey>,
        customSettingsHandler: CustomSettingsHandler<
            TSettings,
            TStoredData,
            TSettingTypes,
            TSettingKey,
            TStoredDataKey
        >,
        layerManager: DataLayerManager,
        settings: { [K in TSettingKey]: SettingManager<K> }
=======
        context: SettingsContext<TSettings, TStoredData, TKey, TStoredDataKey>,
        layerManager: LayerManager,
        settings: { [K in TKey]: Setting<TSettings[K]> },
>>>>>>> 274dacec
    ) {
        this._owner = owner;
        this._customSettingsHandler = customSettingsHandler;
        this._layerManager = layerManager;

        for (const key in settings) {
            this._unsubscribeHandler.registerUnsubscribeFunction(
                "settings",
                settings[key].getPublishSubscribeDelegate().makeSubscriberFunction(SettingTopic.VALUE_CHANGED)(() => {
                    this.handleSettingChanged();
                }),
            );
            this._unsubscribeHandler.registerUnsubscribeFunction(
                "settings",
                settings[key].getPublishSubscribeDelegate().makeSubscriberFunction(SettingTopic.LOADING_STATE_CHANGED)(
                    () => {
                        this.handleSettingsLoadingStateChanged();
                    }
                )
            );
            this._unsubscribeHandler.registerUnsubscribeFunction(
                "layer-manager",
                layerManager
                    .getPublishSubscribeDelegate()
<<<<<<< HEAD
                    .makeSubscriberFunction(LayerManagerTopic.SHARED_SETTINGS_CHANGED)(() => {
                    this.handleSharedSettingsChanged();
                })
            );

            this._unsubscribeHandler.registerUnsubscribeFunction(
                "layer-manager",
                layerManager.getPublishSubscribeDelegate().makeSubscriberFunction(LayerManagerTopic.ITEMS)(() => {
                    this.handleSharedSettingsChanged();
                })
=======
                    .makeSubscriberFunction(SettingTopic.LOADING_STATE_CHANGED)(() => {
                    this.handleSettingsLoadingStateChanged();
                }),
>>>>>>> 274dacec
            );
        }

        this._settings = settings;

        this.createDependencies();
    }

    getLayerManager(): DataLayerManager {
        return this._layerManager;
    }

    getValues(): { [K in TSettingKey]?: TSettingTypes[K] } {
        const settings: { [K in TSettingKey]?: TSettingTypes[K] } = {} as {
            [K in TSettingKey]?: TSettingTypes[K];
        };
        for (const key in this._settings) {
            if (this._settings[key].isPersistedValue()) {
                settings[key] = undefined;
                continue;
            }
            settings[key] = this._settings[key].getValue() as any;
        }

        return settings;
    }

    handleSharedSettingsChanged() {
        const parentGroup = this._owner.getItemDelegate().getParentGroup();
        if (!parentGroup) {
            return;
        }

        const sharedSettingsProviders: SharedSettingsProvider[] = parentGroup.getAncestorAndSiblingItems(
            (item) => item instanceof SharedSetting
        ) as unknown as SharedSettingsProvider[];

        const ancestorGroups: SharedSettingsProvider[] = parentGroup.getAncestors(
            (item) => item instanceof Group && instanceofSharedSettingsProvider(item)
        ) as unknown as SharedSettingsProvider[];
        sharedSettingsProviders.push(...ancestorGroups);

        for (const key in this._settings) {
            this._settings[key].checkForOverrides(sharedSettingsProviders);
        }
    }

    areCurrentSettingsValid(): boolean {
        for (const key in this._settings) {
            if (!this._settings[key].isValueValid()) {
                return false;
            }
        }

        return true;
    }

    areAllSettingsLoaded(): boolean {
        for (const key in this._settings) {
            if (this._settings[key].isLoading()) {
                return false;
            }
        }

        return true;
    }

    areAllSettingsInitialized(): boolean {
        for (const key in this._settings) {
            if (!this._settings[key].isInitialized() || this._settings[key].isPersistedValue()) {
                return false;
            }
        }

        return true;
    }

    isSomePersistedSettingNotValid(): boolean {
        for (const key in this._settings) {
            if (
                !this._settings[key].isLoading() &&
                this._settings[key].isPersistedValue() &&
                !this._settings[key].isValueValid() &&
                this._settings[key].isInitialized()
            ) {
                return true;
            }
        }

        return false;
    }

    getInvalidSettings(): string[] {
        const invalidSettings: string[] = [];
        for (const key in this._settings) {
            if (!this._settings[key].isValueValid()) {
                invalidSettings.push(this._settings[key].getLabel());
            }
        }

        return invalidSettings;
    }

    setAvailableValues<K extends TSettingKey>(key: K, availableValues: AvailableValuesType<K>): void {
        const settingDelegate = this._settings[key];
        settingDelegate.setAvailableValues(availableValues);

        this.getLayerManager().publishTopic(LayerManagerTopic.AVAILABLE_SETTINGS_CHANGED);
    }

    setStoredData<K extends keyof TStoredData>(key: K, data: TStoredData[K] | null): void {
        this._storedData[key] = data;
    }

    getSettings() {
        return this._settings;
    }

    getStoredData(key: TStoredDataKey): TStoredData[TStoredDataKey] | null {
        return this._storedData[key];
    }

    makeSnapshotGetter<T extends SettingsContextDelegateTopic>(topic: T): () => SettingsContextDelegatePayloads[T] {
        const snapshotGetter = (): any => {
            if (topic === SettingsContextDelegateTopic.SETTINGS_CHANGED) {
                return;
            }
            if (topic === SettingsContextDelegateTopic.LAYER_MANAGER_CHANGED) {
                return;
            }
            if (topic === SettingsContextDelegateTopic.LOADING_STATE) {
                return this._loadingState;
            }
        };

        return snapshotGetter;
    }

    getPublishSubscribeDelegate(): PublishSubscribeDelegate<SettingsContextDelegatePayloads> {
        return this._publishSubscribeDelegate;
    }

    serializeSettings(): SerializedSettingsState<TSettings, TSettingKey> {
        const serializedSettings: SerializedSettingsState<TSettings, TSettingKey> = {} as SerializedSettingsState<
            TSettings,
            TSettingKey
        >;
        for (const key in this._settings) {
            serializedSettings[key] = this._settings[key].serializeValue();
        }
        return serializedSettings;
    }

    deserializeSettings(serializedSettings: SerializedSettingsState<TSettings, TSettingKey>): void {
        for (const [key, value] of Object.entries(serializedSettings)) {
            const settingDelegate = this._settings[key as TSettingKey];
            settingDelegate.deserializeValue(value as string);
            if (settingDelegate.isStatic()) {
                settingDelegate.maybeResetPersistedValue();
                settingDelegate.initialize();
            }
        }
    }

    createDependencies(): void {
        this._unsubscribeHandler.unsubscribe("dependencies");

        const dependencies: Dependency<any, TSettings, any, any>[] = [];

        const makeLocalSettingGetter = <K extends TSettingKey>(key: K, handler: (value: TSettingTypes[K]) => void) => {
            const handleChange = (): void => {
                handler(this._settings[key].getValue() as unknown as TSettingTypes[K]);
            };
            this._unsubscribeHandler.registerUnsubscribeFunction(
                "dependencies",
<<<<<<< HEAD
                this._settings[key].getPublishSubscribeDelegate().makeSubscriberFunction(SettingTopic.VALUE_CHANGED)(
                    handleChange
                )
=======
                this._settings[key]
                    .getDelegate()
                    .getPublishSubscribeDelegate()
                    .makeSubscriberFunction(SettingTopic.VALUE_CHANGED)(handleChange),
>>>>>>> 274dacec
            );

            this._unsubscribeHandler.registerUnsubscribeFunction(
                "dependencies",
                this._settings[key]

                    .getPublishSubscribeDelegate()
                    .makeSubscriberFunction(SettingTopic.PERSISTED_STATE_CHANGED)(handleChange),
            );

            return handleChange;
        };

        const makeGlobalSettingGetter = <K extends keyof GlobalSettings>(
            key: K,
            handler: (value: GlobalSettings[K]) => void,
        ) => {
            const handleChange = (): void => {
                handler(this.getLayerManager.bind(this)().getGlobalSetting(key));
            };
            this._unsubscribeHandler.registerUnsubscribeFunction(
                "dependencies",
                this.getLayerManager()
                    .getPublishSubscribeDelegate()
<<<<<<< HEAD
                    .makeSubscriberFunction(LayerManagerTopic.GLOBAL_SETTINGS)(handleChange)
=======
                    .makeSubscriberFunction(LayerManagerTopic.GLOBAL_SETTINGS_CHANGED)(handleChange),
>>>>>>> 274dacec
            );

            return handleChange;
        };

        const availableSettingsUpdater = <K extends TSettingKey>(
            settingKey: K,
<<<<<<< HEAD
            updateFunc: UpdateFunc<AvailableValuesType<K>, TSettings, TSettingTypes, TSettingKey>
        ): Dependency<AvailableValuesType<K>, TSettings, TSettingTypes, TSettingKey> => {
            const dependency = new Dependency<AvailableValuesType<K>, TSettings, TSettingTypes, TSettingKey>(
                this,
                updateFunc,
                makeLocalSettingGetter,
                makeGlobalSettingGetter
=======
            updateFunc: UpdateFunc<EachAvailableValuesType<TSettings[K]>, TSettings, K>,
        ): Dependency<EachAvailableValuesType<TSettings[K]>, TSettings, K> => {
            const dependency = new Dependency<EachAvailableValuesType<TSettings[K]>, TSettings, K>(
                this as unknown as SettingsContextDelegate<TSettings, TStoredData, K, TStoredDataKey>,
                updateFunc,
                makeSettingGetter,
                makeGlobalSettingGetter,
>>>>>>> 274dacec
            );
            dependencies.push(dependency);

            dependency.subscribe((availableValues) => {
                if (availableValues === null) {
                    this.setAvailableValues(settingKey, [] as unknown as AvailableValuesType<K>);
                    return;
                }
                this.setAvailableValues(settingKey, availableValues);
            });

            dependency.subscribeLoading((loading: boolean, hasDependencies: boolean) => {
                this._settings[settingKey].setLoading(loading);

                const anyLoading = dependencies.some((dep) => dep.getIsLoading());

                if (!hasDependencies && !loading && !anyLoading) {
                    this.handleSettingChanged();
                }
            });

            dependency.initialize();

            return dependency;
        };

        const storedDataUpdater = <K extends TStoredDataKey>(
            key: K,
<<<<<<< HEAD
            updateFunc: UpdateFunc<NullableStoredData<TStoredData>[K], TSettings, TSettingTypes, TSettingKey>
        ): Dependency<NullableStoredData<TStoredData>[K], TSettings, TSettingTypes, TSettingKey> => {
            const dependency = new Dependency<
                NullableStoredData<TStoredData>[K],
                TSettings,
                TSettingTypes,
                TSettingKey
            >(this, updateFunc, makeLocalSettingGetter, makeGlobalSettingGetter);
            dependencies.push(dependency);
=======
            updateFunc: UpdateFunc<NullableStoredData<TStoredData>[K], TSettings, TKey>,
        ): Dependency<NullableStoredData<TStoredData>[K], TSettings, TKey> => {
            const dependency = new Dependency<NullableStoredData<TStoredData>[K], TSettings, TKey>(
                this as unknown as SettingsContextDelegate<TSettings, TStoredData, TKey, K>,
                updateFunc,
                makeSettingGetter,
                makeGlobalSettingGetter,
            );
>>>>>>> 274dacec

            dependency.subscribe((storedData: TStoredData[K] | null) => {
                this.setStoredData(key, storedData);
            });

            dependency.initialize();

            return dependency;
        };

        const helperDependency = <T>(
            update: (args: {
                getLocalSetting: <T extends TSettingKey>(settingName: T) => TSettingTypes[T];
                getGlobalSetting: <T extends keyof GlobalSettings>(settingName: T) => GlobalSettings[T];
                getHelperDependency: <TDep>(
                    dep: Dependency<TDep, TSettings, TSettingTypes, TSettingKey>
                ) => TDep | null;
                abortSignal: AbortSignal;
            }) => T,
        ) => {
            const dependency = new Dependency<T, TSettings, TSettingTypes, TSettingKey>(
                this,
                update,
<<<<<<< HEAD
                makeLocalSettingGetter,
                makeGlobalSettingGetter
=======
                makeSettingGetter,
                makeGlobalSettingGetter,
>>>>>>> 274dacec
            );
            dependencies.push(dependency);

            dependency.initialize();

            return dependency;
        };

        if (this._customSettingsHandler.defineDependencies) {
            this._customSettingsHandler.defineDependencies({
                availableSettingsUpdater,
                storedDataUpdater,
                helperDependency,
                workbenchSession: this.getLayerManager().getWorkbenchSession(),
                workbenchSettings: this.getLayerManager().getWorkbenchSettings(),
                queryClient: this.getLayerManager().getQueryClient(),
            });
        }
    }

    beforeDestroy(): void {
        this._unsubscribeHandler.unsubscribeAll();
    }

    private setLoadingState(loadingState: SettingsContextLoadingState) {
        if (this._loadingState === loadingState) {
            return;
        }

        this._loadingState = loadingState;
        this._publishSubscribeDelegate.notifySubscribers(SettingsContextDelegateTopic.LOADING_STATE);
    }

    private handleSettingChanged() {
        if (!this.areAllSettingsLoaded() || !this.areAllSettingsInitialized()) {
            this.setLoadingState(SettingsContextLoadingState.LOADING);
            return;
        }

        if (this.isSomePersistedSettingNotValid() || !this.areCurrentSettingsValid()) {
            this.setLoadingState(SettingsContextLoadingState.FAILED);
            return;
        }

        this.setLoadingState(SettingsContextLoadingState.LOADED);
        this._publishSubscribeDelegate.notifySubscribers(SettingsContextDelegateTopic.SETTINGS_CHANGED);
    }

    private handleSettingsLoadingStateChanged() {
        for (const key in this._settings) {
            if (this._settings[key].isLoading()) {
                this.setLoadingState(SettingsContextLoadingState.LOADING);
                return;
            }
        }

        this.setLoadingState(SettingsContextLoadingState.LOADED);
    }
}<|MERGE_RESOLUTION|>--- conflicted
+++ resolved
@@ -1,7 +1,6 @@
 import { UnsubscribeHandlerDelegate } from "./UnsubscribeHandlerDelegate";
 import { Dependency } from "./_utils/Dependency";
 
-<<<<<<< HEAD
 import { PublishSubscribe, PublishSubscribeDelegate } from "../../utils/PublishSubscribeDelegate";
 import { DataLayer } from "../framework/DataLayer/DataLayer";
 import { DataLayerManager, GlobalSettings, LayerManagerTopic } from "../framework/DataLayerManager/DataLayerManager";
@@ -14,23 +13,6 @@
 import { NullableStoredData, StoredData } from "../interfacesAndTypes/sharedTypes";
 import { AvailableValuesType, SettingsKeysFromTuple } from "../interfacesAndTypes/utils";
 import { MakeSettingTypesMap, SettingTypes, Settings } from "../settings/settingsDefinitions";
-=======
-import type { PublishSubscribe } from "../../utils/PublishSubscribeDelegate";
-import { PublishSubscribeDelegate } from "../../utils/PublishSubscribeDelegate";
-import type { GlobalSettings, LayerManager } from "../framework/LayerManager/LayerManager";
-import { LayerManagerTopic } from "../framework/LayerManager/LayerManager";
-import type {
-    AvailableValuesType,
-    EachAvailableValuesType,
-    NullableStoredData,
-    SerializedSettingsState,
-    Setting,
-    Settings,
-    SettingsContext,
-    StoredData,
-    UpdateFunc,
-} from "../interfaces";
->>>>>>> 274dacec
 
 export enum SettingsContextLoadingState {
     LOADING = "LOADING",
@@ -71,13 +53,8 @@
     TSettings extends Settings,
     TSettingTypes extends MakeSettingTypesMap<TSettings> = MakeSettingTypesMap<TSettings>,
     TStoredData extends StoredData = Record<string, never>,
-<<<<<<< HEAD
     TSettingKey extends SettingsKeysFromTuple<TSettings> = SettingsKeysFromTuple<TSettings>,
     TStoredDataKey extends keyof TStoredData = keyof TStoredData
-=======
-    TKey extends keyof TSettings = keyof TSettings,
-    TStoredDataKey extends keyof TStoredData = keyof TStoredData,
->>>>>>> 274dacec
 > implements PublishSubscribe<SettingsContextDelegatePayloads>
 {
     private _owner: DataLayer<TSettings, any, TStoredData, TSettingTypes, TSettingKey>;
@@ -98,7 +75,6 @@
     private _storedData: NullableStoredData<TStoredData> = {} as NullableStoredData<TStoredData>;
 
     constructor(
-<<<<<<< HEAD
         owner: DataLayer<TSettings, any, TStoredData, TSettingTypes, TSettingKey>,
         customSettingsHandler: CustomSettingsHandler<
             TSettings,
@@ -109,11 +85,6 @@
         >,
         layerManager: DataLayerManager,
         settings: { [K in TSettingKey]: SettingManager<K> }
-=======
-        context: SettingsContext<TSettings, TStoredData, TKey, TStoredDataKey>,
-        layerManager: LayerManager,
-        settings: { [K in TKey]: Setting<TSettings[K]> },
->>>>>>> 274dacec
     ) {
         this._owner = owner;
         this._customSettingsHandler = customSettingsHandler;
@@ -138,7 +109,6 @@
                 "layer-manager",
                 layerManager
                     .getPublishSubscribeDelegate()
-<<<<<<< HEAD
                     .makeSubscriberFunction(LayerManagerTopic.SHARED_SETTINGS_CHANGED)(() => {
                     this.handleSharedSettingsChanged();
                 })
@@ -149,11 +119,6 @@
                 layerManager.getPublishSubscribeDelegate().makeSubscriberFunction(LayerManagerTopic.ITEMS)(() => {
                     this.handleSharedSettingsChanged();
                 })
-=======
-                    .makeSubscriberFunction(SettingTopic.LOADING_STATE_CHANGED)(() => {
-                    this.handleSettingsLoadingStateChanged();
-                }),
->>>>>>> 274dacec
             );
         }
 
@@ -329,16 +294,9 @@
             };
             this._unsubscribeHandler.registerUnsubscribeFunction(
                 "dependencies",
-<<<<<<< HEAD
                 this._settings[key].getPublishSubscribeDelegate().makeSubscriberFunction(SettingTopic.VALUE_CHANGED)(
                     handleChange
                 )
-=======
-                this._settings[key]
-                    .getDelegate()
-                    .getPublishSubscribeDelegate()
-                    .makeSubscriberFunction(SettingTopic.VALUE_CHANGED)(handleChange),
->>>>>>> 274dacec
             );
 
             this._unsubscribeHandler.registerUnsubscribeFunction(
@@ -363,11 +321,7 @@
                 "dependencies",
                 this.getLayerManager()
                     .getPublishSubscribeDelegate()
-<<<<<<< HEAD
                     .makeSubscriberFunction(LayerManagerTopic.GLOBAL_SETTINGS)(handleChange)
-=======
-                    .makeSubscriberFunction(LayerManagerTopic.GLOBAL_SETTINGS_CHANGED)(handleChange),
->>>>>>> 274dacec
             );
 
             return handleChange;
@@ -375,7 +329,6 @@
 
         const availableSettingsUpdater = <K extends TSettingKey>(
             settingKey: K,
-<<<<<<< HEAD
             updateFunc: UpdateFunc<AvailableValuesType<K>, TSettings, TSettingTypes, TSettingKey>
         ): Dependency<AvailableValuesType<K>, TSettings, TSettingTypes, TSettingKey> => {
             const dependency = new Dependency<AvailableValuesType<K>, TSettings, TSettingTypes, TSettingKey>(
@@ -383,15 +336,6 @@
                 updateFunc,
                 makeLocalSettingGetter,
                 makeGlobalSettingGetter
-=======
-            updateFunc: UpdateFunc<EachAvailableValuesType<TSettings[K]>, TSettings, K>,
-        ): Dependency<EachAvailableValuesType<TSettings[K]>, TSettings, K> => {
-            const dependency = new Dependency<EachAvailableValuesType<TSettings[K]>, TSettings, K>(
-                this as unknown as SettingsContextDelegate<TSettings, TStoredData, K, TStoredDataKey>,
-                updateFunc,
-                makeSettingGetter,
-                makeGlobalSettingGetter,
->>>>>>> 274dacec
             );
             dependencies.push(dependency);
 
@@ -420,7 +364,6 @@
 
         const storedDataUpdater = <K extends TStoredDataKey>(
             key: K,
-<<<<<<< HEAD
             updateFunc: UpdateFunc<NullableStoredData<TStoredData>[K], TSettings, TSettingTypes, TSettingKey>
         ): Dependency<NullableStoredData<TStoredData>[K], TSettings, TSettingTypes, TSettingKey> => {
             const dependency = new Dependency<
@@ -430,16 +373,6 @@
                 TSettingKey
             >(this, updateFunc, makeLocalSettingGetter, makeGlobalSettingGetter);
             dependencies.push(dependency);
-=======
-            updateFunc: UpdateFunc<NullableStoredData<TStoredData>[K], TSettings, TKey>,
-        ): Dependency<NullableStoredData<TStoredData>[K], TSettings, TKey> => {
-            const dependency = new Dependency<NullableStoredData<TStoredData>[K], TSettings, TKey>(
-                this as unknown as SettingsContextDelegate<TSettings, TStoredData, TKey, K>,
-                updateFunc,
-                makeSettingGetter,
-                makeGlobalSettingGetter,
-            );
->>>>>>> 274dacec
 
             dependency.subscribe((storedData: TStoredData[K] | null) => {
                 this.setStoredData(key, storedData);
@@ -463,13 +396,8 @@
             const dependency = new Dependency<T, TSettings, TSettingTypes, TSettingKey>(
                 this,
                 update,
-<<<<<<< HEAD
                 makeLocalSettingGetter,
                 makeGlobalSettingGetter
-=======
-                makeSettingGetter,
-                makeGlobalSettingGetter,
->>>>>>> 274dacec
             );
             dependencies.push(dependency);
 
