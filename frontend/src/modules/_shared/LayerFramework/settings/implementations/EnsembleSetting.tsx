import type React from "react";

import { RegularEnsembleIdent } from "@framework/RegularEnsembleIdent";
import { EnsembleDropdown } from "@framework/components/EnsembleDropdown";

<<<<<<< HEAD
import {
    CustomSettingImplementation,
    OverriddenValueRepresentationArgs,
    SettingComponentProps,
} from "../../interfacesAndTypes/customSettingImplementation";
import { SettingCategory } from "../settingsDefinitions";
=======
import { SettingDelegate } from "../../delegates/SettingDelegate";
import type { Setting, SettingComponentProps, ValueToStringArgs } from "../../interfaces";
import { SettingRegistry } from "../SettingRegistry";
import { SettingType } from "../settingsTypes";
>>>>>>> 274dacec

type ValueType = RegularEnsembleIdent | null;
export class EnsembleSetting implements CustomSettingImplementation<ValueType, SettingCategory.SINGLE_OPTION> {
    defaultValue: ValueType = null;

    getLabel(): string {
        return "Ensemble";
    }

    serializeValue(value: ValueType): string {
        return value?.toString() ?? "";
    }

    deserializeValue(serializedValue: string): ValueType {
        return serializedValue !== "" ? RegularEnsembleIdent.fromString(serializedValue) : null;
    }

    makeComponent(): (props: SettingComponentProps<ValueType, SettingCategory.SINGLE_OPTION>) => React.ReactNode {
        return function EnsembleSelect(props: SettingComponentProps<ValueType, SettingCategory.SINGLE_OPTION>) {
            const availableValues = props.availableValues ?? [];

            const ensembles = props.globalSettings.ensembles.filter((ensemble) =>
<<<<<<< HEAD
                availableValues.includes(ensemble.getIdent())
=======
                props.availableValues.includes(ensemble.getIdent()),
>>>>>>> 274dacec
            );

            return (
                <EnsembleDropdown
                    ensembles={ensembles}
                    value={!props.isOverridden ? props.value : props.overriddenValue}
                    onChange={props.onValueChange}
                    disabled={props.isOverridden}
                    showArrows
                />
            );
        };
    }

    overriddenValueRepresentation(args: OverriddenValueRepresentationArgs<ValueType>): React.ReactNode {
        const { value, workbenchSession } = args;
        if (value === null) {
            return "-";
        }

        return workbenchSession.getEnsembleSet().findEnsemble(value)?.getDisplayName() ?? "-";
    }
}<|MERGE_RESOLUTION|>--- conflicted
+++ resolved
@@ -3,19 +3,12 @@
 import { RegularEnsembleIdent } from "@framework/RegularEnsembleIdent";
 import { EnsembleDropdown } from "@framework/components/EnsembleDropdown";
 
-<<<<<<< HEAD
 import {
     CustomSettingImplementation,
     OverriddenValueRepresentationArgs,
     SettingComponentProps,
 } from "../../interfacesAndTypes/customSettingImplementation";
 import { SettingCategory } from "../settingsDefinitions";
-=======
-import { SettingDelegate } from "../../delegates/SettingDelegate";
-import type { Setting, SettingComponentProps, ValueToStringArgs } from "../../interfaces";
-import { SettingRegistry } from "../SettingRegistry";
-import { SettingType } from "../settingsTypes";
->>>>>>> 274dacec
 
 type ValueType = RegularEnsembleIdent | null;
 export class EnsembleSetting implements CustomSettingImplementation<ValueType, SettingCategory.SINGLE_OPTION> {
@@ -38,11 +31,7 @@
             const availableValues = props.availableValues ?? [];
 
             const ensembles = props.globalSettings.ensembles.filter((ensemble) =>
-<<<<<<< HEAD
                 availableValues.includes(ensemble.getIdent())
-=======
-                props.availableValues.includes(ensemble.getIdent()),
->>>>>>> 274dacec
             );
 
             return (
