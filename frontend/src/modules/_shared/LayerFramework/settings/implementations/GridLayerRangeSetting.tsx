--- conflicted
+++ resolved
@@ -2,19 +2,12 @@
 
 import { Slider } from "@lib/components/Slider";
 
-<<<<<<< HEAD
 import {
     CustomSettingImplementation,
     SettingComponentProps,
 } from "../../interfacesAndTypes/customSettingImplementation";
 import { MakeAvailableValuesTypeBasedOnCategory } from "../../interfacesAndTypes/utils";
 import { SettingCategory } from "../settingsDefinitions";
-=======
-import { SettingDelegate } from "../../delegates/SettingDelegate";
-import type { AvailableValuesType, Setting, SettingComponentProps } from "../../interfaces";
-import { SettingRegistry } from "../SettingRegistry";
-import { SettingType } from "../settingsTypes";
->>>>>>> 274dacec
 
 type ValueType = [number, number] | null;
 
