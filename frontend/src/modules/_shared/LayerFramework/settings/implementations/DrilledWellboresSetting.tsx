import React from "react";

import type { WellboreHeader_api } from "@api";
import { DenseIconButton } from "@lib/components/DenseIconButton";
import type { SelectOption } from "@lib/components/Select";
import { Select } from "@lib/components/Select";
import { Deselect, SelectAll } from "@mui/icons-material";

<<<<<<< HEAD
import {
    CustomSettingImplementation,
    SettingComponentProps,
} from "../../interfacesAndTypes/customSettingImplementation";
import { MakeAvailableValuesTypeBasedOnCategory } from "../../interfacesAndTypes/utils";
import { SettingCategory } from "../settingsDefinitions";
=======
import { SettingDelegate } from "../../delegates/SettingDelegate";
import type { AvailableValuesType, Setting, SettingComponentProps } from "../../interfaces";
import { SettingRegistry } from "../SettingRegistry";
import { SettingType } from "../settingsTypes";
>>>>>>> 274dacec

type ValueType = WellboreHeader_api[] | null;

export class DrilledWellboresSetting implements CustomSettingImplementation<ValueType, SettingCategory.MULTI_OPTION> {
    defaultValue: ValueType = null;

    getLabel(): string {
        return "Drilled wellbores";
    }

    fixupValue(
        currentValue: ValueType,
        availableValues: MakeAvailableValuesTypeBasedOnCategory<ValueType, SettingCategory.MULTI_OPTION>
    ): ValueType {
        if (!currentValue) {
            return availableValues;
        }

        const matchingValues = currentValue.filter((value) =>
            availableValues.some((availableValue) => availableValue.wellboreUuid === value.wellboreUuid),
        );
        if (matchingValues.length === 0) {
            return availableValues;
        }
        return matchingValues;
    }

    makeComponent(): (props: SettingComponentProps<ValueType, SettingCategory.MULTI_OPTION>) => React.ReactNode {
        return function DrilledWellbores(props: SettingComponentProps<ValueType, SettingCategory.MULTI_OPTION>) {
            const availableValues = React.useMemo(() => props.availableValues ?? [], [props.availableValues]);

            const options: SelectOption[] = React.useMemo(
                () =>
                    availableValues.map((ident) => ({
                        value: ident.wellboreUuid,
                        label: ident.uniqueWellboreIdentifier,
                    })),
<<<<<<< HEAD
                [availableValues]
            );

            function handleChange(selectedUuids: string[]) {
                const selectedWellbores = availableValues.filter((ident) => selectedUuids.includes(ident.wellboreUuid));
=======
                [props.availableValues],
            );

            function handleChange(selectedUuids: string[]) {
                const selectedWellbores = props.availableValues.filter((ident) =>
                    selectedUuids.includes(ident.wellboreUuid),
                );
>>>>>>> 274dacec
                props.onValueChange(selectedWellbores);
            }

            function selectAll() {
                const allUuids = availableValues.map((ident) => ident.wellboreUuid);
                handleChange(allUuids);
            }

            function selectNone() {
                handleChange([]);
            }

            const selectedValues = React.useMemo(
                () => props.value?.map((ident) => ident.wellboreUuid) ?? [],
                [props.value],
            );

            return (
                <div className="flex flex-col gap-1 mt-1">
                    <div className="flex items-center gap-2">
                        <DenseIconButton onClick={selectAll} title="Select all">
                            <SelectAll fontSize="inherit" />
                            Select all
                        </DenseIconButton>
                        <DenseIconButton onClick={selectNone} title="Clear selection">
                            <Deselect fontSize="inherit" />
                            Clear selection
                        </DenseIconButton>
                    </div>
                    <Select
                        filter
                        options={options}
                        value={selectedValues}
                        onChange={handleChange}
                        disabled={props.isOverridden}
                        multiple={true}
                        size={5}
                    />
                </div>
            );
        };
    }
}<|MERGE_RESOLUTION|>--- conflicted
+++ resolved
@@ -6,19 +6,12 @@
 import { Select } from "@lib/components/Select";
 import { Deselect, SelectAll } from "@mui/icons-material";
 
-<<<<<<< HEAD
 import {
     CustomSettingImplementation,
     SettingComponentProps,
 } from "../../interfacesAndTypes/customSettingImplementation";
 import { MakeAvailableValuesTypeBasedOnCategory } from "../../interfacesAndTypes/utils";
 import { SettingCategory } from "../settingsDefinitions";
-=======
-import { SettingDelegate } from "../../delegates/SettingDelegate";
-import type { AvailableValuesType, Setting, SettingComponentProps } from "../../interfaces";
-import { SettingRegistry } from "../SettingRegistry";
-import { SettingType } from "../settingsTypes";
->>>>>>> 274dacec
 
 type ValueType = WellboreHeader_api[] | null;
 
@@ -56,21 +49,11 @@
                         value: ident.wellboreUuid,
                         label: ident.uniqueWellboreIdentifier,
                     })),
-<<<<<<< HEAD
                 [availableValues]
             );
 
             function handleChange(selectedUuids: string[]) {
                 const selectedWellbores = availableValues.filter((ident) => selectedUuids.includes(ident.wellboreUuid));
-=======
-                [props.availableValues],
-            );
-
-            function handleChange(selectedUuids: string[]) {
-                const selectedWellbores = props.availableValues.filter((ident) =>
-                    selectedUuids.includes(ident.wellboreUuid),
-                );
->>>>>>> 274dacec
                 props.onValueChange(selectedWellbores);
             }
 
