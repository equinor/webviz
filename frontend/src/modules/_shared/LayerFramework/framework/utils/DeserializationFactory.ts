<<<<<<< HEAD
import { GroupRegistry } from "../../groups/GroupRegistry";
import { Item } from "../../interfacesAndTypes/entitites";
import {
    SerializedGroup,
=======
import type {
    Item,
    SerializedColorScale,
>>>>>>> 274dacec
    SerializedItem,
    SerializedLayer,
    SerializedSettingsGroup,
    SerializedSharedSetting,
<<<<<<< HEAD
    SerializedType,
} from "../../interfacesAndTypes/serialization";
import { LayerRegistry } from "../../layers/LayerRegistry";
import { DataLayerManager } from "../DataLayerManager/DataLayerManager";
=======
    SerializedView,
} from "../../interfaces";
import { SerializedType } from "../../interfaces";
import { LayerRegistry } from "../../layers/LayerRegistry";
import { SettingRegistry } from "../../settings/SettingRegistry";
import { ColorScale } from "../ColorScale/ColorScale";
import type { LayerManager } from "../LayerManager/LayerManager";
>>>>>>> 274dacec
import { SettingsGroup } from "../SettingsGroup/SettingsGroup";
import { SharedSetting } from "../SharedSetting/SharedSetting";

export class DeserializationFactory {
    private _layerManager: DataLayerManager;

    constructor(layerManager: DataLayerManager) {
        this._layerManager = layerManager;
    }

    makeItem(serialized: SerializedItem): Item {
        if (serialized.type === SerializedType.LAYER_MANAGER) {
            throw new Error(
                "Cannot deserialize a LayerManager in DeserializationFactory. A LayerManager can never be a descendant of a LayerManager.",
            );
        }

        if (serialized.type === SerializedType.LAYER) {
            const serializedLayer = serialized as SerializedLayer<any>;
            const layer = LayerRegistry.makeLayer(serializedLayer.layerType, this._layerManager, serializedLayer.name);
            layer.deserializeState(serializedLayer);
            layer.getItemDelegate().setId(serializedLayer.id);
            layer.getItemDelegate().setName(serializedLayer.name);
            return layer;
        }

        if (serialized.type === SerializedType.GROUP) {
            const serializedView = serialized as SerializedGroup;
            const view = GroupRegistry.makeGroup(serializedView.groupType, this._layerManager);
            view.deserializeState(serializedView);
            return view;
        }

        if (serialized.type === SerializedType.SETTINGS_GROUP) {
            const serializedSettingsGroup = serialized as SerializedSettingsGroup;
            const settingsGroup = new SettingsGroup(serializedSettingsGroup.name, this._layerManager);
            settingsGroup.deserializeState(serializedSettingsGroup);
            return settingsGroup;
        }

        if (serialized.type === SerializedType.SHARED_SETTING) {
            const serializedSharedSetting = serialized as SerializedSharedSetting;
<<<<<<< HEAD
            const setting = new SharedSetting(
                serializedSharedSetting.wrappedSettingType,
                serializedSharedSetting.value,
                this._layerManager
=======
            const wrappedSetting = SettingRegistry.makeSetting(
                serializedSharedSetting.wrappedSettingClass,
                serializedSharedSetting.wrappedSettingCtorParams,
>>>>>>> 274dacec
            );
            setting.deserializeState(serializedSharedSetting);
            return setting;
        }

        throw new Error(`Unhandled serialized item type: ${serialized.type}`);
    }
}<|MERGE_RESOLUTION|>--- conflicted
+++ resolved
@@ -1,31 +1,15 @@
-<<<<<<< HEAD
 import { GroupRegistry } from "../../groups/GroupRegistry";
 import { Item } from "../../interfacesAndTypes/entitites";
 import {
     SerializedGroup,
-=======
-import type {
-    Item,
-    SerializedColorScale,
->>>>>>> 274dacec
     SerializedItem,
     SerializedLayer,
     SerializedSettingsGroup,
     SerializedSharedSetting,
-<<<<<<< HEAD
     SerializedType,
 } from "../../interfacesAndTypes/serialization";
 import { LayerRegistry } from "../../layers/LayerRegistry";
 import { DataLayerManager } from "../DataLayerManager/DataLayerManager";
-=======
-    SerializedView,
-} from "../../interfaces";
-import { SerializedType } from "../../interfaces";
-import { LayerRegistry } from "../../layers/LayerRegistry";
-import { SettingRegistry } from "../../settings/SettingRegistry";
-import { ColorScale } from "../ColorScale/ColorScale";
-import type { LayerManager } from "../LayerManager/LayerManager";
->>>>>>> 274dacec
 import { SettingsGroup } from "../SettingsGroup/SettingsGroup";
 import { SharedSetting } from "../SharedSetting/SharedSetting";
 
@@ -68,16 +52,10 @@
 
         if (serialized.type === SerializedType.SHARED_SETTING) {
             const serializedSharedSetting = serialized as SerializedSharedSetting;
-<<<<<<< HEAD
             const setting = new SharedSetting(
                 serializedSharedSetting.wrappedSettingType,
                 serializedSharedSetting.value,
                 this._layerManager
-=======
-            const wrappedSetting = SettingRegistry.makeSetting(
-                serializedSharedSetting.wrappedSettingClass,
-                serializedSharedSetting.wrappedSettingCtorParams,
->>>>>>> 274dacec
             );
             setting.deserializeState(serializedSharedSetting);
             return setting;
