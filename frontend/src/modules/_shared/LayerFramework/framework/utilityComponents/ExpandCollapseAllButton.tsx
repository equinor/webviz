import type React from "react";

import { DenseIconButton } from "@lib/components/DenseIconButton";
import { UnfoldLessDouble, UnfoldMoreDouble } from "@mui/icons-material";

<<<<<<< HEAD
import { ItemGroup } from "../../interfacesAndTypes/entitites";
=======
import type { Group } from "../../interfaces";
>>>>>>> 274dacec

export type ExpandCollapseAllButtonProps = {
    group: ItemGroup;
};

export function ExpandCollapseAllButton(props: ExpandCollapseAllButtonProps): React.ReactNode {
    function expandAllChildren() {
        const descendants = props.group.getGroupDelegate().getDescendantItems(() => true);
        for (const child of descendants) {
            child.getItemDelegate().setExpanded(true);
        }
    }

    function collapseAllChildren() {
        const descendants = props.group.getGroupDelegate().getDescendantItems(() => true);
        for (const child of descendants) {
            child.getItemDelegate().setExpanded(false);
        }
    }

    return (
        <>
            <DenseIconButton onClick={expandAllChildren} title="Expand all descendants">
                <UnfoldMoreDouble fontSize="inherit" />
            </DenseIconButton>
            <DenseIconButton onClick={collapseAllChildren} title="Collapse all descendants">
                <UnfoldLessDouble fontSize="inherit" />
            </DenseIconButton>
        </>
    );
}<|MERGE_RESOLUTION|>--- conflicted
+++ resolved
@@ -3,11 +3,7 @@
 import { DenseIconButton } from "@lib/components/DenseIconButton";
 import { UnfoldLessDouble, UnfoldMoreDouble } from "@mui/icons-material";
 
-<<<<<<< HEAD
 import { ItemGroup } from "../../interfacesAndTypes/entitites";
-=======
-import type { Group } from "../../interfaces";
->>>>>>> 274dacec
 
 export type ExpandCollapseAllButtonProps = {
     group: ItemGroup;
