import React from "react";

import { useStableProp } from "@lib/hooks/useStableProp";
import { convertRemToPixels } from "@lib/utils/screenUnitConversions";

import _ from "lodash";

export type ReadoutItem = {
    label: string;
    info: InfoItem[];
    color?: string;
};

export type InfoItem = {
    adornment?: React.ReactNode;
    name: React.ReactNode;
    value: string | number | boolean | number[];
    unit?: string;
};

// Top not included, as it's not relevant
type EdgeDistance = { left: number; right: number; bottom: number };
type PartialEdgeDistance = Partial<EdgeDistance>;

export type ReadoutBoxProps = {
    /** A list of readouts to display */
    readoutItems: ReadoutItem[];
    /** The max number of items to show. Excess items are hidden by a "... and X more." */
    maxNumItems?: number;
    /** Disables the small colored badge next to the item labels */
    noLabelColor?: boolean;
    /** Disables the mouse-avoiding behaviour */
    flipDisabled?: boolean;
    /** The distance between the box and the edges of the parent container. Give a single number for equal distance on all sides */
    edgeDistanceRem?: number | PartialEdgeDistance;
};

export function ReadoutBox(props: ReadoutBoxProps): React.ReactNode {
    const maxNumItemsOrDefault = props.maxNumItems ?? 3;
    const visibleReadoutItems = _.take(props.readoutItems, maxNumItemsOrDefault);

    const [flipped, setFlipped] = React.useState<boolean>(false);
    const [stableEdgeDistanceRem] = useStableProp(props.edgeDistanceRem);
    const edgeDistance = React.useMemo(() => computeEdgeDistance(stableEdgeDistanceRem), [stableEdgeDistanceRem]);
    const readoutRoot = React.useRef<HTMLDivElement>(null);

    React.useEffect(
        function addListenersForFlip() {
            if (props.flipDisabled) return;

            function maybeFlipBox(evt: MouseEvent) {
                if (!readoutRoot.current) return;

                const offsetParent = readoutRoot.current.offsetParent;
                if (!offsetParent) return; // Not floating, I believe

                const parentRect = offsetParent.getBoundingClientRect();
                const { top, bottom, width } = readoutRoot.current.getBoundingClientRect();

                // If above, or below, it's guaranteed to fit
                if (evt.clientY < top || evt.clientY > bottom) {
                    setFlipped(false);
                    return;
                }

                const preferredRight = parentRect.right - edgeDistance.right;
                const preferredLeft = parentRect.right - width - edgeDistance.right;

                if (evt.clientX < preferredLeft || evt.clientX > preferredRight) {
                    setFlipped(false);
                } else {
                    setFlipped(true);
                }
            }

            document.addEventListener("mousemove", maybeFlipBox);

            return function removeFlipListeners() {
                document.removeEventListener("mousemove", maybeFlipBox);
            };
        },
        [props.flipDisabled, edgeDistance]
    );

    // Guard. If there are no readout items, don't render the box
    if (props.readoutItems.length === 0) return null;

    const boxPositionStyle: React.CSSProperties = { bottom: edgeDistance.bottom + "px" };

    if (flipped) boxPositionStyle.left = edgeDistance.left + "px";
    else boxPositionStyle.right = edgeDistance.right + "px";

    return (
        <div
            ref={readoutRoot}
<<<<<<< HEAD
            className="absolute z-[9999] w-60 flex flex-col gap-2 p-2 text-sm rounded border border-neutral-300 bg-white bg-opacity-75 backdrop-blur-sm pointer-events-none"
=======
            className="absolute z-50 w-72 flex flex-col gap-2 p-2 text-sm rounded border border-neutral-300 bg-white bg-opacity-75 backdrop-blur-sm pointer-events-none"
>>>>>>> 8d5cd903
            style={boxPositionStyle}
        >
            {visibleReadoutItems.map((item, idx) => (
                <React.Fragment key={idx}>
                    <InfoLabel item={item} noLabelColor={props.noLabelColor} />

                    {item.info.map((i: InfoItem, idx: number) => (
                        <InfoItem key={idx} {...i} />
                    ))}
                </React.Fragment>
            ))}

            {props.readoutItems.length > maxNumItemsOrDefault && (
                <div className="flex items-center gap-2">
                    ...and {props.readoutItems.length - maxNumItemsOrDefault} more
                </div>
            )}
        </div>
    );
}

function InfoLabel(props: { item: ReadoutItem; noLabelColor?: boolean }): React.ReactNode {
    return (
        <div className="flex gap-2 font-bold items-center">
            {!props.noLabelColor && (
                <div
                    className="rounded-full w-3 h-3 border border-slate-500"
                    style={{ backgroundColor: props.item.color }}
                />
            )}
            <span className="block">{props.item.label}</span>
        </div>
    );
}

function InfoItem(props: InfoItem): React.ReactNode {
    return (
        <div className="grid gap-x-1 gap-y-3 items-center" style={{ gridTemplateColumns: "1rem 8rem 1fr auto" }}>
            <div>{props.adornment}</div>
            <div>{props.name}:</div>
            <div>{makeFormattedInfoValue(props.value)}</div>
            <div className="text-right">{props.unit}</div>
        </div>
    );
}

const DEFAULT_EDGE_DISTANCE: EdgeDistance = { left: 3, right: 3, bottom: 2.5 };

function computeEdgeDistance(edgeDistanceProp?: number | PartialEdgeDistance): EdgeDistance {
    let edgesRem: EdgeDistance;

    if (typeof edgeDistanceProp === "number") {
        edgesRem = { left: edgeDistanceProp, right: edgeDistanceProp, bottom: edgeDistanceProp };
    } else {
        edgesRem = _.defaults({}, edgeDistanceProp ?? {}, DEFAULT_EDGE_DISTANCE);
    }
    return _.mapValues(edgesRem, convertRemToPixels);
}

function makeFormattedInfoValue(value: string | number | boolean | number[]): string {
    let formattedValue = "";

    if (value instanceof Array) {
        if (value.length === 3) {
            formattedValue = value.map((el) => formatValue(el)).join(", ");
        } else {
            formattedValue = value.map((el) => formatValue(el)).join(" - ");
        }
    } else {
        formattedValue = formatValue(value);
    }

    return formattedValue;
}

function formatValue(value: number | string | boolean): string {
    if (typeof value === "number") {
        return (+value.toFixed(2)).toString();
    }
    return value.toString();
}<|MERGE_RESOLUTION|>--- conflicted
+++ resolved
@@ -93,11 +93,7 @@
     return (
         <div
             ref={readoutRoot}
-<<<<<<< HEAD
-            className="absolute z-[9999] w-60 flex flex-col gap-2 p-2 text-sm rounded border border-neutral-300 bg-white bg-opacity-75 backdrop-blur-sm pointer-events-none"
-=======
-            className="absolute z-50 w-72 flex flex-col gap-2 p-2 text-sm rounded border border-neutral-300 bg-white bg-opacity-75 backdrop-blur-sm pointer-events-none"
->>>>>>> 8d5cd903
+            className="absolute z-[9999] w-72 flex flex-col gap-2 p-2 text-sm rounded border border-neutral-300 bg-white bg-opacity-75 backdrop-blur-sm pointer-events-none"
             style={boxPositionStyle}
         >
             {visibleReadoutItems.map((item, idx) => (
