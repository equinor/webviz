import React from "react";

import { KeyKind } from "@framework/DataChannelTypes";
import { Ensemble } from "@framework/Ensemble";
import { EnsembleIdent } from "@framework/EnsembleIdent";
import { ModuleFCProps } from "@framework/Module";
import { useEnsembleSet } from "@framework/WorkbenchSession";
import { Tag } from "@lib/components/Tag";
import { useElementSize } from "@lib/hooks/useElementSize";
import { ContentInfo } from "@modules/_shared/components/ContentMessage/contentMessage";

<<<<<<< HEAD
import { SensitivityChart } from "./sensitivityChart";
import { SensitivityResponseCalculator, SensitivityResponseDataset } from "./sensitivityResponseCalculator";
=======
import { isEqual } from "lodash";

import { SensitivityChart } from "./sensitivityChart";
import {
    EnsembleScalarResponse,
    SensitivityResponseCalculator,
    SensitivityResponseDataset,
} from "./sensitivityResponseCalculator";
>>>>>>> 41641b32
import SensitivityTable from "./sensitivityTable";
import { DisplayComponentType, State } from "./state";

import { createSensitivityColorMap } from "../_shared/sensitivityColors";

<<<<<<< HEAD
export const view = ({ moduleContext, workbenchSession, workbenchSettings, initialSettings }: ModuleFCProps<State>) => {
    const showLabels = moduleContext.useStoreValue("showLabels");
    const hideZeroY = moduleContext.useStoreValue("hideZeroY");
    const showRealizationPoints = moduleContext.useStoreValue("showRealizationPoints");
    const displayComponentType = moduleContext.useStoreValue("displayComponentType");
    const referenceSensitivityName = moduleContext.useStoreValue("referenceSensitivityName");

=======
export const View = ({ moduleContext, workbenchSession, workbenchSettings, initialSettings }: ModuleFCProps<State>) => {
>>>>>>> 41641b32
    const wrapperDivRef = React.useRef<HTMLDivElement>(null);
    const wrapperDivSize = useElementSize(wrapperDivRef);
    const ensembleSet = useEnsembleSet(workbenchSession);

    const responseReceiver = moduleContext.useChannelReceiver({
        idString: "response",
        expectedKindsOfKeys: [KeyKind.Realization],
    });

    const setSelectedSensitivity = moduleContext.useSetStoreValue("selectedSensitivity");

    const realizations: number[] = [];
    const values: number[] = [];
    let channelEnsemble: Ensemble | null = null;
    if (responseReceiver.hasActiveSubscription && responseReceiver.channel.contents.length > 0) {
        const data = responseReceiver.channel.contents[0].dataArray;
        if (data) {
            data.forEach((el) => {
                realizations.push(el.key as number);
                values.push(el.value as number);
            });
        }
        if (responseReceiver.channel.contents[0].metaData.ensembleIdentString) {
            const ensembleIdentString = responseReceiver.channel.contents[0].metaData.ensembleIdentString;
            if (typeof ensembleIdentString === "string") {
                const ensembleIdent = EnsembleIdent.fromString(ensembleIdentString);
                channelEnsemble = ensembleSet.findEnsemble(ensembleIdent);
            }
        }
    }

    const sensitivities = channelEnsemble?.getSensitivities();
<<<<<<< HEAD
=======
    React.useEffect(
        function propogateSensitivityNamesToSettings() {
            const sensitivityNames = sensitivities?.getSensitivityNames().sort() ?? [];
            if (!isEqual(sensitivityNames, availableSensitivityNames)) {
                setAvailableSensitivityNames(sensitivityNames);
            }
        },
        [sensitivities, availableSensitivityNames, setAvailableSensitivityNames]
    );
>>>>>>> 41641b32
    const colorSet = workbenchSettings.useColorSet();
    const sensitivitiesColorMap = createSensitivityColorMap(
        sensitivities?.getSensitivityNames().sort() ?? [],
        colorSet
    );

    let computedSensitivityResponseDataset: SensitivityResponseDataset | null = null;
    if (referenceSensitivityName && sensitivities && realizations.length > 0 && values.length > 0) {
        const sensitivityResponseCalculator = new SensitivityResponseCalculator(
            sensitivities,
            {
                realizations,
                values,
                name: responseReceiver.channel?.contents[0].displayName ?? "",
                unit: "",
            },
            referenceSensitivityName
        );
        computedSensitivityResponseDataset = sensitivityResponseCalculator.computeSensitivitiesForResponse();
    }

    function makeContent() {
        moduleContext.setInstanceTitle(`Tornado chart`);
        if (!responseReceiver.hasActiveSubscription) {
            return (
                <ContentInfo>
                    Connect a data channel to <Tag label="Response" />
                </ContentInfo>
            );
        }

        if (responseReceiver.channel.contents.length === 0) {
            return <ContentInfo>No data received on channel {responseReceiver.channel.displayName}</ContentInfo>;
        }

        if (!computedSensitivityResponseDataset) {
            return <ContentInfo>No sensitivities available</ContentInfo>;
        }

        if (computedSensitivityResponseDataset && displayComponentType === DisplayComponentType.TornadoChart) {
            moduleContext.setInstanceTitle(`Tornado chart for ${computedSensitivityResponseDataset.responseName}`);
            return (
                <SensitivityChart
                    sensitivityResponseDataset={computedSensitivityResponseDataset}
                    sensitivityColorMap={sensitivitiesColorMap}
                    width={wrapperDivSize.width}
                    height={wrapperDivSize.height}
                    showLabels={showLabels}
                    hideZeroY={hideZeroY}
                    showRealizationPoints={showRealizationPoints}
                    onSelectedSensitivity={setSelectedSensitivity}
                />
            );
        }

        if (computedSensitivityResponseDataset && displayComponentType === DisplayComponentType.Table) {
            moduleContext.setInstanceTitle(`Sensitivity table for ${computedSensitivityResponseDataset.responseName}`);
            return (
                <div className="text-sm">
                    <SensitivityTable
                        sensitivityResponseDataset={computedSensitivityResponseDataset}
                        onSelectedSensitivity={setSelectedSensitivity}
                        hideZeroY={hideZeroY}
                    />
<<<<<<< HEAD
                </div>
            );
        }
    }

    return (
        <div className="w-full h-full" ref={wrapperDivRef}>
            {makeContent()}
=======
                )}
                {computedSensitivityResponseDataset && plotType === PlotType.TABLE && (
                    <div className="text-sm">
                        <SensitivityTable
                            sensitivityResponseDataset={computedSensitivityResponseDataset}
                            onSelectedSensitivity={setSelectedSensitivity}
                            hideZeroY={hideZeroY}
                        />
                    </div>
                )}
            </div>
>>>>>>> 41641b32
        </div>
    );
};<|MERGE_RESOLUTION|>--- conflicted
+++ resolved
@@ -9,10 +9,6 @@
 import { useElementSize } from "@lib/hooks/useElementSize";
 import { ContentInfo } from "@modules/_shared/components/ContentMessage/contentMessage";
 
-<<<<<<< HEAD
-import { SensitivityChart } from "./sensitivityChart";
-import { SensitivityResponseCalculator, SensitivityResponseDataset } from "./sensitivityResponseCalculator";
-=======
 import { isEqual } from "lodash";
 
 import { SensitivityChart } from "./sensitivityChart";
@@ -21,23 +17,17 @@
     SensitivityResponseCalculator,
     SensitivityResponseDataset,
 } from "./sensitivityResponseCalculator";
->>>>>>> 41641b32
 import SensitivityTable from "./sensitivityTable";
 import { DisplayComponentType, State } from "./state";
 
 import { createSensitivityColorMap } from "../_shared/sensitivityColors";
 
-<<<<<<< HEAD
-export const view = ({ moduleContext, workbenchSession, workbenchSettings, initialSettings }: ModuleFCProps<State>) => {
+export const View = ({ moduleContext, workbenchSession, workbenchSettings, initialSettings }: ModuleFCProps<State>) => {
     const showLabels = moduleContext.useStoreValue("showLabels");
     const hideZeroY = moduleContext.useStoreValue("hideZeroY");
     const showRealizationPoints = moduleContext.useStoreValue("showRealizationPoints");
     const displayComponentType = moduleContext.useStoreValue("displayComponentType");
     const referenceSensitivityName = moduleContext.useStoreValue("referenceSensitivityName");
-
-=======
-export const View = ({ moduleContext, workbenchSession, workbenchSettings, initialSettings }: ModuleFCProps<State>) => {
->>>>>>> 41641b32
     const wrapperDivRef = React.useRef<HTMLDivElement>(null);
     const wrapperDivSize = useElementSize(wrapperDivRef);
     const ensembleSet = useEnsembleSet(workbenchSession);
@@ -70,18 +60,6 @@
     }
 
     const sensitivities = channelEnsemble?.getSensitivities();
-<<<<<<< HEAD
-=======
-    React.useEffect(
-        function propogateSensitivityNamesToSettings() {
-            const sensitivityNames = sensitivities?.getSensitivityNames().sort() ?? [];
-            if (!isEqual(sensitivityNames, availableSensitivityNames)) {
-                setAvailableSensitivityNames(sensitivityNames);
-            }
-        },
-        [sensitivities, availableSensitivityNames, setAvailableSensitivityNames]
-    );
->>>>>>> 41641b32
     const colorSet = workbenchSettings.useColorSet();
     const sensitivitiesColorMap = createSensitivityColorMap(
         sensitivities?.getSensitivityNames().sort() ?? [],
@@ -146,7 +124,6 @@
                         onSelectedSensitivity={setSelectedSensitivity}
                         hideZeroY={hideZeroY}
                     />
-<<<<<<< HEAD
                 </div>
             );
         }
@@ -155,19 +132,6 @@
     return (
         <div className="w-full h-full" ref={wrapperDivRef}>
             {makeContent()}
-=======
-                )}
-                {computedSensitivityResponseDataset && plotType === PlotType.TABLE && (
-                    <div className="text-sm">
-                        <SensitivityTable
-                            sensitivityResponseDataset={computedSensitivityResponseDataset}
-                            onSelectedSensitivity={setSelectedSensitivity}
-                            hideZeroY={hideZeroY}
-                        />
-                    </div>
-                )}
-            </div>
->>>>>>> 41641b32
         </div>
     );
 };