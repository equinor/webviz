--- conflicted
+++ resolved
@@ -22,38 +22,6 @@
     });
 }
 
-<<<<<<< HEAD
-=======
-export function useGetWellHeaders(caseUuid: string | undefined): UseQueryResult<WellBoreHeader_api[]> {
-    return useQuery({
-        queryKey: ["getWellHeaders", caseUuid],
-        queryFn: () => apiService.well.getWellHeaders(caseUuid ?? ""),
-        staleTime: STALE_TIME,
-        gcTime: STALE_TIME,
-        enabled: caseUuid ? true : false,
-    });
-}
-
-export function useGetWellTrajectories(wellUuids: string[] | undefined): UseQueryResult<WellBoreTrajectory_api[]> {
-    return useQuery({
-        queryKey: ["getWellTrajectories", wellUuids],
-        queryFn: () => apiService.well.getWellTrajectories(wellUuids ?? []),
-        staleTime: STALE_TIME,
-        gcTime: CACHE_TIME,
-        enabled: wellUuids ? true : false,
-    });
-}
-export function useGetFieldWellsTrajectories(caseUuid: string | undefined): UseQueryResult<WellBoreTrajectory_api[]> {
-    return useQuery({
-        queryKey: ["getFieldWellsTrajectories", caseUuid],
-        queryFn: () => apiService.well.getFieldWellTrajectories(caseUuid ?? ""),
-        staleTime: STALE_TIME,
-        gcTime: CACHE_TIME,
-        enabled: caseUuid ? true : false,
-    });
-}
-
->>>>>>> 280b61a5
 export function usePropertySurfaceDataByQueryAddress(
     meshSurfAddr: SurfaceAddress | null,
     propertySurfAddr: SurfaceAddress | null,
