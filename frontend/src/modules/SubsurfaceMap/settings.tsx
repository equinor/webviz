import React from "react";

import { SurfaceAttributeType_api, SurfaceStatisticFunction_api } from "@api";
import { EnsembleIdent } from "@framework/EnsembleIdent";
import { ModuleSettingsProps } from "@framework/Module";
import { SyncSettingKey, SyncSettingsHelper } from "@framework/SyncSettings";
import { useEnsembleSet } from "@framework/WorkbenchSession";
import { EnsembleDropdown } from "@framework/components/EnsembleDropdown";
import { fixupEnsembleIdent, maybeAssignFirstSyncedEnsemble } from "@framework/utils/ensembleUiHelpers";
import { Button } from "@lib/components/Button";
import { Checkbox } from "@lib/components/Checkbox";
import { CircularProgress } from "@lib/components/CircularProgress";
import { CollapsibleGroup } from "@lib/components/CollapsibleGroup";
import { Input } from "@lib/components/Input";
import { Label } from "@lib/components/Label";
import { QueryStateWrapper } from "@lib/components/QueryStateWrapper";
import { RadioGroup } from "@lib/components/RadioGroup";
import { Select, SelectOption } from "@lib/components/Select";
import { PolygonsAddress, PolygonsDirectory, usePolygonsDirectoryQuery } from "@modules/_shared/Polygons";
<<<<<<< HEAD
import { SurfaceAddress, SurfaceAddressFactory, SurfaceDirectory, SurfaceTimeType } from "@modules/_shared/Surface";
import { useRealizationSurfacesMetadataQuery } from "@modules/_shared/Surface";
import { useWellHeadersQuery } from "@modules/_shared/WellBore/queryHooks";
=======
import {
    SurfaceAddress,
    SurfaceAddressFactory,
    SurfaceDirectory,
    SurfaceTimeType,
    useSurfaceDirectoryQuery,
} from "@modules/_shared/Surface";
import { useDrilledWellboreHeadersQuery } from "@modules/_shared/WellBore/queryHooks";
>>>>>>> 8440f187

import { AggregationSelector } from "./components/AggregationSelector";
import { state } from "./state";

//-----------------------------------------------------------------------------------------------------------
type LabelledCheckboxProps = {
    label: string;
    checked: boolean;
    onChange: any;
};

function LabelledCheckbox(props: LabelledCheckboxProps): JSX.Element {
    return (
        <Label wrapperClassName=" text-xs flow-root" labelClassName="float-left text-xs" text={props.label}>
            <div className=" float-right">
                <Checkbox onChange={props.onChange} checked={props.checked} />
            </div>
        </Label>
    );
}
function Header(props: { text: string }): JSX.Element {
    return <label className="block text-sm font-medium text-gray-700 dark:text-gray-200 mt-2">{props.text}</label>;
}
const SurfaceTimeTypeEnumToStringMapping = {
    [SurfaceTimeType.None]: "Static",
    [SurfaceTimeType.TimePoint]: "Time point",
    [SurfaceTimeType.Interval]: "Time interval",
};
export function Settings({ settingsContext, workbenchSession, workbenchServices }: ModuleSettingsProps<state>) {
    const myInstanceIdStr = settingsContext.getInstanceIdString();
    console.debug(`${myInstanceIdStr} -- render TopographicMap settings`);

    const ensembleSet = useEnsembleSet(workbenchSession);
    const [selectedEnsembleIdent, setSelectedEnsembleIdent] = React.useState<EnsembleIdent | null>(null);
    const [selectedMeshSurfaceName, setSelectedMeshSurfaceName] = React.useState<string | null>(null);
    const [selectedMeshSurfaceAttribute, setSelectedMeshSurfaceAttribute] = React.useState<string | null>(null);
    const [usePropertySurface, setUsePropertySurface] = React.useState<boolean>(false);
    const [selectedPropertySurfaceName, setSelectedPropertySurfaceName] = React.useState<string | null>(null);
    const [selectedPropertySurfaceAttribute, setSelectedPropertySurfaceAttribute] = React.useState<string | null>(null);
    const [selectedPropertyTimeOrInterval, setSelectedPropertyTimeOrInterval] = React.useState<string | null>(null);
    const [timeType, setTimeType] = React.useState<SurfaceTimeType>(SurfaceTimeType.None);
    const [selectedPolygonName, setSelectedPolygonName] = React.useState<string | null>(null);
    const [selectedPolygonAttribute, setSelectedPolygonAttribute] = React.useState<string | null>(null);
    const [linkPolygonNameToSurfaceName, setLinkPolygonNameToSurfaceName] = React.useState<boolean>(true);
    const [selectedWellUuids, setSelectedWellUuids] = settingsContext.useStoreState("selectedWellUuids");
    const [showPolygon, setShowPolygon] = React.useState<boolean>(true);
    const [realizationNum, setRealizationNum] = React.useState<number>(0);
    const [aggregation, setAggregation] = React.useState<SurfaceStatisticFunction_api | null>(null);
    const [showContour, setShowContour] = React.useState(false);
    const [contourStartValue, setContourStartValue] = React.useState<number>(0);
    const [contourIncValue, setContourIncValue] = React.useState<number>(100);
    const [showGrid, setShowGrid] = React.useState(false);
    const [showSmoothShading, setShowSmoothShading] = React.useState(false);
    const [showMaterial, setShowMaterial] = React.useState(false);
    const [show3D, setShow3D] = React.useState(true);

    const syncedSettingKeys = settingsContext.useSyncedSettingKeys();
    const syncHelper = new SyncSettingsHelper(syncedSettingKeys, workbenchServices);
    const syncedValueEnsembles = syncHelper.useValue(SyncSettingKey.ENSEMBLE, "global.syncValue.ensembles");
    const syncedValueSurface = syncHelper.useValue(SyncSettingKey.SURFACE, "global.syncValue.surface");
    const candidateEnsembleIdent = maybeAssignFirstSyncedEnsemble(selectedEnsembleIdent, syncedValueEnsembles);
    const computedEnsembleIdent = fixupEnsembleIdent(candidateEnsembleIdent, ensembleSet);
    if (computedEnsembleIdent && !computedEnsembleIdent.equals(selectedEnsembleIdent)) {
        setSelectedEnsembleIdent(computedEnsembleIdent);
    }
    // Mesh surface
    const meshSurfMetaQuery = useRealizationSurfacesMetadataQuery(
        computedEnsembleIdent?.getCaseUuid(),
        computedEnsembleIdent?.getEnsembleName()
    );
    const meshSurfaceDirectory = new SurfaceDirectory({
        realizationMetaSet: meshSurfMetaQuery.data,
        timeType: SurfaceTimeType.None,
        includeAttributeTypes: [SurfaceAttributeType_api.DEPTH],
    });

    const fixedMeshSurfSpec = fixupSurface(
        meshSurfaceDirectory,
        {
            surfaceName: selectedMeshSurfaceName,
            surfaceAttribute: selectedMeshSurfaceAttribute,
            timeOrInterval: null,
        },
        {
            surfaceName: syncedValueSurface?.name || null,
            surfaceAttribute: syncedValueSurface?.attribute || null,
            timeOrInterval: null,
        }
    );
    const computedMeshSurfaceName = fixedMeshSurfSpec.surfaceName;
    const computedMeshSurfaceAttribute = fixedMeshSurfSpec.surfaceAttribute;

    if (computedMeshSurfaceName && computedMeshSurfaceName !== selectedMeshSurfaceName) {
        setSelectedMeshSurfaceName(computedMeshSurfaceName);
    }
    if (computedMeshSurfaceAttribute && computedMeshSurfaceAttribute !== selectedMeshSurfaceAttribute) {
        setSelectedMeshSurfaceAttribute(computedMeshSurfaceAttribute);
    }

    let meshSurfNameOptions: SelectOption[] = [];
    let meshSurfAttributeOptions: SelectOption[] = [];
    meshSurfNameOptions = meshSurfaceDirectory.getSurfaceNames(null).map((name) => ({ value: name, label: name }));
    meshSurfAttributeOptions = meshSurfaceDirectory
        .getAttributeNames(computedMeshSurfaceName)
        .map((attr) => ({ value: attr, label: attr }));

    // Property surface
    const propertySurfMetaQuery = useRealizationSurfacesMetadataQuery(
        computedEnsembleIdent?.getCaseUuid(),
        computedEnsembleIdent?.getEnsembleName()
    );
    const propertySurfaceDirectory = new SurfaceDirectory({
        realizationMetaSet: propertySurfMetaQuery.data,
        timeType: timeType,
        excludeAttributeTypes: [SurfaceAttributeType_api.DEPTH],
    });

    const fixedPropertySurfSpec = fixupSurface(
        propertySurfaceDirectory,
        {
            surfaceName: selectedPropertySurfaceName,
            surfaceAttribute: selectedPropertySurfaceAttribute,
            timeOrInterval: selectedPropertyTimeOrInterval,
        },
        {
            surfaceName: null,
            surfaceAttribute: null,
            timeOrInterval: null,
        }
    );
    const computedPropertySurfaceName = fixedPropertySurfSpec.surfaceName;
    const computedPropertySurfaceAttribute = fixedPropertySurfSpec.surfaceAttribute;
    const computedPropertyTimeOrInterval = fixedPropertySurfSpec.timeOrInterval;

    if (computedPropertySurfaceName && computedPropertySurfaceName !== selectedPropertySurfaceName) {
        setSelectedPropertySurfaceName(computedPropertySurfaceName);
    }
    if (computedPropertySurfaceAttribute && computedPropertySurfaceAttribute !== selectedPropertySurfaceAttribute) {
        setSelectedPropertySurfaceAttribute(computedPropertySurfaceAttribute);
    }
    if (computedPropertyTimeOrInterval && computedPropertyTimeOrInterval !== computedPropertyTimeOrInterval) {
        setSelectedPropertyTimeOrInterval(computedPropertyTimeOrInterval);
    }
    let propertySurfNameOptions: SelectOption[] = [];
    let propertySurfAttributeOptions: SelectOption[] = [];
    let propertySurfTimeOrIntervalOptions: SelectOption[] = [];

    propertySurfNameOptions = propertySurfaceDirectory
        .getSurfaceNames(null)
        .map((name) => ({ value: name, label: name }));
    propertySurfAttributeOptions = propertySurfaceDirectory
        .getAttributeNames(computedPropertySurfaceName)
        .map((attr) => ({ value: attr, label: attr }));
    if (timeType === SurfaceTimeType.Interval || timeType === SurfaceTimeType.TimePoint) {
        propertySurfTimeOrIntervalOptions = propertySurfaceDirectory.getTimeOrIntervalStrings().map((interval) => ({
            value: interval,
            label:
                timeType === SurfaceTimeType.TimePoint
                    ? isoStringToDateLabel(interval)
                    : isoIntervalStringToDateLabel(interval),
        }));
    }

    // Polygon
    const polygonsDirectoryQuery = usePolygonsDirectoryQuery(
        computedEnsembleIdent?.getCaseUuid(),
        computedEnsembleIdent?.getEnsembleName()
    );

    const polygonsDirectory = new PolygonsDirectory(
        polygonsDirectoryQuery.data
            ? {
                  polygonsMetas: polygonsDirectoryQuery.data,
                  //   includeAttributeTypes: [PolygonsAttributeType_api.DEPTH],
              }
            : null
    );

    const fixedPolygonsSpec = fixupPolygons(
        polygonsDirectory,
        {
            polygonsName: linkPolygonNameToSurfaceName ? selectedMeshSurfaceName : selectedPolygonName,
            polygonsAttribute: selectedPolygonAttribute,
        },
        { polygonsName: null, polygonsAttribute: null }
    );

    const computedPolygonsName = fixedPolygonsSpec.polygonsName;
    const computedPolygonsAttribute = fixedPolygonsSpec.polygonsAttribute;

    if (computedPolygonsName && computedPolygonsName !== selectedPolygonName) {
        setSelectedPolygonName(computedPolygonsName);
    }
    if (computedPolygonsAttribute && computedPolygonsAttribute !== selectedPolygonAttribute) {
        setSelectedPolygonAttribute(computedPolygonsAttribute);
    }
    let polyNameOptions: SelectOption[] = [];
    let polyAttributesOptions: SelectOption[] = [];
    polyNameOptions = polygonsDirectory.getPolygonsNames(null).map((name) => ({ value: name, label: name }));
    polyAttributesOptions = polygonsDirectory
        .getAttributeNames(computedPolygonsName)
        .map((attr) => ({ value: attr, label: attr }));

    React.useEffect(
        function propagateMeshSurfaceSelectionToView() {
            let surfAddr: SurfaceAddress | null = null;

            if (computedEnsembleIdent && computedMeshSurfaceName && computedMeshSurfaceAttribute) {
                const addrFactory = new SurfaceAddressFactory(
                    computedEnsembleIdent.getCaseUuid(),
                    computedEnsembleIdent.getEnsembleName(),
                    computedMeshSurfaceName,
                    computedMeshSurfaceAttribute,
                    null
                );

                if (aggregation === null) {
                    surfAddr = addrFactory.createRealizationAddress(realizationNum);
                } else {
                    surfAddr = addrFactory.createStatisticalAddress(aggregation);
                }
            }

            console.debug(`propagateSurfaceSelectionToView() => ${surfAddr ? "valid surfAddr" : "NULL surfAddr"}`);
            settingsContext.getStateStore().setValue("meshSurfaceAddress", surfAddr);
        },
        [
            selectedEnsembleIdent,
            selectedMeshSurfaceName,
            selectedMeshSurfaceAttribute,
            aggregation,
            realizationNum,
            computedEnsembleIdent,
            computedMeshSurfaceName,
            computedMeshSurfaceAttribute,
            settingsContext,
        ]
    );
    React.useEffect(
        function propagatePropertySurfaceSelectionToView() {
            let surfAddr: SurfaceAddress | null = null;
            if (!usePropertySurface) {
                settingsContext.getStateStore().setValue("propertySurfaceAddress", surfAddr);
                return;
            }
            if (computedEnsembleIdent && computedPropertySurfaceName && computedPropertySurfaceAttribute) {
                const addrFactory = new SurfaceAddressFactory(
                    computedEnsembleIdent.getCaseUuid(),
                    computedEnsembleIdent.getEnsembleName(),
                    computedPropertySurfaceName,
                    computedPropertySurfaceAttribute,
                    computedPropertyTimeOrInterval
                );

                if (aggregation === null) {
                    surfAddr = addrFactory.createRealizationAddress(realizationNum);
                } else {
                    surfAddr = addrFactory.createStatisticalAddress(aggregation);
                }
            }

            console.debug(`propagateSurfaceSelectionToView() => ${surfAddr ? "valid surfAddr" : "NULL surfAddr"}`);
            settingsContext.getStateStore().setValue("propertySurfaceAddress", surfAddr);
        },
        [
            selectedEnsembleIdent,
            selectedPropertySurfaceName,
            selectedPropertySurfaceAttribute,
            selectedPropertyTimeOrInterval,
            aggregation,
            realizationNum,
            usePropertySurface,
            computedEnsembleIdent,
            computedPropertySurfaceName,
            computedPropertySurfaceAttribute,
            computedPropertyTimeOrInterval,
            settingsContext,
        ]
    );
    React.useEffect(
        function propogatePolygonsSelectionToView() {
            let polygonAddr: PolygonsAddress | null = null;
            if (computedEnsembleIdent && computedPolygonsName && computedPolygonsAttribute && showPolygon) {
                polygonAddr = {
                    caseUuid: computedEnsembleIdent.getCaseUuid(),
                    ensemble: computedEnsembleIdent.getEnsembleName(),
                    name: computedPolygonsName,
                    attribute: computedPolygonsAttribute,
                    realizationNum: realizationNum,
                };
            }

            settingsContext.getStateStore().setValue("polygonsAddress", polygonAddr);
        },
        [
            selectedEnsembleIdent,
            selectedMeshSurfaceName,
            selectedPolygonName,
            selectedPolygonAttribute,
            linkPolygonNameToSurfaceName,
            showPolygon,
            aggregation,
            realizationNum,
            computedEnsembleIdent,
            computedMeshSurfaceName,
            computedPolygonsName,
            computedPolygonsAttribute,
            settingsContext,
        ]
    );
    React.useEffect(
        function propogateSurfaceSettingsToView() {
            settingsContext.getStateStore().setValue("surfaceSettings", {
                contours: showContour ? [contourStartValue, contourIncValue] : false,
                gridLines: showGrid,
                smoothShading: showSmoothShading,
                material: showMaterial,
            });
        },
        [showContour, contourStartValue, contourIncValue, showGrid, showSmoothShading, showMaterial, settingsContext]
    );
    React.useEffect(
        function propogateSubsurfaceMapViewSettingsToView() {
            settingsContext.getStateStore().setValue("viewSettings", {
                show3d: show3D,
            });
        },
        [show3D, settingsContext]
    );

    const wellHeadersQuery = useDrilledWellboreHeadersQuery(computedEnsembleIdent?.getCaseUuid());
    let wellHeaderOptions: SelectOption[] = [];

    if (wellHeadersQuery.data) {
        wellHeaderOptions = wellHeadersQuery.data.map((header) => ({
            label: header.uniqueWellboreIdentifier,
            value: header.wellboreUuid,
        }));
    }

    function handleWellsChange(selectedWellUuids: string[], allWellUuidsOptions: SelectOption[]) {
        const newSelectedWellUuids = selectedWellUuids.filter((wellUuid) =>
            allWellUuidsOptions.some((wellHeader) => wellHeader.value === wellUuid)
        );
        setSelectedWellUuids(newSelectedWellUuids);
    }
    function showAllWells(allWellUuidsOptions: SelectOption[]) {
        const newSelectedWellUuids = allWellUuidsOptions.map((wellHeader) => wellHeader.value);

        setSelectedWellUuids(newSelectedWellUuids);
    }
    function hideAllWells() {
        setSelectedWellUuids([]);
    }
    function handleEnsembleSelectionChange(newEnsembleIdent: EnsembleIdent | null) {
        setSelectedEnsembleIdent(newEnsembleIdent);
        if (newEnsembleIdent) {
            syncHelper.publishValue(SyncSettingKey.ENSEMBLE, "global.syncValue.ensembles", [newEnsembleIdent]);
        }
    }

    function handleMeshSurfNameSelectionChange(selectedSurfNames: string[]) {
        const newName = selectedSurfNames[0] ?? null;
        setSelectedMeshSurfaceName(newName);
        if (newName && computedMeshSurfaceAttribute) {
            syncHelper.publishValue(SyncSettingKey.SURFACE, "global.syncValue.surface", {
                name: newName,
                attribute: computedMeshSurfaceAttribute,
            });
        }
    }
    function handleMeshSurfAttributeSelectionChange(selectedSurfAttributes: string[]) {
        const newAttr = selectedSurfAttributes[0] ?? null;
        setSelectedMeshSurfaceAttribute(newAttr);
        if (newAttr && computedMeshSurfaceName) {
            syncHelper.publishValue(SyncSettingKey.SURFACE, "global.syncValue.surface", {
                name: computedMeshSurfaceName,
                attribute: newAttr,
            });
        }
    }
    function handlePropertySurfNameSelectionChange(selectedSurfNames: string[]) {
        const newName = selectedSurfNames[0] ?? null;
        setSelectedPropertySurfaceName(newName);
    }
    function handlePropertySurfAttributeSelectionChange(selectedSurfAttributes: string[]) {
        const newAttr = selectedSurfAttributes[0] ?? null;
        setSelectedPropertySurfaceAttribute(newAttr);
    }
    function handlePolyNameSelectionChange(selectedPolyNames: string[]) {
        const newName = selectedPolyNames[0] ?? null;
        setSelectedPolygonName(newName);
    }
    function handlePolyAttributeSelectionChange(selectedPolyAttributes: string[]) {
        const newAttr = selectedPolyAttributes[0] ?? null;
        setSelectedPolygonAttribute(newAttr);
    }
    function handleAggregationChanged(aggregation: SurfaceStatisticFunction_api | null) {
        setAggregation(aggregation);
    }

    function handleRealizationTextChanged(event: React.ChangeEvent<HTMLInputElement>) {
        const realNum = parseInt(event.target.value, 10);
        if (realNum >= 0) {
            setRealizationNum(realNum);
        }
    }
    function handleContourStartChange(event: React.ChangeEvent<HTMLInputElement>) {
        const contourStart = parseInt(event.target.value, 10);
        if (contourStart >= 0) {
            setContourStartValue(contourStart);
        }
    }
    function handleContourIncChange(event: React.ChangeEvent<HTMLInputElement>) {
        const contourInc = parseInt(event.target.value, 10);
        if (contourInc > 0) {
            setContourIncValue(contourInc);
        }
    }
    function handleTimeOrIntervalSelectionChange(selectedSurfTimeIntervals: string[]) {
        console.debug("handleTimeOrIntervalSelectionChange()");
        const newTimeOrInterval = selectedSurfTimeIntervals[0] ?? null;
        setSelectedPropertyTimeOrInterval(newTimeOrInterval);
        if (newTimeOrInterval) {
            syncHelper.publishValue(SyncSettingKey.DATE, "global.syncValue.date", {
                timeOrInterval: newTimeOrInterval,
            });
        }
    }
    function handleTimeModeChange(event: React.ChangeEvent<HTMLInputElement>) {
        setTimeType(event.target.value as SurfaceTimeType);
    }
    return (
        <div className="flex flex-col gap-2 overflow-y-auto">
            <CollapsibleGroup expanded={true} title="Ensemble and realization">
                <Label text="Ensemble" synced={syncHelper.isSynced(SyncSettingKey.ENSEMBLE)}>
                    <EnsembleDropdown
                        ensembleSet={ensembleSet}
                        value={computedEnsembleIdent ? computedEnsembleIdent : null}
                        onChange={handleEnsembleSelectionChange}
                    />
                </Label>
                <AggregationSelector
                    selectedAggregation={aggregation}
                    onAggregationSelectorChange={handleAggregationChanged}
                />
                {aggregation === null && (
                    <Label text="Realization:">
                        <Input type={"number"} value={realizationNum} onChange={handleRealizationTextChanged} />
                    </Label>
                )}
            </CollapsibleGroup>
            <CollapsibleGroup expanded={true} title="Depth surface">
                <QueryStateWrapper
                    queryResult={meshSurfMetaQuery}
                    errorComponent={"Error loading surface directory"}
                    loadingComponent={<CircularProgress />}
                >
                    <Label
                        text="Stratigraphic name"
                        labelClassName={syncHelper.isSynced(SyncSettingKey.SURFACE) ? "bg-indigo-700 text-white" : ""}
                    >
                        <Select
                            options={meshSurfNameOptions}
                            value={computedMeshSurfaceName ? [computedMeshSurfaceName] : []}
                            onChange={handleMeshSurfNameSelectionChange}
                            size={5}
                        />
                    </Label>
                    <Label
                        text="Attribute"
                        labelClassName={syncHelper.isSynced(SyncSettingKey.SURFACE) ? "bg-indigo-700 text-white" : ""}
                    >
                        <Select
                            options={meshSurfAttributeOptions}
                            value={computedMeshSurfaceAttribute ? [computedMeshSurfaceAttribute] : []}
                            onChange={handleMeshSurfAttributeSelectionChange}
                            size={5}
                        />
                    </Label>
                </QueryStateWrapper>
            </CollapsibleGroup>
            <CollapsibleGroup expanded={false} title="Property surface (color)">
                <>
                    <Label
                        wrapperClassName=" flow-root mt-4 mb-2"
                        labelClassName="float-left block text-sm font-medium text-gray-700 dark:text-gray-200"
                        text={"Enable"}
                    >
                        <div className=" float-right">
                            <Checkbox
                                onChange={(e: any) => setUsePropertySurface(e.target.checked)}
                                checked={usePropertySurface}
                            />
                        </div>
                    </Label>
                    {usePropertySurface && (
                        <QueryStateWrapper
                            queryResult={propertySurfMetaQuery}
                            errorComponent={"Error loading surface directory"}
                            loadingComponent={<CircularProgress />}
                        >
                            {" "}
                            <RadioGroup
                                value={timeType}
                                direction="horizontal"
                                options={Object.values(SurfaceTimeType).map((val: SurfaceTimeType) => {
                                    return { value: val, label: SurfaceTimeTypeEnumToStringMapping[val] };
                                })}
                                onChange={handleTimeModeChange}
                            />
                            <Label
                                text="Stratigraphic name"
                                labelClassName={
                                    syncHelper.isSynced(SyncSettingKey.SURFACE) ? "bg-indigo-700 text-white" : ""
                                }
                            >
                                <Select
                                    options={propertySurfNameOptions}
                                    value={computedPropertySurfaceName ? [computedPropertySurfaceName] : []}
                                    onChange={handlePropertySurfNameSelectionChange}
                                    size={5}
                                />
                            </Label>
                            <Label
                                text="Attribute"
                                labelClassName={
                                    syncHelper.isSynced(SyncSettingKey.SURFACE) ? "bg-indigo-700 text-white" : ""
                                }
                            >
                                <Select
                                    options={propertySurfAttributeOptions}
                                    value={computedPropertySurfaceAttribute ? [computedPropertySurfaceAttribute] : []}
                                    onChange={handlePropertySurfAttributeSelectionChange}
                                    size={5}
                                />
                            </Label>
                            {timeType !== SurfaceTimeType.None && (
                                <Label text={timeType === SurfaceTimeType.TimePoint ? "Time Point" : "Time Interval"}>
                                    <Select
                                        options={propertySurfTimeOrIntervalOptions}
                                        value={computedPropertyTimeOrInterval ? [computedPropertyTimeOrInterval] : []}
                                        onChange={handleTimeOrIntervalSelectionChange}
                                        size={5}
                                    />
                                </Label>
                            )}
                        </QueryStateWrapper>
                    )}
                </>
            </CollapsibleGroup>
            <CollapsibleGroup expanded={false} title="Polygons">
                <Label
                    wrapperClassName=" flow-root mt-4 mb-2"
                    labelClassName="float-left block text-sm font-medium text-gray-700 dark:text-gray-200"
                    text={"Enable"}
                >
                    <div className=" float-right">
                        <Checkbox onChange={(e: any) => setShowPolygon(e.target.checked)} checked={showPolygon} />
                    </div>
                </Label>
                {showPolygon && (
                    <QueryStateWrapper
                        queryResult={polygonsDirectoryQuery}
                        errorComponent={"Error loading polygons directory"}
                        loadingComponent={<CircularProgress />}
                    >
                        <Label text="Stratigraphic name">
                            <>
                                <Label
                                    wrapperClassName=" flow-root"
                                    labelClassName="float-left"
                                    text={"Use surface stratigraphy"}
                                >
                                    <div className=" float-right">
                                        <Checkbox
                                            onChange={(e: any) => setLinkPolygonNameToSurfaceName(e.target.checked)}
                                            checked={linkPolygonNameToSurfaceName}
                                        />
                                    </div>
                                </Label>
                                <Select
                                    options={polyNameOptions}
                                    value={computedPolygonsName ? [computedPolygonsName] : []}
                                    onChange={handlePolyNameSelectionChange}
                                    size={5}
                                    disabled={linkPolygonNameToSurfaceName}
                                />
                            </>
                        </Label>

                        <Label text="Attribute">
                            <Select
                                options={polyAttributesOptions}
                                value={computedPolygonsAttribute ? [computedPolygonsAttribute] : []}
                                placeholder={
                                    linkPolygonNameToSurfaceName
                                        ? `No attributes found for ${computedMeshSurfaceName}`
                                        : `No attributes found for ${computedPolygonsName}`
                                }
                                onChange={handlePolyAttributeSelectionChange}
                                size={5}
                            />
                        </Label>
                    </QueryStateWrapper>
                )}
            </CollapsibleGroup>
            <CollapsibleGroup expanded={false} title="Well data">
                <QueryStateWrapper
                    queryResult={wellHeadersQuery}
                    errorComponent={"Error loading wells"}
                    loadingComponent={<CircularProgress />}
                >
                    <Label text="Official Wells">
                        <>
                            <div>
                                <Button
                                    className="float-left m-2 text-xs py-0"
                                    variant="outlined"
                                    onClick={() => showAllWells(wellHeaderOptions)}
                                >
                                    Select all
                                </Button>
                                <Button className="m-2 text-xs py-0" variant="outlined" onClick={hideAllWells}>
                                    Select none
                                </Button>
                            </div>
                            <Select
                                options={wellHeaderOptions}
                                value={selectedWellUuids}
                                onChange={(selectedWellUuids: string[]) =>
                                    handleWellsChange(selectedWellUuids, wellHeaderOptions)
                                }
                                size={10}
                                multiple={true}
                            />
                        </>
                    </Label>
                </QueryStateWrapper>
            </CollapsibleGroup>
            <CollapsibleGroup expanded={false} title="View settings">
                <div>
                    <div className="p-2">
                        <Header text="Surface" />
                        <LabelledCheckbox
                            label="Contours"
                            checked={showContour}
                            onChange={(e: any) => setShowContour(e.target.checked)}
                        />
                        {showContour && (
                            <>
                                <Label
                                    wrapperClassName="  flex flex-row"
                                    labelClassName="text-xs"
                                    text={"Contour start/increment"}
                                >
                                    <>
                                        <div className=" float-right">
                                            <Input
                                                className="text-xs"
                                                type={"number"}
                                                value={contourStartValue}
                                                onChange={handleContourStartChange}
                                            />
                                        </div>
                                        <div className=" float-right">
                                            <Input
                                                className="text-xs"
                                                type={"number"}
                                                value={contourIncValue}
                                                onChange={handleContourIncChange}
                                            />
                                        </div>
                                    </>
                                </Label>
                            </>
                        )}
                        <LabelledCheckbox
                            label="Grid lines"
                            checked={showGrid}
                            onChange={(e: any) => setShowGrid(e.target.checked)}
                        />
                        <LabelledCheckbox
                            label="Smooth shading"
                            checked={showSmoothShading}
                            onChange={(e: any) => setShowSmoothShading(e.target.checked)}
                        />
                        <LabelledCheckbox
                            label="Material"
                            checked={showMaterial}
                            onChange={(e: any) => setShowMaterial(e.target.checked)}
                        />
                    </div>
                    <div className="p-2">
                        <Header text="View" />
                        <LabelledCheckbox
                            label="Show 3D"
                            checked={show3D}
                            onChange={(e: any) => setShow3D(e.target.checked)}
                        />
                    </div>
                </div>
            </CollapsibleGroup>
        </div>
    );
}

type PartialSurfSpec = {
    surfaceName: string | null;
    surfaceAttribute: string | null;
    timeOrInterval: string | null;
};

function fixupSurface(
    surfaceDirectory: SurfaceDirectory,
    selectedSurface: PartialSurfSpec,
    syncedSurface: PartialSurfSpec
): PartialSurfSpec {
    const surfaceNames = surfaceDirectory.getSurfaceNames(null);
    const finalSurfaceName = fixupSyncedOrSelectedOrFirstValue(
        syncedSurface.surfaceName,
        selectedSurface.surfaceName,
        surfaceNames
    );
    let finalSurfaceAttribute: string | null = null;
    let finalTimeOrInterval: string | null = null;
    if (finalSurfaceName) {
        const surfaceAttributes = surfaceDirectory.getAttributeNames(finalSurfaceName);
        finalSurfaceAttribute = fixupSyncedOrSelectedOrFirstValue(
            syncedSurface.surfaceAttribute,
            selectedSurface.surfaceAttribute,
            surfaceAttributes
        );
    }
    if (finalSurfaceName && finalSurfaceAttribute) {
        const selectedTimeOrIntervals = surfaceDirectory.getTimeOrIntervalStrings();
        finalTimeOrInterval = fixupSyncedOrSelectedOrFirstValue(
            syncedSurface.timeOrInterval,
            selectedSurface.timeOrInterval,
            selectedTimeOrIntervals
        );
    }
    return {
        surfaceName: finalSurfaceName,
        surfaceAttribute: finalSurfaceAttribute,
        timeOrInterval: finalTimeOrInterval,
    };
}
type PartialPolygonsSpec = {
    polygonsName: string | null;
    polygonsAttribute: string | null;
};

function fixupPolygons(
    polygonsDirectory: PolygonsDirectory,
    selectedPolygons: PartialPolygonsSpec,
    syncedPolygons: PartialPolygonsSpec
): PartialPolygonsSpec {
    const polygonsNames = polygonsDirectory.getPolygonsNames(null);
    const finalPolygonsName = fixupSyncedOrSelectedOrFirstValue(
        syncedPolygons.polygonsName,
        selectedPolygons.polygonsName,
        polygonsNames
    );
    let finalPolygonsAttribute: string | null = null;
    if (finalPolygonsName) {
        const polygonsAttributes = polygonsDirectory.getAttributeNames(finalPolygonsName);
        finalPolygonsAttribute = fixupSyncedOrSelectedOrFirstValue(
            syncedPolygons.polygonsAttribute,
            selectedPolygons.polygonsAttribute,
            polygonsAttributes
        );
    }

    return {
        polygonsName: finalPolygonsName,
        polygonsAttribute: finalPolygonsAttribute,
    };
}
function fixupSyncedOrSelectedOrFirstValue(
    syncedValue: string | null,
    selectedValue: string | null,
    values: string[]
): string | null {
    if (syncedValue && values.includes(syncedValue)) {
        return syncedValue;
    }
    if (selectedValue && values.includes(selectedValue)) {
        return selectedValue;
    }
    if (values.length) {
        return values[0];
    }
    return null;
}

function isoStringToDateLabel(input: string): string {
    const date = input.split("T")[0];
    return `${date}`;
}

function isoIntervalStringToDateLabel(input: string): string {
    const [start, end] = input.split("/");
    const startDate = start.split("T")[0];
    const endDate = end.split("T")[0];
    return `${startDate}/${endDate}`;
}<|MERGE_RESOLUTION|>--- conflicted
+++ resolved
@@ -17,20 +17,9 @@
 import { RadioGroup } from "@lib/components/RadioGroup";
 import { Select, SelectOption } from "@lib/components/Select";
 import { PolygonsAddress, PolygonsDirectory, usePolygonsDirectoryQuery } from "@modules/_shared/Polygons";
-<<<<<<< HEAD
 import { SurfaceAddress, SurfaceAddressFactory, SurfaceDirectory, SurfaceTimeType } from "@modules/_shared/Surface";
 import { useRealizationSurfacesMetadataQuery } from "@modules/_shared/Surface";
-import { useWellHeadersQuery } from "@modules/_shared/WellBore/queryHooks";
-=======
-import {
-    SurfaceAddress,
-    SurfaceAddressFactory,
-    SurfaceDirectory,
-    SurfaceTimeType,
-    useSurfaceDirectoryQuery,
-} from "@modules/_shared/Surface";
 import { useDrilledWellboreHeadersQuery } from "@modules/_shared/WellBore/queryHooks";
->>>>>>> 8440f187
 
 import { AggregationSelector } from "./components/AggregationSelector";
 import { state } from "./state";
