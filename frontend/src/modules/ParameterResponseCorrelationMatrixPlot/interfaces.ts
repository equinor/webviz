import type { ParameterIdent } from "@framework/EnsembleParameters";
import type { InterfaceInitialization } from "@framework/UniDirectionalModuleComponentsInterface";

import {
    showLabelsAtom,
    useFixedColorRangeAtom,
    plotTypeAtom,
<<<<<<< HEAD
    correlationSettingsAtom,
    selectedParameterIdentsAtom,
=======
    correlationThresholdAtom,
    hideIndividualCellsAtom,
    filterColumnsAtom,
    filterRowsAtom,
>>>>>>> d2593707
} from "./settings/atoms/baseAtoms";
import type { PlotType } from "./typesAndEnums";

type SettingsToViewInterface = {
    parameterIdents: ParameterIdent[];
    plotType: PlotType;
    showLabels: boolean;
    useFixedColorRange: boolean;
    correlationThreshold: number;
    hideIndividualCells: boolean;
    filterColumns: boolean;
    filterRows: boolean;
};

export type Interfaces = {
    settingsToView: SettingsToViewInterface;
};

export const settingsToViewInterfaceInitialization: InterfaceInitialization<SettingsToViewInterface> = {
    parameterIdents: (get) => get(selectedParameterIdentsAtom),
    showLabels: (get) => get(showLabelsAtom),
    useFixedColorRange: (get) => get(useFixedColorRangeAtom),
    plotType: (get) => get(plotTypeAtom),
    correlationThreshold: (get) => get(correlationThresholdAtom),
    hideIndividualCells: (get) => get(hideIndividualCellsAtom),
    filterColumns: (get) => get(filterColumnsAtom),
    filterRows: (get) => get(filterRowsAtom),
};<|MERGE_RESOLUTION|>--- conflicted
+++ resolved
@@ -5,15 +5,11 @@
     showLabelsAtom,
     useFixedColorRangeAtom,
     plotTypeAtom,
-<<<<<<< HEAD
-    correlationSettingsAtom,
     selectedParameterIdentsAtom,
-=======
     correlationThresholdAtom,
     hideIndividualCellsAtom,
     filterColumnsAtom,
     filterRowsAtom,
->>>>>>> d2593707
 } from "./settings/atoms/baseAtoms";
 import type { PlotType } from "./typesAndEnums";
 
