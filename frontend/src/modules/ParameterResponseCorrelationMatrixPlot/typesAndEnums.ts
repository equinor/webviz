export enum PlotType {
    FullTriangularMatrix = "fullTriangularMatrix",
    FullMirroredMatrix = "fullMirroredMatrix",
    ParameterResponseMatrix = "parameterResponseMatrix",
<<<<<<< HEAD
}

export type CorrelationSettings = {
    threshold: number | null;
    hideIndividualCells: boolean;
    filterColumns: boolean;
    filterRows: boolean;
};
export const MAX_NUMBER_OF_PARAMETERS_IN_MATRIX = 500; // To avoid performance issues
=======
}
>>>>>>> d2593707
<|MERGE_RESOLUTION|>--- conflicted
+++ resolved
@@ -2,16 +2,6 @@
     FullTriangularMatrix = "fullTriangularMatrix",
     FullMirroredMatrix = "fullMirroredMatrix",
     ParameterResponseMatrix = "parameterResponseMatrix",
-<<<<<<< HEAD
 }
 
-export type CorrelationSettings = {
-    threshold: number | null;
-    hideIndividualCells: boolean;
-    filterColumns: boolean;
-    filterRows: boolean;
-};
-export const MAX_NUMBER_OF_PARAMETERS_IN_MATRIX = 500; // To avoid performance issues
-=======
-}
->>>>>>> d2593707
+export const MAX_NUMBER_OF_PARAMETERS_IN_MATRIX = 500; // To avoid performance issues