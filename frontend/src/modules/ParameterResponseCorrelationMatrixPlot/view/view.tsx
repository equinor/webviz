import React from "react";

import { Input, Warning } from "@mui/icons-material";
import { isEqual } from "lodash";

import type { ChannelReceiverChannelContent } from "@framework/DataChannelTypes";
import { KeyKind } from "@framework/DataChannelTypes";
import { DeltaEnsemble } from "@framework/DeltaEnsemble";
import { ParameterIdent } from "@framework/EnsembleParameters";
import type { EnsembleSet } from "@framework/EnsembleSet";
import type { ModuleViewProps } from "@framework/Module";
import { RegularEnsemble } from "@framework/RegularEnsemble";
import { useViewStatusWriter } from "@framework/StatusWriter";
import { useContinuousColorScale } from "@framework/WorkbenchSettings";
import { Tag } from "@lib/components/Tag";
import { useElementSize } from "@lib/hooks/useElementSize";
import { ColorScaleGradientType } from "@lib/utils/ColorScale";
import type { Size2D } from "@lib/utils/geometry";
import { ContentWarning } from "@modules/_shared/components/ContentMessage";
import { Plot } from "@modules/_shared/components/Plot";
import { getVaryingContinuousParameters } from "@modules/_shared/parameterUtils";
import type { ResponseData } from "@modules/_shared/rankParameter";
import type { CorrelationDataItem } from "@modules/_shared/utils/math/correlationMatrix";
import {
    createPearsonCorrelationMatrix,
    filterCorrelationMatrixByRowAndColumnThresholds,
} from "@modules/_shared/utils/math/correlationMatrix";

import type { Interfaces } from "../interfaces";
import { MAX_NUMBER_OF_PARAMETERS_IN_MATRIX, PlotType, type CorrelationSettings } from "../typesAndEnums";

import { ParameterCorrelationMatrixFigure } from "./utils/parameterCorrelationMatrixFigure";
import { createResponseParameterCorrelationMatrix } from "./utils/parameterCorrelationMatrixUtils";

const MAX_NUM_PLOTS = 12;

function MaxNumberPlotsExceededMessage() {
    return (
        <ContentWarning>
            <Warning fontSize="large" className="mb-2" />
            Too many plots to display. Due to performance limitations, the number of plots is limited to {MAX_NUM_PLOTS}
            .
        </ContentWarning>
    );
}

export function View({ viewContext, workbenchSession, workbenchSettings }: ModuleViewProps<Interfaces>) {
    const [isPending, startTransition] = React.useTransition();
    const [content, setContent] = React.useState<React.ReactNode>(null);
    const [revNumberResponses, setRevNumberResponses] = React.useState<number[]>([]);
    const [prevShowLabels, setPrevShowLabels] = React.useState<boolean | null>(null);
    const [prevSize, setPrevSize] = React.useState<Size2D | null>(null);
    const [prevParameterIdents, setPrevParameterIdents] = React.useState<ParameterIdent[]>([]);
    const [prevUseFixedColorRange, setPrevUseFixedColorRange] = React.useState<boolean>(true);
    const [prevColorScaleWithGradient, setPrevColorScaleWithGradient] = React.useState<[number, string][]>([]);
    const [prevPlotType, setPrevPlotType] = React.useState<PlotType>(PlotType.ParameterResponseMatrix);
    const [prevCorrelationSettings, setPrevCorrelationSettings] = React.useState<CorrelationSettings>({
        threshold: null as number | null,
        hideIndividualCells: true,
        filterColumns: true,
        filterRows: true,
    });

    const parameterIdents = viewContext.useSettingsToViewInterfaceValue("parameterIdents");
    const plotType = viewContext.useSettingsToViewInterfaceValue("plotType");
    const showLabels = viewContext.useSettingsToViewInterfaceValue("showLabels");
    const useFixedColorRange = viewContext.useSettingsToViewInterfaceValue("useFixedColorRange");
    const correlationSettings = viewContext.useSettingsToViewInterfaceValue("correlationSettings");
    const ensembleSet = workbenchSession.getEnsembleSet();

    const statusWriter = useViewStatusWriter(viewContext);

    const wrapperDivRef = React.useRef<HTMLDivElement>(null);
    const wrapperDivSize = useElementSize(wrapperDivRef);
    const colorScaleWithGradient = useContinuousColorScale(workbenchSettings, {
        gradientType: ColorScaleGradientType.Diverging,
    }).getPlotlyColorScale();

    const receiverResponses = [
        viewContext.useChannelReceiver({
            receiverIdString: "channelResponse",
            expectedKindsOfKeys: [KeyKind.REALIZATION],
        }),
        viewContext.useChannelReceiver({
            receiverIdString: "channelResponse2",
            expectedKindsOfKeys: [KeyKind.REALIZATION],
        }),
        viewContext.useChannelReceiver({
            receiverIdString: "channelResponse3",
            expectedKindsOfKeys: [KeyKind.REALIZATION],
        }),
    ];

    statusWriter.setLoading(isPending || receiverResponses.some((r) => r.isPending));
    const receiverResponseRevisionNumbers = receiverResponses.map((response) => response.revisionNumber);

    const hasParameterIdentsChanged =
        parameterIdents.length !== prevParameterIdents.length ||
        !parameterIdents.every((ident, index) => ident.equals(prevParameterIdents[index]));
    if (
        !isEqual(receiverResponseRevisionNumbers, revNumberResponses) ||
        hasParameterIdentsChanged ||
        showLabels !== prevShowLabels ||
        wrapperDivSize !== prevSize ||
        useFixedColorRange !== prevUseFixedColorRange ||
        !isEqual(colorScaleWithGradient, prevColorScaleWithGradient) ||
        plotType !== prevPlotType ||
        !isEqual(correlationSettings, prevCorrelationSettings)
    ) {
        setRevNumberResponses(receiverResponseRevisionNumbers);

        setPrevParameterIdents(parameterIdents);
        setPrevShowLabels(showLabels);
        setPrevSize(wrapperDivSize);
        setPrevUseFixedColorRange(useFixedColorRange);
        setPrevColorScaleWithGradient(colorScaleWithGradient);
        setPrevPlotType(plotType);
        setPrevCorrelationSettings(correlationSettings);

        startTransition(function makeContent() {
            // Content when no data channels are defined
            console.log(parameterIdents.length);

            if (receiverResponses.every((response) => !response.channel)) {
                setContent(
                    <ContentWarning>
<<<<<<< HEAD
                        <div className="space-y-3 text-sm">
                            <p className="font-medium">Data channel required for use.</p>
                            <p>Add a module supporting data channels to the dashboard and connect it to this module.</p>
                            <p>
                                Modules supporting data channels have an <Input fontSize="small" /> icon on their
                                toolbar.
                            </p>
                            <p>Drag from this icon to a response below:</p>
                            <div className="flex gap-2 flex-wrap">
                                <Tag label="Response" />
                                <Tag label="Response" />
                                <Tag label="Response" />
                            </div>
                        </div>
                    </ContentWarning>,
                );
                return;
            }
            if (parameterIdents.length === 0) {
                setContent(
                    <ContentWarning>
                        <Warning fontSize="large" className="mb-2" />
                        No parameters selected or available. Please select parameters in the settings pane. If no
                        parameters are available, ensure that the connected ensembles have continuous and varying
                        parameters.
                    </ContentWarning>,
                );
                return;
            }
            if (parameterIdents.length > MAX_NUMBER_OF_PARAMETERS_IN_MATRIX) {
                setContent(
                    <ContentWarning>
                        <Warning fontSize="large" className="mb-2" />
                        {`Too many parameters selected. Please select ${MAX_NUMBER_OF_PARAMETERS_IN_MATRIX} or fewer parameters to display the correlation
                        matrix.`}
=======
                        <span>
                            Data channel required for use. Add a main module to the workbench and use the data channels
                            <Input fontSize="small" />
                        </span>{" "}
                        Up to 3 modules can be connected.
                        <span>
                            <Tag label="Response" />
                            <Tag label="Response" />
                            <Tag label="Response" />
                        </span>
>>>>>>> 6b194b99
                    </ContentWarning>,
                );
                return;
            }
            const usedChannels = receiverResponses.filter((response) => response.channel);
            const usedChannelsWithoutData = receiverResponses.filter(
                (response) => response.channel && response.channel.contents.length === 0,
            );
            // Content when no data is received on any of the channels
            if (usedChannels.length === usedChannelsWithoutData.length) {
                setContent(<ContentWarning>No data received on any of the channels.</ContentWarning>);
                return;
            }
            // Add a warning when some channels have no data
            if (usedChannelsWithoutData.length > 0) {
                statusWriter.addWarning(
                    `Some channels have no data:) ${usedChannelsWithoutData
                        .map((response) => response.displayName)
                        .join(", ")}`,
                );
            }

            // Content when no parameters are selected
            if (parameterIdents.length === 0) {
                setContent(
                    <ContentWarning>
                        <Warning fontSize="large" className="mb-2" />
                        No parameters selected or available. Please select parameters in the settings pane. If
                        parameters are selected but not available, ensure that the connected ensembles have continuous
                        and varying parameters.
                    </ContentWarning>,
                );
                return;
            }

            // Create a map to group responses by ensemble
            const receiveResponsesPerEnsembleIdent = new Map<
                string,
                ChannelReceiverChannelContent<KeyKind.REALIZATION[]>[]
            >();

            receiverResponses.forEach((response) => {
                if (!response.channel || !response.channel.contents) {
                    return;
                }
                response.channel.contents.forEach((content) => {
                    const ensembleIdentString = content.metaData.ensembleIdentString;
                    if (!receiveResponsesPerEnsembleIdent.has(ensembleIdentString)) {
                        receiveResponsesPerEnsembleIdent.set(ensembleIdentString, []);
                    }
                    receiveResponsesPerEnsembleIdent.get(ensembleIdentString)?.push(content);
                });
            });

            const numContents = receiveResponsesPerEnsembleIdent.size;

            if (numContents > MAX_NUM_PLOTS) {
                setContent(<MaxNumberPlotsExceededMessage />);
                return;
            }
            const numCols = Math.floor(Math.sqrt(numContents));
            const numRows = Math.ceil(numContents / numCols);
            const figure = new ParameterCorrelationMatrixFigure({
                wrapperDivSize,
                plotType,
                numCols,
                numRows,
                showLabels,
                useFixedColorRange,
            });
            for (const ensembleIdentString of receiveResponsesPerEnsembleIdent.keys()) {
                const ensemble = ensembleSet.findEnsembleByIdentString(ensembleIdentString);
                if (!ensemble || ensemble instanceof DeltaEnsemble) {
                    const ensembleType = !ensemble ? "Invalid" : "Delta";
                    setContent(
                        <ContentWarning>
                            <p>{ensembleType} ensemble detected in the data channel.</p>
                            <p>Unable to compute parameter correlations.</p>
                        </ContentWarning>,
                    );
                    return;
                }
            }
            fillParameterCorrelationMatrixFigure(
                figure,
                parameterIdents,
                colorScaleWithGradient,
                numContents,
                ensembleSet,
                receiveResponsesPerEnsembleIdent,
                plotType,
                correlationSettings,
            );
            setContent(
                <>
                    <Plot layout={figure.makePlotLayout()} data={figure.makePlotData()} />;
                </>,
            );
            return;
        });
    }

    return (
        <div className="w-full h-full" ref={wrapperDivRef}>
            {content}
        </div>
    );
}

function fillParameterCorrelationMatrixFigure(
    figure: ParameterCorrelationMatrixFigure,
    parameterIdents: ParameterIdent[],
    colorScaleWithGradient: [number, string][],
    numContents: number,
    ensembleSet: EnsembleSet,
    receiveResponsesPerEnsembleIdent: Map<string, ChannelReceiverChannelContent<KeyKind.REALIZATION[]>[]>,
    plotType: PlotType,
    correlationSettings: CorrelationSettings,
): void {
    const numRows = figure.numRows();
    const numCols = figure.numColumns();
    const { threshold, hideIndividualCells, filterColumns, filterRows } = correlationSettings;
    const filterCutoff = hideIndividualCells && threshold ? threshold : null;
    const columnCutoff = filterColumns ? threshold : null;
    const rowCutoff = filterRows ? threshold : null;
    // Each ensemble and plot all the correlations
    let cellIndex = 0;
    for (let rowIndex = 0; rowIndex < numRows; rowIndex++) {
        for (let colIndex = 0; colIndex < numCols; colIndex++) {
            if (cellIndex >= numContents) {
                break;
            }
            const ensembleReceiverChannelContents = Array.from(receiveResponsesPerEnsembleIdent.values())[cellIndex];
            const ensembleIdentString = Array.from(receiveResponsesPerEnsembleIdent.keys())[cellIndex];

            const ensemble = ensembleSet.findEnsembleByIdentString(ensembleIdentString);
            if (!ensemble || !(ensemble instanceof RegularEnsemble)) {
                continue;
            }
            const fullParameterArr = getVaryingContinuousParameters(ensemble);
            if (!fullParameterArr) {
                continue;
            }
            const selectedParameterArr = fullParameterArr.filter((param) => {
                const currentParamIdent = ParameterIdent.fromNameAndGroup(param.name, param.groupName);
                return parameterIdents.some((ident) => ident.equals(currentParamIdent));
            });

            const responseDataArr: ResponseData[] = ensembleReceiverChannelContents.map((content) => {
                return {
                    realizations: content.dataArray.map((dataPoint) => dataPoint.key as number),
                    values: content.dataArray.map((dataPoint) => dataPoint.value as number),
                    displayName: content.displayName,
                };
            });
            const responseItems: CorrelationDataItem[] = responseDataArr.map((r) => ({
                name: r.displayName,
                values: r.values,
                realizations: r.realizations,
            }));
            const parameterItems: CorrelationDataItem[] = selectedParameterArr.map((param) => ({
                name: param.name,
                values: param.values,
                realizations: param.realizations,
            }));
            if (plotType === PlotType.FullMirroredMatrix) {
                const corr = createPearsonCorrelationMatrix([...responseItems, ...parameterItems], filterCutoff);
                const filteredCorr = filterCorrelationMatrixByRowAndColumnThresholds(corr, rowCutoff, columnCutoff);

                figure.addFullMirroredCorrelationMatrixTrace({
                    data: filteredCorr,
                    colorScaleWithGradient,
                    row: rowIndex + 1,
                    column: colIndex + 1,
                    cellIndex,
                    title: ensemble.getDisplayName(),
                });
            }
            if (plotType === PlotType.FullTriangularMatrix) {
                const corr = createPearsonCorrelationMatrix([...responseItems, ...parameterItems], filterCutoff);
                const filteredCorr = filterCorrelationMatrixByRowAndColumnThresholds(corr, rowCutoff, columnCutoff);

                figure.addFullTriangularCorrelationMatrixTrace({
                    data: filteredCorr,
                    colorScaleWithGradient,
                    row: rowIndex + 1,
                    column: colIndex + 1,
                    cellIndex,
                    title: ensemble.getDisplayName(),
                });
            }
            if (plotType === PlotType.ParameterResponseMatrix) {
                const corr = createResponseParameterCorrelationMatrix(responseItems, parameterItems, filterCutoff);
                const filteredCorr = filterCorrelationMatrixByRowAndColumnThresholds(corr, rowCutoff, columnCutoff);
                figure.addParameterResponseMatrixTrace({
                    data: filteredCorr,
                    colorScaleWithGradient,
                    row: rowIndex + 1,
                    column: colIndex + 1,
                    cellIndex,
                    title: ensemble.getDisplayName(),
                });
            }

            cellIndex++;
        }
    }
}<|MERGE_RESOLUTION|>--- conflicted
+++ resolved
@@ -119,12 +119,10 @@
 
         startTransition(function makeContent() {
             // Content when no data channels are defined
-            console.log(parameterIdents.length);
 
             if (receiverResponses.every((response) => !response.channel)) {
                 setContent(
                     <ContentWarning>
-<<<<<<< HEAD
                         <div className="space-y-3 text-sm">
                             <p className="font-medium">Data channel required for use.</p>
                             <p>Add a module supporting data channels to the dashboard and connect it to this module.</p>
@@ -160,18 +158,6 @@
                         <Warning fontSize="large" className="mb-2" />
                         {`Too many parameters selected. Please select ${MAX_NUMBER_OF_PARAMETERS_IN_MATRIX} or fewer parameters to display the correlation
                         matrix.`}
-=======
-                        <span>
-                            Data channel required for use. Add a main module to the workbench and use the data channels
-                            <Input fontSize="small" />
-                        </span>{" "}
-                        Up to 3 modules can be connected.
-                        <span>
-                            <Tag label="Response" />
-                            <Tag label="Response" />
-                            <Tag label="Response" />
-                        </span>
->>>>>>> 6b194b99
                     </ContentWarning>,
                 );
                 return;
@@ -192,19 +178,6 @@
                         .map((response) => response.displayName)
                         .join(", ")}`,
                 );
-            }
-
-            // Content when no parameters are selected
-            if (parameterIdents.length === 0) {
-                setContent(
-                    <ContentWarning>
-                        <Warning fontSize="large" className="mb-2" />
-                        No parameters selected or available. Please select parameters in the settings pane. If
-                        parameters are selected but not available, ensure that the connected ensembles have continuous
-                        and varying parameters.
-                    </ContentWarning>,
-                );
-                return;
             }
 
             // Create a map to group responses by ensemble
@@ -224,23 +197,6 @@
                     }
                     receiveResponsesPerEnsembleIdent.get(ensembleIdentString)?.push(content);
                 });
-            });
-
-            const numContents = receiveResponsesPerEnsembleIdent.size;
-
-            if (numContents > MAX_NUM_PLOTS) {
-                setContent(<MaxNumberPlotsExceededMessage />);
-                return;
-            }
-            const numCols = Math.floor(Math.sqrt(numContents));
-            const numRows = Math.ceil(numContents / numCols);
-            const figure = new ParameterCorrelationMatrixFigure({
-                wrapperDivSize,
-                plotType,
-                numCols,
-                numRows,
-                showLabels,
-                useFixedColorRange,
             });
             for (const ensembleIdentString of receiveResponsesPerEnsembleIdent.keys()) {
                 const ensemble = ensembleSet.findEnsembleByIdentString(ensembleIdentString);
@@ -255,6 +211,36 @@
                     return;
                 }
             }
+            // Content when no parameters are selected
+            if (parameterIdents.length === 0) {
+                setContent(
+                    <ContentWarning>
+                        <Warning fontSize="large" className="mb-2" />
+                        No parameters selected or available. Please select parameters in the settings pane. If
+                        parameters are selected but not available, ensure that the connected ensembles have continuous
+                        and varying parameters.
+                    </ContentWarning>,
+                );
+                return;
+            }
+
+            const numContents = receiveResponsesPerEnsembleIdent.size;
+
+            if (numContents > MAX_NUM_PLOTS) {
+                setContent(<MaxNumberPlotsExceededMessage />);
+                return;
+            }
+            const numCols = Math.floor(Math.sqrt(numContents));
+            const numRows = Math.ceil(numContents / numCols);
+            const figure = new ParameterCorrelationMatrixFigure({
+                wrapperDivSize,
+                plotType,
+                numCols,
+                numRows,
+                showLabels,
+                useFixedColorRange,
+            });
+
             fillParameterCorrelationMatrixFigure(
                 figure,
                 parameterIdents,
