--- conflicted
+++ resolved
@@ -19,15 +19,9 @@
 import { SyncSettingKey } from "./SyncSettings";
 import {
     InterfaceBaseType,
-<<<<<<< HEAD
-    useInterfaceState,
-    useInterfaceValue,
-    useSetInterfaceValue,
-=======
     useSetSettingsToViewInterfaceValue,
     useSettingsToViewInterfaceState,
     useSettingsToViewInterfaceValue,
->>>>>>> a58fafcf
 } from "./UniDirectionalSettingsToViewInterface";
 import { useChannelReceiver } from "./internal/DataChannels/hooks/useChannelReceiver";
 import { usePublishChannelContents } from "./internal/DataChannels/hooks/usePublishChannelContents";
@@ -119,28 +113,6 @@
         });
     }
 
-<<<<<<< HEAD
-    useInterfaceState<TKey extends keyof TInterfaceType["baseStates"]>(
-        key: TKey
-    ): [Awaited<TInterfaceType["baseStates"][TKey]>, (value: TInterfaceType["baseStates"][TKey]) => void] {
-        return useInterfaceState(this._moduleInstance.getUniDirectionalSettingsToViewInterface(), key);
-    }
-
-    useInterfaceValue<TKey extends keyof TInterfaceType["baseStates"]>(key: TKey): TInterfaceType["baseStates"][TKey];
-    useInterfaceValue<TKey extends keyof TInterfaceType["derivedStates"]>(
-        key: TKey
-    ): TInterfaceType["derivedStates"][TKey];
-    useInterfaceValue<TKey extends keyof (TInterfaceType["baseStates"] | TInterfaceType["derivedStates"])>(
-        key: TKey
-    ): TInterfaceType["baseStates"][TKey] | TInterfaceType["derivedStates"][TKey] {
-        return useInterfaceValue(this._moduleInstance.getUniDirectionalSettingsToViewInterface(), key);
-    }
-
-    useSetInterfaceValue<TKey extends keyof TInterfaceType["baseStates"]>(
-        key: TKey
-    ): (value: TInterfaceType["baseStates"][TKey]) => void {
-        return useSetInterfaceValue(this._moduleInstance.getUniDirectionalSettingsToViewInterface(), key);
-=======
     useSettingsToViewInterfaceState<TKey extends keyof TInterfaceType["baseStates"]>(
         key: TKey
     ): [Awaited<TInterfaceType["baseStates"][TKey]>, (value: TInterfaceType["baseStates"][TKey]) => void] {
@@ -163,7 +135,6 @@
         key: TKey
     ): (value: TInterfaceType["baseStates"][TKey]) => void {
         return useSetSettingsToViewInterfaceValue(this._moduleInstance.getUniDirectionalSettingsToViewInterface(), key);
->>>>>>> a58fafcf
     }
 }
 
