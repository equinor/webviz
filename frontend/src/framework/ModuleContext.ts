--- conflicted
+++ resolved
@@ -71,7 +71,10 @@
         this._moduleInstance.setTitle(title);
     }
 
-<<<<<<< HEAD
+    getStatusController(): ModuleInstanceStatusController {
+        return this._moduleInstance.getStatusController();
+    }
+
     useInputChannel(name: string, initialSettings?: InitialSettings): BroadcastChannel | null {
         const [channel, setChannel] = React.useState<BroadcastChannel | null>(null);
 
@@ -94,9 +97,5 @@
         }, [name]);
 
         return channel;
-=======
-    getStatusController(): ModuleInstanceStatusController {
-        return this._moduleInstance.getStatusController();
->>>>>>> 120053cc
     }
 }