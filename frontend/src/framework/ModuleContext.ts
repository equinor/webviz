--- conflicted
+++ resolved
@@ -85,7 +85,6 @@
         });
     }
 
-<<<<<<< HEAD
     usePublishChannelContents(options: {
         channelIdString: string;
         dependencies: any[];
@@ -100,33 +99,5 @@
             channel,
             ...options,
         });
-=======
-    getInputChannelDef(name: string): InputBroadcastChannelDef | undefined {
-        return this._moduleInstance.getInputChannelDefs().find((channelDef) => channelDef.name === name);
-    }
-
-    useInputChannel(name: string, initialSettings?: InitialSettings): BroadcastChannel | null {
-        const [channel, setChannel] = React.useState<BroadcastChannel | null>(null);
-
-        React.useEffect(() => {
-            if (initialSettings) {
-                const setting = initialSettings.get(name, "string");
-                if (setting) {
-                    this._moduleInstance.setInputChannel(name, setting);
-                }
-            }
-        }, [initialSettings, name]);
-
-        React.useEffect(() => {
-            function handleNewChannel(newChannel: BroadcastChannel | null) {
-                setChannel(newChannel);
-            }
-
-            const unsubscribeFunc = this._moduleInstance.subscribeToInputChannelChange(name, handleNewChannel);
-            return unsubscribeFunc;
-        }, [name]);
-
-        return channel;
->>>>>>> 41641b32
     }
 }