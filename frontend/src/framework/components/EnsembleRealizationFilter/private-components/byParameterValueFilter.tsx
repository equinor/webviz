--- conflicted
+++ resolved
@@ -55,19 +55,9 @@
         );
     }, [props.ensembleParameters]);
 
-<<<<<<< HEAD
-    function handleParameterNameSelectionChanged(selection: SmartNodeSelectorSelection) {
-        // Find new parameter ident strings that are not in the current map
-        const newMap = new Map(props.selectedParameterIdentStringToValueSelectionReadonlyMap);
-=======
     const handleParameterNameSelectionChanged = React.useCallback(
         function handleParameterNameSelectionChanged(selection: SmartNodeSelectorSelection) {
-            if (selection === null) {
-                return;
-            }
-
             console.debug(selection.selectedTags);
->>>>>>> 72e0b645
 
             // Find new parameter ident strings that are not in the current map
             const newMap = new Map(props.selectedParameterIdentStringToValueSelectionReadonlyMap);
@@ -108,17 +98,6 @@
                 newMap.set(parameterIdentString, newParameterValueSelection);
             }
 
-<<<<<<< HEAD
-        const hasInvalidParameterIdentString = !isEqual(selection.selectedTags, selection.selectedNodes);
-
-        // Trigger filter change
-        props.onFilterChange({
-            parameterIdentStringToValueSelectionMap: nonEmptyMap,
-            smartNodeSelectorTags: selection.selectedTags,
-            hasInvalidParameterIdentString: hasInvalidParameterIdentString,
-        });
-    }
-=======
             const nonEmptyMap = newMap.size > 0 ? (newMap as ReadonlyMap<string, ParameterValueSelection>) : null;
 
             // Trigger filter change
@@ -129,7 +108,6 @@
         },
         [onFilterChange, props.ensembleParameters, props.selectedParameterIdentStringToValueSelectionReadonlyMap]
     );
->>>>>>> 72e0b645
 
     function setNewParameterValueSelectionAndTriggerOnChange(
         parameterIdentString: string,
