import React from "react";

import { ModuleInstance } from "@framework/ModuleInstance";
import { Workbench } from "@framework/Workbench";
import { Point, pointRelativeToDomRect, pointerEventToPoint } from "@framework/utils/geometry";

import { Header } from "./private-components/header";
import { ViewContent } from "./private-components/viewContent";

import { pointDifference } from "../../../../utils/geometry";
import { LayoutEventTypes } from "../layout";
import { ViewWrapperPlaceholder } from "../viewWrapperPlaceholder";

type ViewWrapperProps = {
    isActive: boolean;
    moduleInstance: ModuleInstance<any>;
    workbench: Workbench;
    width: number;
    height: number;
    x: number;
    y: number;
    isDragged: boolean;
    dragPosition: Point;
};

export const ViewWrapper: React.FC<ViewWrapperProps> = (props) => {
    const ref = React.useRef<HTMLDivElement>(null);

<<<<<<< HEAD
    React.useEffect(() => {
        setImportState(props.moduleInstance.getImportState());

        function handleModuleInstanceImportStateChange() {
            setImportState(props.moduleInstance.getImportState());
        }

        const unsubscribeFunc = props.moduleInstance.subscribeToImportStateChange(
            handleModuleInstanceImportStateChange
        );

        return unsubscribeFunc;
    }, []);

    const createContent = React.useCallback(
        function createContent(): React.ReactElement {
            if (importState === ImportState.NotImported) {
                return <div>Not imported</div>;
            }

            if (importState === ImportState.Importing || !props.moduleInstance.isInitialised()) {
                return <div>Loading...</div>;
            }

            if (importState === ImportState.Failed) {
                return (
                    <div>
                        Module could not be imported. Please check the spelling when registering and initialising the
                        module.
                    </div>
                );
            }

            const View = props.moduleInstance.getViewFC();
            return (
                <View
                    moduleContext={props.moduleInstance.getContext()}
                    workbenchSession={props.workbench.getWorkbenchSession()}
                    workbenchServices={props.workbench.getWorkbenchServices()}
                />
            );
        },
        [props.moduleInstance, props.workbench, importState]
    );

=======
>>>>>>> 76bc5cf5
    const handlePointerDown = React.useCallback(
        function handlePointerDown(e: React.PointerEvent<HTMLDivElement>) {
            if (ref.current) {
                const point = pointerEventToPoint(e.nativeEvent);
                const rect = ref.current.getBoundingClientRect();
                document.dispatchEvent(
                    new CustomEvent(LayoutEventTypes.MODULE_INSTANCE_POINTER_DOWN, {
                        detail: {
                            id: props.moduleInstance.getId(),
                            elementPosition: pointDifference(point, pointRelativeToDomRect(point, rect)),
                            pointerPoint: point,
                        },
                    })
                );
            }
        },
        [props.moduleInstance]
    );

    const handleRemoveClick = React.useCallback(
        function handleRemoveClick(e: React.PointerEvent<HTMLDivElement>) {
            document.dispatchEvent(
                new CustomEvent(LayoutEventTypes.REMOVE_MODULE_INSTANCE_REQUEST, {
                    detail: {
                        id: props.moduleInstance.getId(),
                    },
                })
            );
            e.preventDefault();
            e.stopPropagation();
        },
        [props.moduleInstance]
    );

    const handleModuleHeaderClick = React.useCallback(
        function handleModuleHeaderClick() {
            if (props.isActive) return;
            props.workbench.setActiveModuleId(props.moduleInstance.getId());
        },
        [props.moduleInstance, props.workbench, props.isActive]
    );

    return (
        <>
            {props.isDragged && (
                <ViewWrapperPlaceholder width={props.width} height={props.height} x={props.x} y={props.y} />
            )}
            <div
                ref={ref}
                className="absolute box-border p-2"
                style={{
                    width: props.width,
                    height: props.height,
                    left: props.isDragged ? props.dragPosition.x : props.x,
                    top: props.isDragged ? props.dragPosition.y : props.y,
                    zIndex: props.isDragged ? 1 : 0,
                    opacity: props.isDragged ? 0.5 : 1,
                }}
            >
                <div
                    className={`bg-white h-full w-full flex flex-col ${
                        props.isActive ? "border-blue-500" : ""
                    } border-solid border-2 box-border shadow ${
                        props.isDragged ? "cursor-grabbing select-none" : "cursor-grab"
                    }}`}
                    onClick={handleModuleHeaderClick}
                >
                    <Header
                        moduleInstance={props.moduleInstance}
                        isDragged={props.isDragged}
                        onPointerDown={handlePointerDown}
                        onRemoveClick={handleRemoveClick}
                    />
                    <div className="flex-grow overflow-auto h-0">
                        <div className="p-4 h-full w-full">
                            <ViewContent workbench={props.workbench} moduleInstance={props.moduleInstance} />
                        </div>
                    </div>
                </div>
            </div>
        </>
    );
};<|MERGE_RESOLUTION|>--- conflicted
+++ resolved
@@ -26,54 +26,6 @@
 export const ViewWrapper: React.FC<ViewWrapperProps> = (props) => {
     const ref = React.useRef<HTMLDivElement>(null);
 
-<<<<<<< HEAD
-    React.useEffect(() => {
-        setImportState(props.moduleInstance.getImportState());
-
-        function handleModuleInstanceImportStateChange() {
-            setImportState(props.moduleInstance.getImportState());
-        }
-
-        const unsubscribeFunc = props.moduleInstance.subscribeToImportStateChange(
-            handleModuleInstanceImportStateChange
-        );
-
-        return unsubscribeFunc;
-    }, []);
-
-    const createContent = React.useCallback(
-        function createContent(): React.ReactElement {
-            if (importState === ImportState.NotImported) {
-                return <div>Not imported</div>;
-            }
-
-            if (importState === ImportState.Importing || !props.moduleInstance.isInitialised()) {
-                return <div>Loading...</div>;
-            }
-
-            if (importState === ImportState.Failed) {
-                return (
-                    <div>
-                        Module could not be imported. Please check the spelling when registering and initialising the
-                        module.
-                    </div>
-                );
-            }
-
-            const View = props.moduleInstance.getViewFC();
-            return (
-                <View
-                    moduleContext={props.moduleInstance.getContext()}
-                    workbenchSession={props.workbench.getWorkbenchSession()}
-                    workbenchServices={props.workbench.getWorkbenchServices()}
-                />
-            );
-        },
-        [props.moduleInstance, props.workbench, importState]
-    );
-
-=======
->>>>>>> 76bc5cf5
     const handlePointerDown = React.useCallback(
         function handlePointerDown(e: React.PointerEvent<HTMLDivElement>) {
             if (ref.current) {
