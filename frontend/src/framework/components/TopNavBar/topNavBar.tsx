--- conflicted
+++ resolved
@@ -35,11 +35,7 @@
     };
 
     let ensembleButtonText = "Select ensembles";
-<<<<<<< HEAD
-    if (ensembleSet.hasData()) {
-=======
     if (ensembleSet.hasAnyEnsembles()) {
->>>>>>> 76bc5cf5
         const ensArr = ensembleSet.getEnsembleArr();
         ensembleButtonText = ensArr[0].getDisplayName();
         if (ensArr.length > 1) {
