--- conflicted
+++ resolved
@@ -18,7 +18,8 @@
     /* eslint-disable-next-line @typescript-eslint/no-empty-function */
     private constructor() {}
 
-<<<<<<< HEAD
+    static registerModule<ModuleStateType extends StateBaseType>(
+        options: RegisterModuleOptions
     public static registerModule<ModuleStateType extends StateBaseType>(
         moduleName: string,
         defaultTitle: string,
@@ -29,6 +30,14 @@
         }
     ): Module<ModuleStateType> {
         const module = new Module<ModuleStateType>(
+            options.moduleName,
+            options.defaultTitle,
+            options.syncableSettingKeys,
+            options.broadcastChannelsDef,
+            options.preview || null
+        );
+        this._registeredModules[options.moduleName] = module;
+        const module = new Module<ModuleStateType>(
             moduleName,
             defaultTitle,
             advancedSettings?.syncableSettingKeys,
@@ -36,19 +45,6 @@
             advancedSettings?.inputChannelDefs
         );
         this._registeredModules[moduleName] = module;
-=======
-    static registerModule<ModuleStateType extends StateBaseType>(
-        options: RegisterModuleOptions
-    ): Module<ModuleStateType> {
-        const module = new Module<ModuleStateType>(
-            options.moduleName,
-            options.defaultTitle,
-            options.syncableSettingKeys,
-            options.broadcastChannelsDef,
-            options.preview || null
-        );
-        this._registeredModules[options.moduleName] = module;
->>>>>>> b3681e21
         return module;
     }
 
