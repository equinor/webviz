--- conflicted
+++ resolved
@@ -40,13 +40,9 @@
             options.defaultTitle,
             options.syncableSettingKeys,
             options.broadcastChannelsDef,
-<<<<<<< HEAD
             options.inputChannelDefs,
-            options.preview || null
-=======
             options.preview ?? null,
             options.description ?? null
->>>>>>> b32749e1
         );
         this._registeredModules[options.moduleName] = module;
         return module;
