import { BroadcastChannelsDef } from "./Broadcaster";
import { Module } from "./Module";
import { DrawPreviewFunc } from "./Preview";
import { StateBaseType, StateOptions } from "./StateStore";
import { SyncSettingKey } from "./SyncSettings";

export type RegisterModuleOptions = {
    moduleName: string;
    defaultTitle: string;
    syncableSettingKeys?: SyncSettingKey[];
    broadcastChannelsDef?: BroadcastChannelsDef;
};

export class ModuleRegistry {
    private static _registeredModules: Record<string, Module<any>> = {};
    /* eslint-disable-next-line @typescript-eslint/no-empty-function */
    private constructor() {}

    public static registerModule<ModuleStateType extends StateBaseType>(
<<<<<<< HEAD
        moduleName: string,
        defaultTitle: string,
        syncableSettingKeys: SyncSettingKey[] = [],
        broadcastChannelsDef: BroadcastChannelsDef = {},
        drawPreviewFunc: DrawPreviewFunc | null = null
    ): Module<ModuleStateType> {
        const module = new Module<ModuleStateType>(
            moduleName,
            defaultTitle,
            syncableSettingKeys,
            broadcastChannelsDef,
            drawPreviewFunc
        );
        this._registeredModules[moduleName] = module;
=======
        options: RegisterModuleOptions
    ): Module<ModuleStateType> {
        const module = new Module<ModuleStateType>(
            options.moduleName,
            options.defaultTitle,
            options.syncableSettingKeys,
            options.broadcastChannelsDef
        );
        this._registeredModules[options.moduleName] = module;
>>>>>>> 32730624
        return module;
    }

    public static initModule<ModuleStateType extends StateBaseType>(
        moduleName: string,
        initialState: ModuleStateType,
        options?: StateOptions<ModuleStateType>
    ): Module<ModuleStateType> {
        const module = this._registeredModules[moduleName];
        if (module) {
            module.setInitialState(initialState, options);
            return module as Module<ModuleStateType>;
        }
        throw "Did you forget to register your module in 'src/modules/registerAllModules.ts'?";
    }

    public static getModule(moduleName: string): Module<any> {
        const module = this._registeredModules[moduleName];
        if (module) {
            return module as Module<any>;
        }
        throw "Did you forget to register your module in 'src/modules/registerAllModules.ts'?";
    }

    public static getRegisteredModules(): Record<string, Module<any>> {
        return this._registeredModules;
    }
}<|MERGE_RESOLUTION|>--- conflicted
+++ resolved
@@ -17,32 +17,18 @@
     private constructor() {}
 
     public static registerModule<ModuleStateType extends StateBaseType>(
-<<<<<<< HEAD
-        moduleName: string,
-        defaultTitle: string,
-        syncableSettingKeys: SyncSettingKey[] = [],
+        options: RegisterModuleOptions
         broadcastChannelsDef: BroadcastChannelsDef = {},
         drawPreviewFunc: DrawPreviewFunc | null = null
-    ): Module<ModuleStateType> {
-        const module = new Module<ModuleStateType>(
-            moduleName,
-            defaultTitle,
-            syncableSettingKeys,
-            broadcastChannelsDef,
-            drawPreviewFunc
-        );
-        this._registeredModules[moduleName] = module;
-=======
-        options: RegisterModuleOptions
     ): Module<ModuleStateType> {
         const module = new Module<ModuleStateType>(
             options.moduleName,
             options.defaultTitle,
             options.syncableSettingKeys,
             options.broadcastChannelsDef
+            drawPreviewFunc
         );
         this._registeredModules[options.moduleName] = module;
->>>>>>> 32730624
         return module;
     }
 
