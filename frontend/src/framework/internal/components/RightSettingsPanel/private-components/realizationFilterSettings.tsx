import React from "react";

import { FilterAlt } from "@mui/icons-material";
import { isEqual } from "lodash";

import type { DeltaEnsembleIdent } from "@framework/DeltaEnsembleIdent";
import type { GuiEventPayloads } from "@framework/GuiMessageBroker";
import { GuiEvent, GuiState, RightDrawerContent, useGuiState, useGuiValue } from "@framework/GuiMessageBroker";
import { Drawer } from "@framework/internal/components/Drawer";
import type { EnsembleRealizationFilterSelections } from "@framework/internal/components/EnsembleRealizationFilter";
import { EnsembleRealizationFilter } from "@framework/internal/components/EnsembleRealizationFilter";
import type { RegularEnsembleIdent } from "@framework/RegularEnsembleIdent";
import { UnsavedChangesAction } from "@framework/types/unsavedChangesAction";
import { areUnsortedArraysEqual } from "@framework/utils/arrayUtils";
import { getEnsembleIdentFromString } from "@framework/utils/ensembleIdentUtils";
import { countTrueValues } from "@framework/utils/objectUtils";
import { areParameterIdentStringToValueSelectionMapCandidatesEqual } from "@framework/utils/realizationFilterTypesUtils";
import type { Workbench } from "@framework/Workbench";
import { WorkbenchSessionTopic } from "@framework/WorkbenchSession";
import { usePublishSubscribeTopicValue } from "@lib/utils/PublishSubscribeDelegate";

export type RealizationFilterSettingsProps = { workbench: Workbench; onClose: () => void };

export const RealizationFilterSettings: React.FC<RealizationFilterSettingsProps> = (props) => {
    const guiMessageBroker = props.workbench.getGuiMessageBroker();
    const drawerContent = useGuiValue(guiMessageBroker, GuiState.RightDrawerContent);
    const rightSettingsPanelWidth = useGuiValue(guiMessageBroker, GuiState.RightSettingsPanelWidthInPercent);
    const ensembleSet = usePublishSubscribeTopicValue(
        props.workbench.getSessionManager().getActiveSession(),
        WorkbenchSessionTopic.ENSEMBLE_SET,
    );
<<<<<<< HEAD
    const realizationFilterSet = props.workbench.getSessionManager().getActiveSession().getRealizationFilterSet();
    const [, setNumberOfUnsavedRealizationFilters] = useGuiState(
=======
    const realizationFilterSet = props.workbench.getWorkbenchSession().getRealizationFilterSet();
    const [numberOfUnsavedRealizationFiltersGuiState, setNumberOfUnsavedRealizationFiltersGuiState] = useGuiState(
>>>>>>> 386f9a26
        guiMessageBroker,
        GuiState.NumberOfUnsavedRealizationFilters,
    );
    const [numberOfEffectiveRealizationFiltersGuiState, setNumberOfEffectiveRealizationFiltersGuiState] = useGuiState(
        guiMessageBroker,
        GuiState.NumberOfEffectiveRealizationFilters,
    );

    const [numberOfUnsavedRealizationFilters, setNumberOfUnsavedRealizationFilters] = React.useState(
        numberOfUnsavedRealizationFiltersGuiState,
    );
    const [numberOfEffectiveRealizationFilters, setNumberOfEffectiveRealizationFilters] = React.useState(
        numberOfEffectiveRealizationFiltersGuiState,
    );

    const [activeFilterEnsembleIdent, setActiveFilterEnsembleIdent] = React.useState<
        RegularEnsembleIdent | DeltaEnsembleIdent | null
    >(null);

    // Maps for keeping track of unsaved changes and filter selections
    const [ensembleIdentStringHasUnsavedChangesMap, setEnsembleIdentStringHasUnsavedChangesMap] = React.useState<{
        [ensembleIdentString: string]: boolean;
    }>({});
    const [
        ensembleIdentStringToRealizationFilterSelectionsMap,
        setEnsembleIdentStringToRealizationFilterSelectionsMap,
    ] = React.useState<{
        [ensembleIdentString: string]: EnsembleRealizationFilterSelections;
    }>({});

    React.useEffect(
        function propagateNumberOfUnsavedRealizationFiltersGuiState() {
            if (numberOfUnsavedRealizationFilters !== numberOfUnsavedRealizationFiltersGuiState) {
                setNumberOfUnsavedRealizationFiltersGuiState(numberOfUnsavedRealizationFilters);
            }
        },
        [
            numberOfUnsavedRealizationFilters,
            numberOfUnsavedRealizationFiltersGuiState,
            setNumberOfUnsavedRealizationFiltersGuiState,
        ],
    );

    React.useEffect(
        function propagateNumberOfEffectiveRealizationFiltersGuiState() {
            if (numberOfEffectiveRealizationFilters !== numberOfEffectiveRealizationFiltersGuiState) {
                setNumberOfEffectiveRealizationFiltersGuiState(numberOfEffectiveRealizationFilters);
            }
        },
        [
            numberOfEffectiveRealizationFilters,
            numberOfEffectiveRealizationFiltersGuiState,
            setNumberOfEffectiveRealizationFiltersGuiState,
        ],
    );

    // Set no active filter if the settings panel is closed
    if (rightSettingsPanelWidth < 5 && activeFilterEnsembleIdent !== null) {
        setActiveFilterEnsembleIdent(null);
    }

    // Count ensembles where realizations are being filtered out
    const countEffectiveFilters = React.useCallback(
        function countEffectiveFilters() {
            return ensembleSet.getEnsembleArray().filter((ens) => {
                const filter = realizationFilterSet.getRealizationFilterForEnsembleIdent(ens.getIdent());
                return !isEqual(filter.getFilteredRealizations().toSorted(), ens.getRealizations().toSorted());
            }).length;
        },
        [ensembleSet, realizationFilterSet],
    );

    // Create new maps if ensembles are added or removed
    const ensembleIdentStrings = ensembleSet.getEnsembleArray().map((ensemble) => ensemble.getIdent().toString());
    if (
        !areUnsortedArraysEqual(ensembleIdentStrings, Object.keys(ensembleIdentStringToRealizationFilterSelectionsMap))
    ) {
        // Create new maps with the new ensemble ident strings
        const updatedHasUnsavedChangesMap: { [ensembleIdentString: string]: boolean } = {
            ...ensembleIdentStringHasUnsavedChangesMap,
        };
        const updatedSelectionsMap: { [ensembleIdentString: string]: EnsembleRealizationFilterSelections } = {
            ...ensembleIdentStringToRealizationFilterSelectionsMap,
        };

        // Delete non-existing ensemble ident strings
        for (const ensembleIdentString of Object.keys(ensembleIdentStringToRealizationFilterSelectionsMap)) {
            if (!ensembleIdentStrings.includes(ensembleIdentString)) {
                delete updatedHasUnsavedChangesMap[ensembleIdentString];
                delete updatedSelectionsMap[ensembleIdentString];
            }
        }

        for (const ensembleIdentString of ensembleIdentStrings) {
            if (ensembleIdentString in updatedSelectionsMap) {
                // Skip if already exists
                continue;
            }

            const ensembleIdent = getEnsembleIdentFromString(ensembleIdentString);
            if (!ensembleIdent) {
                throw new Error(`Invalid ensemble ident: ${ensembleIdentString}`);
            }

            const realizationFilter = realizationFilterSet.getRealizationFilterForEnsembleIdent(ensembleIdent);

            updatedHasUnsavedChangesMap[ensembleIdentString] = false;
            updatedSelectionsMap[ensembleIdentString] = {
                realizationNumbers: realizationFilter.getFilteredRealizations(),
                realizationNumberSelections: realizationFilter.getRealizationNumberSelections(),
                parameterIdentStringToValueSelectionReadonlyMap:
                    realizationFilter.getParameterIdentStringToValueSelectionReadonlyMap(),
                filterType: realizationFilter.getFilterType(),
                includeOrExcludeFilter: realizationFilter.getIncludeOrExcludeFilter(),
            };
        }
        setEnsembleIdentStringHasUnsavedChangesMap(updatedHasUnsavedChangesMap);
        setEnsembleIdentStringToRealizationFilterSelectionsMap(updatedSelectionsMap);
        setNumberOfUnsavedRealizationFilters(countTrueValues(updatedHasUnsavedChangesMap));
        setNumberOfEffectiveRealizationFilters(countEffectiveFilters());
    }

    const handleApplyAllClick = React.useCallback(
        function handleApplyAllClick() {
            // Apply all the unsaved changes state and reset the unsaved changes state
            const resetHasUnsavedChangesMap: { [ensembleIdentString: string]: boolean } = {};
            for (const ensembleIdentString in ensembleIdentStringToRealizationFilterSelectionsMap) {
                const ensembleIdent = getEnsembleIdentFromString(ensembleIdentString);
                if (!ensembleIdent) {
                    throw new Error(`Invalid ensemble ident: ${ensembleIdentString}`);
                }

                const realizationFilter = realizationFilterSet.getRealizationFilterForEnsembleIdent(ensembleIdent);
                const selections = ensembleIdentStringToRealizationFilterSelectionsMap[ensembleIdent.toString()];

                // Apply the filter changes
                realizationFilter.setFilterType(selections.filterType);
                realizationFilter.setIncludeOrExcludeFilter(selections.includeOrExcludeFilter);
                realizationFilter.setRealizationNumberSelections(selections.realizationNumberSelections);
                realizationFilter.setParameterIdentStringToValueSelectionReadonlyMap(
                    selections.parameterIdentStringToValueSelectionReadonlyMap,
                );

                // Run filtering
                realizationFilter.runFiltering();

                // Reset the unsaved changes state
                resetHasUnsavedChangesMap[ensembleIdentString] = false;
            }

            setEnsembleIdentStringHasUnsavedChangesMap(resetHasUnsavedChangesMap);
            setNumberOfUnsavedRealizationFilters(0);
            setNumberOfEffectiveRealizationFilters(countEffectiveFilters());

            // Notify subscribers of change.
            props.workbench.getSessionManager().getActiveSession().notifyAboutEnsembleRealizationFilterChange();
        },
        [
            ensembleIdentStringToRealizationFilterSelectionsMap,
            realizationFilterSet,
            setNumberOfUnsavedRealizationFilters,
            setNumberOfEffectiveRealizationFilters,
            countEffectiveFilters,
            props.workbench,
        ],
    );

    const handleDiscardAllClick = React.useCallback(
        function handleDiscardAllClick() {
            // Discard all filter changes - i.e. reset the unsaved changes state
            const resetSelectionsMap: { [ensembleIdentString: string]: EnsembleRealizationFilterSelections } = {};
            const resetHasUnsavedChangesMap: { [ensembleIdentString: string]: boolean } = {};
            for (const ensembleIdentString in ensembleIdentStringToRealizationFilterSelectionsMap) {
                const ensembleIdent = getEnsembleIdentFromString(ensembleIdentString);
                if (!ensembleIdent) {
                    throw new Error(`Invalid ensemble ident: ${ensembleIdentString}`);
                }

                const realizationFilter = realizationFilterSet.getRealizationFilterForEnsembleIdent(ensembleIdent);

                resetSelectionsMap[ensembleIdentString] = {
                    realizationNumbers: realizationFilter.getFilteredRealizations(),
                    realizationNumberSelections: realizationFilter.getRealizationNumberSelections(),
                    parameterIdentStringToValueSelectionReadonlyMap:
                        realizationFilter.getParameterIdentStringToValueSelectionReadonlyMap(),
                    filterType: realizationFilter.getFilterType(),
                    includeOrExcludeFilter: realizationFilter.getIncludeOrExcludeFilter(),
                };
                resetHasUnsavedChangesMap[ensembleIdentString] = false;
            }

            setEnsembleIdentStringToRealizationFilterSelectionsMap(resetSelectionsMap);
            setEnsembleIdentStringHasUnsavedChangesMap(resetHasUnsavedChangesMap);
            setNumberOfUnsavedRealizationFilters(0);
            setNumberOfEffectiveRealizationFilters(countEffectiveFilters());
        },
        [
            ensembleIdentStringToRealizationFilterSelectionsMap,
            realizationFilterSet,
            setNumberOfUnsavedRealizationFilters,
            setNumberOfEffectiveRealizationFilters,
            countEffectiveFilters,
        ],
    );

    React.useEffect(() => {
        function handleUnsavedChangesAction(
            payload: GuiEventPayloads[GuiEvent.UnsavedRealizationFilterSettingsAction],
        ) {
            if (payload.action === UnsavedChangesAction.Save) {
                handleApplyAllClick();
                setActiveFilterEnsembleIdent(null);
            } else if (payload.action === UnsavedChangesAction.Discard) {
                handleDiscardAllClick();
                setActiveFilterEnsembleIdent(null);
            }
        }

        const removeUnsavedChangesActionHandler = guiMessageBroker.subscribeToEvent(
            GuiEvent.UnsavedRealizationFilterSettingsAction,
            handleUnsavedChangesAction,
        );

        return () => {
            removeUnsavedChangesActionHandler();
        };
    }, [guiMessageBroker, handleApplyAllClick, handleDiscardAllClick]);

    function handleFilterSettingsClose() {
        props.onClose();
    }

    function handleApplyClick(ensembleIdent: RegularEnsembleIdent | DeltaEnsembleIdent) {
        const ensembleIdentString = ensembleIdent.toString();
        const realizationFilter = realizationFilterSet.getRealizationFilterForEnsembleIdent(ensembleIdent);
        const selections = ensembleIdentStringToRealizationFilterSelectionsMap[ensembleIdentString];

        // Apply the filter changes
        realizationFilter.setFilterType(selections.filterType);
        realizationFilter.setIncludeOrExcludeFilter(selections.includeOrExcludeFilter);
        realizationFilter.setRealizationNumberSelections(selections.realizationNumberSelections);
        realizationFilter.setParameterIdentStringToValueSelectionReadonlyMap(
            selections.parameterIdentStringToValueSelectionReadonlyMap,
        );

        // Run filtering
        realizationFilter.runFiltering();

        // Reset the unsaved changes state
        const newHasUnsavedChangesMap = { ...ensembleIdentStringHasUnsavedChangesMap, [ensembleIdentString]: false };
        setEnsembleIdentStringHasUnsavedChangesMap(newHasUnsavedChangesMap);
        setNumberOfUnsavedRealizationFilters(countTrueValues(newHasUnsavedChangesMap));
        setNumberOfEffectiveRealizationFilters(countEffectiveFilters());

        // Notify subscribers of change.
        props.workbench.getSessionManager().getActiveSession().notifyAboutEnsembleRealizationFilterChange();
    }

    function handleDiscardClick(ensembleIdent: RegularEnsembleIdent | DeltaEnsembleIdent) {
        const ensembleIdentString = ensembleIdent.toString();
        const realizationFilter = realizationFilterSet.getRealizationFilterForEnsembleIdent(ensembleIdent);
        setEnsembleIdentStringToRealizationFilterSelectionsMap({
            ...ensembleIdentStringToRealizationFilterSelectionsMap,
            [ensembleIdentString]: {
                realizationNumbers: realizationFilter.getFilteredRealizations(),
                realizationNumberSelections: realizationFilter.getRealizationNumberSelections(),
                parameterIdentStringToValueSelectionReadonlyMap:
                    realizationFilter.getParameterIdentStringToValueSelectionReadonlyMap(),
                filterType: realizationFilter.getFilterType(),
                includeOrExcludeFilter: realizationFilter.getIncludeOrExcludeFilter(),
            },
        });

        // Reset the unsaved changes state
        const newHasUnsavedChangesMap = { ...ensembleIdentStringHasUnsavedChangesMap, [ensembleIdentString]: false };
        setEnsembleIdentStringHasUnsavedChangesMap(newHasUnsavedChangesMap);
        setNumberOfUnsavedRealizationFilters(countTrueValues(newHasUnsavedChangesMap));
        setNumberOfEffectiveRealizationFilters(countEffectiveFilters());
    }

    function handleFilterChange(
        ensembleIdent: RegularEnsembleIdent | DeltaEnsembleIdent,
        selections: EnsembleRealizationFilterSelections,
    ) {
        const ensembleIdentString = ensembleIdent.toString();

        // Register the filter changes in the map
        setEnsembleIdentStringToRealizationFilterSelectionsMap({
            ...ensembleIdentStringToRealizationFilterSelectionsMap,
            [ensembleIdentString]: selections,
        });

        // Check if the filter changes are different from the original filter
        const realizationFilter = realizationFilterSet.getRealizationFilterForEnsembleIdent(ensembleIdent);
        const hasUnsavedChanges =
            !isEqual(selections.realizationNumberSelections, realizationFilter.getRealizationNumberSelections()) ||
            !areParameterIdentStringToValueSelectionMapCandidatesEqual(
                selections.parameterIdentStringToValueSelectionReadonlyMap,
                realizationFilter.getParameterIdentStringToValueSelectionReadonlyMap(),
            ) ||
            selections.filterType !== realizationFilter.getFilterType() ||
            selections.includeOrExcludeFilter !== realizationFilter.getIncludeOrExcludeFilter();

        // Update the unsaved changes state
        const newHasUnsavedChangesMap = {
            ...ensembleIdentStringHasUnsavedChangesMap,
            [ensembleIdentString]: hasUnsavedChanges,
        };
        setEnsembleIdentStringHasUnsavedChangesMap(newHasUnsavedChangesMap);
        setNumberOfUnsavedRealizationFilters(countTrueValues(newHasUnsavedChangesMap));
        setNumberOfEffectiveRealizationFilters(countEffectiveFilters());
    }

    function handleSetActiveEnsembleRealizationFilter(ensembleIdent: RegularEnsembleIdent | DeltaEnsembleIdent) {
        setActiveFilterEnsembleIdent(ensembleIdent);
    }

    function handleOnEnsembleRealizationFilterHeaderClick(ensembleIdent: RegularEnsembleIdent | DeltaEnsembleIdent) {
        if (activeFilterEnsembleIdent?.equals(ensembleIdent)) {
            setActiveFilterEnsembleIdent(null);
        }
    }

    return (
        <div className={`w-full ${drawerContent === RightDrawerContent.RealizationFilterSettings ? "h-full" : "h-0"}`}>
            <Drawer
                title="Realization Filter"
                icon={<FilterAlt />}
                visible={drawerContent === RightDrawerContent.RealizationFilterSettings}
                onClose={handleFilterSettingsClose}
            >
                <div className="flex flex-col p-2 gap-2 overflow-y-auto">
                    <div className="grow space-y-4">
                        {ensembleSet.getEnsembleArray().map((ensemble) => {
                            const ensembleIdent = ensemble.getIdent();
                            const isActive =
                                activeFilterEnsembleIdent !== null && activeFilterEnsembleIdent.equals(ensembleIdent);
                            const isAnotherActive = !isActive && activeFilterEnsembleIdent !== null;

                            const selections =
                                ensembleIdentStringToRealizationFilterSelectionsMap[ensembleIdent.toString()];
                            const currentFilteredRealizations = realizationFilterSet
                                .getRealizationFilterForEnsembleIdent(ensembleIdent)
                                .getFilteredRealizations();

                            if (!selections) {
                                return null;
                            }
                            return (
                                <EnsembleRealizationFilter
                                    key={ensembleIdent.toString()}
                                    ensembleName={ensemble.getCustomName() ?? ensemble.getDisplayName()}
                                    filteredRealizationNumbers={currentFilteredRealizations}
                                    selections={selections}
                                    hasUnsavedSelections={
                                        ensembleIdentStringHasUnsavedChangesMap[ensembleIdent.toString()]
                                    }
                                    availableEnsembleRealizations={ensemble.getRealizations()}
                                    ensembleParameters={ensemble.getParameters()}
                                    isActive={isActive}
                                    isAnotherFilterActive={isAnotherActive}
                                    onClick={() => handleSetActiveEnsembleRealizationFilter(ensembleIdent)}
                                    onHeaderClick={() => handleOnEnsembleRealizationFilterHeaderClick(ensembleIdent)}
                                    onFilterChange={(newSelections) => handleFilterChange(ensembleIdent, newSelections)}
                                    onApplyClick={() => handleApplyClick(ensembleIdent)}
                                    onDiscardClick={() => handleDiscardClick(ensembleIdent)}
                                />
                            );
                        })}
                    </div>
                </div>
            </Drawer>
        </div>
    );
};<|MERGE_RESOLUTION|>--- conflicted
+++ resolved
@@ -29,13 +29,8 @@
         props.workbench.getSessionManager().getActiveSession(),
         WorkbenchSessionTopic.ENSEMBLE_SET,
     );
-<<<<<<< HEAD
     const realizationFilterSet = props.workbench.getSessionManager().getActiveSession().getRealizationFilterSet();
-    const [, setNumberOfUnsavedRealizationFilters] = useGuiState(
-=======
-    const realizationFilterSet = props.workbench.getWorkbenchSession().getRealizationFilterSet();
     const [numberOfUnsavedRealizationFiltersGuiState, setNumberOfUnsavedRealizationFiltersGuiState] = useGuiState(
->>>>>>> 386f9a26
         guiMessageBroker,
         GuiState.NumberOfUnsavedRealizationFilters,
     );
