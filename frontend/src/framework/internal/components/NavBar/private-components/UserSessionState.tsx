import { apiService } from "@framework/ApiService";
import { Memory } from "@mui/icons-material";

<<<<<<< HEAD
const useUserSessionState = () =>
    useQuery({
        queryKey: ["default.userSessionContainer"],
        queryFn: () => apiService.default.userSessionContainer(),
        refetchInterval: 2000000,
    });

export const UserSessionState = ({ expanded }: { expanded: boolean }) => {
    const sessionState = useUserSessionState();

    const memoryPercent = Math.round(sessionState.data?.memorySystem?.percent) || "-";
    const cpuPercent = Math.round(sessionState.data?.cpuPercent) || "-";
=======
export const UserSessionState = ({ expanded }: { expanded: boolean }) => {
    // const sessionState = useUserSessionState();
    // const memoryPercent = Math.round(sessionState.data?.memorySystem?.percent) || "-"
    // const cpuPercent = Math.round(sessionState.data?.cpuPercent) || "-"
    const memoryPercent = "-";
    const cpuPercent = "-";
>>>>>>> a58fafcf

    return (
        <div className="text-xs whitespace-nowrap text-gray-400">
            <div>
                <Memory fontSize="small" /> {expanded ? "Memory:" : "M"} {memoryPercent} %
            </div>
            <div>
                <Memory fontSize="small" /> {expanded ? "CPU:" : "C"} {cpuPercent} %
            </div>
        </div>
    );
};<|MERGE_RESOLUTION|>--- conflicted
+++ resolved
@@ -1,27 +1,12 @@
 import { apiService } from "@framework/ApiService";
 import { Memory } from "@mui/icons-material";
 
-<<<<<<< HEAD
-const useUserSessionState = () =>
-    useQuery({
-        queryKey: ["default.userSessionContainer"],
-        queryFn: () => apiService.default.userSessionContainer(),
-        refetchInterval: 2000000,
-    });
-
-export const UserSessionState = ({ expanded }: { expanded: boolean }) => {
-    const sessionState = useUserSessionState();
-
-    const memoryPercent = Math.round(sessionState.data?.memorySystem?.percent) || "-";
-    const cpuPercent = Math.round(sessionState.data?.cpuPercent) || "-";
-=======
 export const UserSessionState = ({ expanded }: { expanded: boolean }) => {
     // const sessionState = useUserSessionState();
     // const memoryPercent = Math.round(sessionState.data?.memorySystem?.percent) || "-"
     // const cpuPercent = Math.round(sessionState.data?.cpuPercent) || "-"
     const memoryPercent = "-";
     const cpuPercent = "-";
->>>>>>> a58fafcf
 
     return (
         <div className="text-xs whitespace-nowrap text-gray-400">
