--- conflicted
+++ resolved
@@ -37,16 +37,10 @@
             <ModulesList relContainer={mainRef.current} workbench={props.workbench} />
             <TemplatesList workbench={props.workbench} />
             <SyncSettings workbench={props.workbench} />
-<<<<<<< HEAD
             <ColorPaletteSettings workbench={props.workbench} />
             <div
                 className={resolveClassNames(
-                    drawerContent === DrawerContent.None ? "visible" : "invisible",
-=======
-            <div
-                className={resolveClassNames(
                     drawerContent === DrawerContent.ModuleSettings ? "visible" : "invisible",
->>>>>>> c0ccb922
                     "h-full",
                     "w-full"
                 )}
@@ -59,14 +53,11 @@
                         workbench={props.workbench}
                     />
                 ))}
-<<<<<<< HEAD
-=======
                 {moduleInstances.length === 0 && (
                     <div className="flex flex-col items-center justify-center h-full">
                         <Cog6ToothIcon className="w-20 h-20 text-slate-200" />
                     </div>
                 )}
->>>>>>> c0ccb922
             </div>
         </div>
     );
