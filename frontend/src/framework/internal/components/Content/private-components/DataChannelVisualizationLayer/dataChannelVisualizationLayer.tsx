import React from "react";

import { GuiEvent, GuiEventPayloads, GuiState, useGuiState } from "@framework/GuiMessageBroker";
import { Workbench } from "@framework/Workbench";
import { useElementBoundingRect } from "@lib/hooks/useElementBoundingRect";
import { createPortal } from "@lib/utils/createPortal";
import { Point } from "@lib/utils/geometry";
import { resolveClassNames } from "@lib/utils/resolveClassNames";

export type DataChannelVisualizationProps = {
    workbench: Workbench;
};

type DataChannelPath = {
    key: string;
    origin: Point;
    midPoint1: Point;
    midPoint2: Point;
    destination: Point;
    description: string;
    descriptionCenterPoint: Point;
    highlighted: boolean;
};

export const DataChannelVisualizationLayer: React.FC<DataChannelVisualizationProps> = (props) => {
    const ref = React.useRef<SVGSVGElement>(null);
    const [visible, setVisible] = React.useState<boolean>(false);
    const [originPoint, setOriginPoint] = React.useState<Point>({ x: 0, y: 0 });
    const [currentPointerPosition, setCurrentPointerPosition] = React.useState<Point>({ x: 0, y: 0 });
    const [currentChannelName, setCurrentChannelName] = React.useState<string | null>(null);
    const [showDataChannelConnections, setShowDataChannelConnections] = useGuiState(
        props.workbench.getGuiMessageBroker(),
        GuiState.DataChannelConnectionLayerVisible
    );
    const [highlightedDataChannelConnection, setHighlightedDataChannelConnection] = React.useState<{
        moduleInstanceId: string;
        receiverIdString: string;
    } | null>(null);
    const [editDataChannelConnectionsForModuleInstanceId, setEditDataChannelConnectionsForModuleInstanceId] =
        React.useState<string | null>(null);

    // When data channels are changed within a module, we need to force a rerender to update the drawn arrows
    const forceRerender = React.useReducer((x) => x + 1, 0)[1];

    const timeoutRef = React.useRef<ReturnType<typeof setTimeout> | null>(null);

    const boundingRect = useElementBoundingRect(ref);

    const guiMessageBroker = props.workbench.getGuiMessageBroker();

    React.useEffect(() => {
        let localMousePressed = false;
        let localCurrentOriginPoint: Point = { x: 0, y: 0 };
        let localEditDataChannelConnections = false;
        let resizeObserver: ResizeObserver | null = null;

        function handleDataChannelOriginPointerDown(payload: GuiEventPayloads[GuiEvent.DataChannelOriginPointerDown]) {
            const clientRect = payload.originElement.getBoundingClientRect();
            localCurrentOriginPoint = {
                x: clientRect.left + clientRect.width / 2,
                y: clientRect.top + clientRect.height / 2,
            };
            setVisible(true);
            setOriginPoint(localCurrentOriginPoint);
            localMousePressed = true;
            setCurrentPointerPosition(localCurrentOriginPoint);
            setCurrentChannelName(null);
<<<<<<< HEAD
            setDataChannelConnectionsLayerVisible(true);
            addDraggingEventListeners();
=======
            setShowDataChannelConnections(true);
>>>>>>> 5cecfeb6

            const moduleInstance = props.workbench.getModuleInstance(payload.moduleInstanceId);
            if (!moduleInstance) {
                return;
            }

            const availableChannels = moduleInstance.getChannelManager().getChannels();
            if (Object.keys(availableChannels).length === 1) {
                setCurrentChannelName(Object.values(availableChannels)[0].getDisplayName());
                return;
            }
        }

        function handlePointerUp() {
            localMousePressed = false;

            if (localEditDataChannelConnections) {
                return;
            }
            setShowDataChannelConnections(false);
            setEditDataChannelConnectionsForModuleInstanceId(null);

            removeDraggingEventListeners();
        }

        function handleDataChannelDone() {
            localEditDataChannelConnections = false;
            setVisible(false);
            setEditDataChannelConnectionsForModuleInstanceId(null);
            setShowDataChannelConnections(false);
<<<<<<< HEAD
            guiMessageBroker.getGlobalCursor().restoreOverrideCursor();
            setDataChannelConnectionsLayerVisible(false);

            if (timeoutRef.current) {
                clearTimeout(timeoutRef.current);
            }

            disconnectResizeObserver();
            removeDraggingEventListeners();
=======
            setShowDataChannelConnections(false);
>>>>>>> 5cecfeb6
        }

        function handlePointerMove(e: PointerEvent) {
            if (!localMousePressed) {
                return;
            }

            // Prevent any scrolling on touch devices
            e.preventDefault();
            e.stopPropagation();

            const hoveredElement = document.elementFromPoint(e.clientX, e.clientY);
            const receiverNode = hoveredElement?.closest("[data-channelconnector]");
            if (
                receiverNode &&
                receiverNode instanceof HTMLElement &&
                receiverNode.hasAttribute("data-channelconnector")
            ) {
                const boundingRect = receiverNode.getBoundingClientRect();
                setCurrentPointerPosition({
                    x: boundingRect.left + boundingRect.width / 2,
                    y: boundingRect.top,
                });
                return;
            }
            setCurrentPointerPosition({ x: e.clientX, y: e.clientY });
        }

        function handleConnectionChange() {
            if (timeoutRef.current) {
                clearTimeout(timeoutRef.current);
            }
            timeoutRef.current = setTimeout(() => {
                forceRerender();
            }, 100);
        }

        function handleEditDataChannelConnectionsRequest(
            payload: GuiEventPayloads[GuiEvent.EditDataChannelConnectionsForModuleInstanceRequest]
        ) {
            localEditDataChannelConnections = true;
            setEditDataChannelConnectionsForModuleInstanceId(payload.moduleInstanceId);
            setShowDataChannelConnections(true);

            addResizeObserver();
        }

        function handleHighlightDataChannelConnectionRequest(
            payload: GuiEventPayloads[GuiEvent.HighlightDataChannelConnectionRequest]
        ) {
            setHighlightedDataChannelConnection({
                moduleInstanceId: payload.moduleInstanceId,
                receiverIdString: payload.receiverIdString,
            });
        }

        function addDraggingEventListeners() {
            document.addEventListener("pointerup", handlePointerUp);
            document.addEventListener("pointermove", handlePointerMove);
            document.addEventListener("pointercancel", handlePointerUp);
            document.addEventListener("blur", handlePointerUp);
        }

        function removeDraggingEventListeners() {
            document.removeEventListener("pointerup", handlePointerUp);
            document.removeEventListener("pointermove", handlePointerMove);
            document.removeEventListener("pointercancel", handlePointerUp);
            document.removeEventListener("blur", handlePointerUp);
        }

        function addResizeObserver() {
            if (!ref.current) {
                return;
            }

            if (resizeObserver) {
                resizeObserver.disconnect();
            }

            resizeObserver = new ResizeObserver(handleConnectionChange);
            resizeObserver.observe(ref.current);
        }

        function disconnectResizeObserver() {
            if (resizeObserver) {
                resizeObserver.disconnect();
            }
        }

        function handleUnhighlightDataChannelConnectionRequest() {
            setHighlightedDataChannelConnection(null);
        }

        const removeHighlightDataChannelConnectionRequestHandler = guiMessageBroker.subscribeToEvent(
            GuiEvent.HighlightDataChannelConnectionRequest,
            handleHighlightDataChannelConnectionRequest
        );

        const removeUnhighlightDataChannelConnectionRequestHandler = guiMessageBroker.subscribeToEvent(
            GuiEvent.UnhighlightDataChannelConnectionRequest,
            handleUnhighlightDataChannelConnectionRequest
        );

        const removeEditDataChannelConnectionsRequestHandler = guiMessageBroker.subscribeToEvent(
            GuiEvent.EditDataChannelConnectionsForModuleInstanceRequest,
            handleEditDataChannelConnectionsRequest
        );

        const removeDataChannelOriginPointerDownHandler = guiMessageBroker.subscribeToEvent(
            GuiEvent.DataChannelOriginPointerDown,
            handleDataChannelOriginPointerDown
        );
        const removeDataChannelPointerUpHandler = guiMessageBroker.subscribeToEvent(
            GuiEvent.DataChannelPointerUp,
            handlePointerUp
        );
        const removeDataChannelDoneHandler = guiMessageBroker.subscribeToEvent(
            GuiEvent.HideDataChannelConnectionsRequest,
            handleDataChannelDone
        );
        const removeConnectionChangeHandler = guiMessageBroker.subscribeToEvent(
            GuiEvent.DataChannelConnectionsChange,
            handleConnectionChange
        );

        return () => {
            removeEditDataChannelConnectionsRequestHandler();
            removeHighlightDataChannelConnectionRequestHandler();
            removeUnhighlightDataChannelConnectionRequestHandler();
            removeDataChannelOriginPointerDownHandler();
            removeDataChannelPointerUpHandler();
            removeDataChannelDoneHandler();
            removeConnectionChangeHandler();

            removeDraggingEventListeners();
            disconnectResizeObserver();
        };
    }, [forceRerender, guiMessageBroker, props.workbench, setShowDataChannelConnections]);

    let midPointY = (originPoint.y + currentPointerPosition.y) / 2;

    if (currentPointerPosition.y < originPoint.y) {
        midPointY = currentPointerPosition.y / 2;
    }

    const midPoint1: Point = {
        x: originPoint.x,
        y: midPointY,
    };

    const midPoint2: Point = {
        x: currentPointerPosition.x,
        y: midPointY,
    };

    function makeDataChannelPaths() {
        const dataChannelPaths: DataChannelPath[] = [];
        for (const moduleInstance of props.workbench.getModuleInstances()) {
            if (
                editDataChannelConnectionsForModuleInstanceId &&
                moduleInstance.getId() !== editDataChannelConnectionsForModuleInstanceId
            ) {
                continue;
            }
            const receivers = moduleInstance.getChannelManager().getReceivers();
            if (!receivers) {
                continue;
            }

            for (const receiver of receivers) {
                const channel = receiver.getChannel();
                if (!channel) {
                    continue;
                }

                const originModuleInstanceId = channel.getManager().getModuleInstanceId();
                const originModuleInstance = props.workbench.getModuleInstance(originModuleInstanceId);
                if (!originModuleInstance) {
                    continue;
                }

                const originElement = document.getElementById(
                    `moduleinstance-${originModuleInstanceId}-data-channel-origin`
                );
                const destinationElement = document.getElementById(
                    `channel-connector-${moduleInstance.getId()}-${receiver.getIdString()}`
                );
                if (!originElement || !destinationElement) {
                    continue;
                }

                const originRect = originElement.getBoundingClientRect();
                const destinationRect = destinationElement.getBoundingClientRect();

                const originPoint: Point = {
                    x: originRect.left + originRect.width / 2,
                    y: originRect.top + originRect.height / 2,
                };

                const destinationPoint: Point = {
                    x: destinationRect.left + destinationRect.width / 2,
                    // y: destinationRect.top < originPoint.y ? destinationRect.bottom + 20 : destinationRect.top - 20,
                    y: destinationRect.top - 20,
                };

                let midPointY = (originPoint.y + destinationPoint.y) / 2;

                if (destinationPoint.y < originPoint.y) {
                    midPointY = destinationPoint.y / 2;
                }

                const midPoint1: Point = {
                    x: originPoint.x,
                    y: midPointY,
                };

                const midPoint2: Point = {
                    x: destinationPoint.x,
                    y: midPointY,
                };

                const descriptionCenterPoint: Point = {
                    x: (originPoint.x + destinationPoint.x) / 2,
                    y: (originPoint.y + destinationPoint.y) / 2,
                };

                const highlighted =
                    highlightedDataChannelConnection?.receiverIdString === receiver.getIdString() &&
                    highlightedDataChannelConnection?.moduleInstanceId === moduleInstance.getId();

                const contents = channel
                    .getContents()
                    .filter((el) => receiver.getContentIdStrings().includes(el.getIdString()))
                    .map((el) => el.getDisplayName());

                let contentsDescription = "";

                if (contents.length === 1) {
                    contentsDescription = contents[0];
                }

                if (contents.length > 1) {
                    contentsDescription = `(${contents[0]} + ${contents.length - 1} more)`;
                }

                dataChannelPaths.push({
                    key: `${originModuleInstanceId}-${moduleInstance.getId()}-${receiver.getIdString()}-${JSON.stringify(
                        boundingRect
                    )}`,
                    origin: originPoint,
                    midPoint1: midPoint1,
                    midPoint2: midPoint2,
                    destination: destinationPoint,
                    description: `${channel.getDisplayName()} ${contentsDescription}`,
                    descriptionCenterPoint: descriptionCenterPoint,
                    highlighted: highlighted,
                });
            }
        }
        return dataChannelPaths;
    }

    const dataChannelPaths = makeDataChannelPaths();

    return createPortal(
        <svg
            ref={ref}
            className={resolveClassNames("absolute bg-slate-50 left-0 top-0 h-full w-full z-40 bg-opacity-70", {
                invisible: !visible && !showDataChannelConnections,
            })}
        >
            <defs>
                <marker id="arrowhead-right" markerWidth="20" markerHeight="14" refX="0" refY="7" orient="auto">
                    <polygon points="0 0, 20 7, 0 14" />
                </marker>
                <marker
                    id="arrowhead-right-active"
                    fill="blue"
                    markerWidth="20"
                    markerHeight="14"
                    refX="0"
                    refY="7"
                    orient="auto"
                >
                    <polygon points="0 0, 20 7, 0 14" />
                </marker>
                <marker
                    id="arrowhead-right-remove"
                    fill="red"
                    markerWidth="20"
                    markerHeight="14"
                    refX="0"
                    refY="7"
                    orient="auto"
                >
                    <polygon points="0 0, 20 7, 0 14" />
                </marker>
                <marker
                    id="arrowhead-right-add"
                    fill="green"
                    markerWidth="20"
                    markerHeight="14"
                    refX="0"
                    refY="7"
                    orient="auto"
                >
                    <polygon points="0 0, 20 7, 0 14" />
                </marker>
                <marker id="arrowhead-left" markerWidth="20" markerHeight="14" refX="20" refY="7" orient="auto">
                    <polygon points="20 0, 0 7, 20 14" />
                </marker>
                <marker
                    id="arrowhead-left-active"
                    fill="blue"
                    markerWidth="20"
                    markerHeight="14"
                    refX="20"
                    refY="7"
                    orient="auto"
                >
                    <polygon points="20 0, 0 7, 20 14" />
                </marker>
                <marker
                    id="arrowhead-left-remove"
                    fill="red"
                    markerWidth="20"
                    markerHeight="14"
                    refX="20"
                    refY="7"
                    orient="auto"
                >
                    <polygon points="20 0, 0 7, 20 14" />
                </marker>
                <marker
                    id="arrowhead-left-add"
                    fill="green"
                    markerWidth="20"
                    markerHeight="14"
                    refX="20"
                    refY="7"
                    orient="auto"
                >
                    <polygon points="20 0, 0 7, 20 14" />
                </marker>
            </defs>
            {dataChannelPaths.map((dataChannelPath) => {
                let color = "#aaa";
                let path = `M ${dataChannelPath.origin.x} ${dataChannelPath.origin.y} C ${dataChannelPath.midPoint1.x} ${dataChannelPath.midPoint1.y} ${dataChannelPath.midPoint2.x} ${dataChannelPath.midPoint2.y} ${dataChannelPath.destination.x} ${dataChannelPath.destination.y}`;
                let arrowHeadUrl = "#arrowhead-right";
                let markerEnd = true;
                if (dataChannelPath.origin.x >= dataChannelPath.destination.x) {
                    path = `M ${dataChannelPath.destination.x} ${dataChannelPath.destination.y} C ${dataChannelPath.midPoint2.x} ${dataChannelPath.midPoint2.y} ${dataChannelPath.midPoint1.x} ${dataChannelPath.midPoint1.y} ${dataChannelPath.origin.x} ${dataChannelPath.origin.y}`;
                    arrowHeadUrl = "#arrowhead-left";
                    markerEnd = false;
                }
                if (dataChannelPath.highlighted) {
                    if (visible) {
                        color = "red";
                        arrowHeadUrl = `${arrowHeadUrl}-remove`;
                    } else {
                        color = "blue";
                        arrowHeadUrl = `${arrowHeadUrl}-active`;
                    }
                }

                return (
                    <g key={dataChannelPath.key}>
                        <path
                            id={dataChannelPath.key}
                            d={path}
                            stroke={color}
                            fill="transparent"
                            {...{
                                [markerEnd ? "markerEnd" : "markerStart"]: `url(${arrowHeadUrl})`,
                            }}
                        />
                        {dataChannelPath.highlighted && !visible && (
                            <text>
                                <textPath
                                    href={`#${dataChannelPath.key}`}
                                    startOffset="50%"
                                    textAnchor="middle"
                                    alignmentBaseline="after-edge"
                                >
                                    {dataChannelPath.description}
                                </textPath>
                            </text>
                        )}
                    </g>
                );
            })}
            {visible && (
                <g>
                    {originPoint.x < currentPointerPosition.x ? (
                        <path
                            id="current-data-channel-path"
                            d={`M ${originPoint.x} ${originPoint.y} C ${midPoint1.x} ${midPoint1.y} ${midPoint2.x} ${
                                midPoint2.y
                            } ${currentPointerPosition.x} ${currentPointerPosition.y - 20}`}
                            stroke="green"
                            fill="transparent"
                            className={resolveClassNames({ invisible: !visible })}
                            markerEnd="url(#arrowhead-right-add)"
                        />
                    ) : (
                        <path
                            id="current-data-channel-path"
                            d={`M ${currentPointerPosition.x} ${currentPointerPosition.y - 20} C ${midPoint2.x} ${
                                midPoint2.y
                            } ${midPoint1.x} ${midPoint1.y} ${originPoint.x} ${originPoint.y}`}
                            stroke="green"
                            fill="transparent"
                            className={resolveClassNames({ invisible: !visible })}
                            markerStart="url(#arrowhead-left-add)"
                        />
                    )}
                    {currentChannelName && (
                        <text>
                            <textPath
                                href={`#current-data-channel-path`}
                                startOffset="50%"
                                textAnchor="middle"
                                alignmentBaseline="after-edge"
                            >
                                {currentChannelName}
                            </textPath>
                        </text>
                    )}
                </g>
            )}
<<<<<<< HEAD
            {dataChannelPaths.map((dataChannelPath) => (
                <g key={dataChannelPath.key}>
                    {dataChannelPath.origin.x < dataChannelPath.destination.x ? (
                        <path
                            id={dataChannelPath.key}
                            d={`M ${dataChannelPath.origin.x} ${dataChannelPath.origin.y} C ${dataChannelPath.midPoint1.x} ${dataChannelPath.midPoint1.y} ${dataChannelPath.midPoint2.x} ${dataChannelPath.midPoint2.y} ${dataChannelPath.destination.x} ${dataChannelPath.destination.y}`}
                            stroke={dataChannelPath.highlighted ? "blue" : "#aaa"}
                            fill="transparent"
                            markerEnd={`url(#arrowhead-right${dataChannelPath.highlighted ? "-active" : ""})`}
                        />
                    ) : (
                        <path
                            id={dataChannelPath.key}
                            d={`M ${dataChannelPath.destination.x} ${dataChannelPath.destination.y} C ${dataChannelPath.midPoint2.x} ${dataChannelPath.midPoint2.y} ${dataChannelPath.midPoint1.x} ${dataChannelPath.midPoint1.y} ${dataChannelPath.origin.x} ${dataChannelPath.origin.y}`}
                            stroke={dataChannelPath.highlighted ? "blue" : "#aaa"}
                            fill="transparent"
                            markerStart={`url(#arrowhead-left${dataChannelPath.highlighted ? "-active" : ""})`}
                        />
                    )}
                    <text>
                        <textPath
                            href={`#${dataChannelPath.key}`}
                            startOffset="50%"
                            textAnchor="middle"
                            alignmentBaseline="after-edge"
                        >
                            {dataChannelPath.description}
                        </textPath>
                    </text>
                </g>
            ))}
        </svg>
=======
        </svg>,
        document.body
>>>>>>> 5cecfeb6
    );
};<|MERGE_RESOLUTION|>--- conflicted
+++ resolved
@@ -65,12 +65,8 @@
             localMousePressed = true;
             setCurrentPointerPosition(localCurrentOriginPoint);
             setCurrentChannelName(null);
-<<<<<<< HEAD
-            setDataChannelConnectionsLayerVisible(true);
+            setShowDataChannelConnections(true);
             addDraggingEventListeners();
-=======
-            setShowDataChannelConnections(true);
->>>>>>> 5cecfeb6
 
             const moduleInstance = props.workbench.getModuleInstance(payload.moduleInstanceId);
             if (!moduleInstance) {
@@ -101,9 +97,7 @@
             setVisible(false);
             setEditDataChannelConnectionsForModuleInstanceId(null);
             setShowDataChannelConnections(false);
-<<<<<<< HEAD
-            guiMessageBroker.getGlobalCursor().restoreOverrideCursor();
-            setDataChannelConnectionsLayerVisible(false);
+            setShowDataChannelConnections(false);
 
             if (timeoutRef.current) {
                 clearTimeout(timeoutRef.current);
@@ -111,9 +105,6 @@
 
             disconnectResizeObserver();
             removeDraggingEventListeners();
-=======
-            setShowDataChannelConnections(false);
->>>>>>> 5cecfeb6
         }
 
         function handlePointerMove(e: PointerEvent) {
@@ -544,42 +535,7 @@
                     )}
                 </g>
             )}
-<<<<<<< HEAD
-            {dataChannelPaths.map((dataChannelPath) => (
-                <g key={dataChannelPath.key}>
-                    {dataChannelPath.origin.x < dataChannelPath.destination.x ? (
-                        <path
-                            id={dataChannelPath.key}
-                            d={`M ${dataChannelPath.origin.x} ${dataChannelPath.origin.y} C ${dataChannelPath.midPoint1.x} ${dataChannelPath.midPoint1.y} ${dataChannelPath.midPoint2.x} ${dataChannelPath.midPoint2.y} ${dataChannelPath.destination.x} ${dataChannelPath.destination.y}`}
-                            stroke={dataChannelPath.highlighted ? "blue" : "#aaa"}
-                            fill="transparent"
-                            markerEnd={`url(#arrowhead-right${dataChannelPath.highlighted ? "-active" : ""})`}
-                        />
-                    ) : (
-                        <path
-                            id={dataChannelPath.key}
-                            d={`M ${dataChannelPath.destination.x} ${dataChannelPath.destination.y} C ${dataChannelPath.midPoint2.x} ${dataChannelPath.midPoint2.y} ${dataChannelPath.midPoint1.x} ${dataChannelPath.midPoint1.y} ${dataChannelPath.origin.x} ${dataChannelPath.origin.y}`}
-                            stroke={dataChannelPath.highlighted ? "blue" : "#aaa"}
-                            fill="transparent"
-                            markerStart={`url(#arrowhead-left${dataChannelPath.highlighted ? "-active" : ""})`}
-                        />
-                    )}
-                    <text>
-                        <textPath
-                            href={`#${dataChannelPath.key}`}
-                            startOffset="50%"
-                            textAnchor="middle"
-                            alignmentBaseline="after-edge"
-                        >
-                            {dataChannelPath.description}
-                        </textPath>
-                    </text>
-                </g>
-            ))}
-        </svg>
-=======
         </svg>,
         document.body
->>>>>>> 5cecfeb6
     );
 };