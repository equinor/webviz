--- conflicted
+++ resolved
@@ -7,29 +7,10 @@
 import { LayoutBoxComponents, makeLayoutBoxes } from "@framework/components/LayoutBox";
 import { useModuleInstances } from "@framework/internal/hooks/workbenchHooks";
 import { useElementSize } from "@lib/hooks/useElementSize";
-<<<<<<< HEAD
-import {
-    MANHATTAN_LENGTH,
-    Rect2D,
-    Size2D,
-    addMarginToRect,
-    pointRelativeToDomRect,
-    rectContainsPoint,
-} from "@lib/utils/geometry";
-import {
-    Vec2,
-    multiplyElementWiseVec2,
-    point2Distance,
-    scaleVec2NonUniform,
-    subtractVec2,
-    vec2FromPointerEvent,
-} from "@lib/utils/vec2";
-=======
 import type { Rect2D, Size2D } from "@lib/utils/geometry";
 import { MANHATTAN_LENGTH, addMarginToRect, pointRelativeToDomRect, rectContainsPoint } from "@lib/utils/geometry";
 import type { Vec2 } from "@lib/utils/vec2";
 import { multiplyVec2, point2Distance, scaleVec2NonUniform, subtractVec2, vec2FromPointerEvent } from "@lib/utils/vec2";
->>>>>>> bc880d09
 
 import { v4 } from "uuid";
 
