import React from "react";

import { WebAsset } from "@mui/icons-material";
import { v4 } from "uuid";

import type { LayoutBox } from "@framework/components/LayoutBox";
import { LayoutBoxComponents, makeLayoutBoxes } from "@framework/components/LayoutBox";
import { GuiEvent, type GuiEventPayloads } from "@framework/GuiMessageBroker";
import { DashboardTopic, type LayoutElement } from "@framework/internal/WorkbenchSession/Dashboard";
import { PrivateWorkbenchSessionTopic } from "@framework/internal/WorkbenchSession/PrivateWorkbenchSession";
import type { ModuleInstance } from "@framework/ModuleInstance";
import { WorkbenchTopic, type Workbench } from "@framework/Workbench";
import { useElementSize } from "@lib/hooks/useElementSize";
import type { Rect2D, Size2D } from "@lib/utils/geometry";
import { MANHATTAN_LENGTH, addMarginToRect, pointRelativeToDomRect, rectContainsPoint } from "@lib/utils/geometry";
import { usePublishSubscribeTopicValue } from "@lib/utils/PublishSubscribeDelegate";
import { convertRemToPixels } from "@lib/utils/screenUnitConversions";
import type { Vec2 } from "@lib/utils/vec2";
import { multiplyVec2, point2Distance, scaleVec2NonUniform, subtractVec2, vec2FromPointerEvent } from "@lib/utils/vec2";

import { ViewWrapper } from "./ViewWrapper";
import { ViewWrapperPlaceholder } from "./viewWrapperPlaceholder";

type LayoutProps = {
    workbench: Workbench;
};

function convertLayoutRectToRealRect(element: LayoutElement, size: Size2D): Rect2D {
    return {
        x: element.relX * size.width,
        y: element.relY * size.height,
        width: element.relWidth * size.width,
        height: element.relHeight * size.height,
    };
}

export const Layout: React.FC<LayoutProps> = (props) => {
<<<<<<< HEAD
    const dashboard = usePublishSubscribeTopicValue(
        props.workbench.getWorkbenchSession(),
        PrivateWorkbenchSessionTopic.ACTIVE_DASHBOARD,
    );
=======
    const activeSession = usePublishSubscribeTopicValue(props.workbench, WorkbenchTopic.ACTIVE_SESSION);
    const dashboard = usePublishSubscribeTopicValue(activeSession!, PrivateWorkbenchSessionTopic.ACTIVE_DASHBOARD);
>>>>>>> 7e48ee0a
    const [draggedModuleInstanceId, setDraggedModuleInstanceId] = React.useState<string | null>(null);
    const [position, setPosition] = React.useState<Vec2>({ x: 0, y: 0 });
    const [pointer, setPointer] = React.useState<Vec2>({ x: -1, y: -1 });
    const [tempLayoutBoxId, setTempLayoutBoxId] = React.useState<string | null>(null);
    const ref = React.useRef<HTMLDivElement>(null);
    const mainRef = React.useRef<HTMLDivElement>(null);
    const layoutDivSize = useElementSize(ref);
    const layoutBoxRef = React.useRef<LayoutBox | null>(null);
    const moduleInstances = usePublishSubscribeTopicValue(dashboard, DashboardTopic.ModuleInstances);
    const guiMessageBroker = props.workbench.getGuiMessageBroker();

    // We use a temporary layout while dragging elements around
    const [tempLayout, setTempLayout] = React.useState<LayoutElement[] | null>(null);
    const trueLayout = usePublishSubscribeTopicValue(dashboard, DashboardTopic.Layout);
    const layout = tempLayout ?? trueLayout;

    React.useEffect(() => {
        let pointerDownPoint: Vec2 | null = null;
        let pointerDownElementPosition: Vec2 | null = null;
        let pointerDownElementId: string | null = null;
        let pointerDownElementSize: Size2D | null = null;
        let relativePointerPosition: Vec2 = { x: 0, y: 0 };
        let relativePointerToElementDiff: Vec2 = { x: 0, y: 0 };
        let dragging = false;
        let moduleInstanceId: string | null = null;
        let moduleName: string | null = null;
        let originalLayout: LayoutElement[] = trueLayout;
        let currentLayout: LayoutElement[] = trueLayout;
        let originalLayoutBox = makeLayoutBoxes(originalLayout);
        let currentLayoutBox = originalLayoutBox;
        layoutBoxRef.current = currentLayoutBox;
        let lastTimeStamp = 0;
        let lastMovePosition: Vec2 = { x: 0, y: 0 };
        let delayTimer: ReturnType<typeof setTimeout> | null = null;
        let isNewModule = false;

        function adjustLayout() {
            if (currentLayoutBox && moduleInstanceId) {
                const preview = currentLayoutBox.previewLayout(
                    relativePointerPosition,
                    layoutDivSize,
                    moduleInstanceId,
                    isNewModule,
                );
                if (preview) {
                    currentLayout = preview.toLayout();
                    currentLayoutBox = preview;
                }

                setTempLayout(currentLayout);
                layoutBoxRef.current = currentLayoutBox;

                const draggedElementSize = calcSizeOfDraggedElement();

                setPosition(
                    subtractVec2(
                        relativePointerPosition,
                        multiplyVec2(relativePointerToElementDiff, {
                            x: draggedElementSize.width,
                            y: 1,
                        }),
                    ),
                );
            }
            delayTimer = null;
        }

        function handlePointerUp(e: Event) {
            if (!pointerDownPoint) {
                return;
            }
            if (dragging) {
                if (delayTimer) {
                    clearTimeout(delayTimer);
                    adjustLayout();
                }
                if (isNewModule && moduleName) {
                    const layoutElement = currentLayout.find((el) => el.moduleInstanceId === pointerDownElementId);
                    if (layoutElement) {
                        // This is not working yet as the older layout is not adjusted
                        const instance = dashboard.makeAndAddModuleInstance(moduleName);
                        layoutElement.moduleInstanceId = instance.getId();
                        layoutElement.moduleName = instance.getName();
                    }
                }
                setDraggedModuleInstanceId(null);
                if (isNewModule) {
                    setTempLayoutBoxId(null);
                }
                currentLayoutBox = makeLayoutBoxes(currentLayout);
                originalLayoutBox = currentLayoutBox;
                layoutBoxRef.current = currentLayoutBox;
                setTempLayout(null);
                setPosition({ x: 0, y: 0 });
                setPointer({ x: -1, y: -1 });

                e.stopPropagation();
                e.preventDefault();
            }
            pointerDownPoint = null;
            pointerDownElementPosition = null;
            pointerDownElementId = null;
            moduleInstanceId = null;
            dragging = false;
            originalLayout = currentLayout;
            dashboard.setLayout(currentLayout);
            removeDraggingEventListeners();
        }

        function calcSizeOfDraggedElement(): Size2D {
            const layoutElement = currentLayout.find((element) => element.moduleInstanceId === pointerDownElementId);
            if (!layoutElement) {
                return { width: 0, height: 0 };
            }
            const rect = convertLayoutRectToRealRect(layoutElement, layoutDivSize);
            return { width: rect.width, height: rect.height };
        }

        function handlePointerMove(e: PointerEvent) {
            if (
                !pointerDownPoint ||
                !ref.current ||
                !pointerDownElementId ||
                !pointerDownElementPosition ||
                !pointerDownElementSize
            ) {
                return;
            }

            // Prevent any scrolling on touch devices
            e.preventDefault();
            e.stopPropagation();

            if (!dragging) {
                if (point2Distance(vec2FromPointerEvent(e), pointerDownPoint) > MANHATTAN_LENGTH) {
                    setDraggedModuleInstanceId(pointerDownElementId);
                    moduleInstanceId = pointerDownElementId;
                    const rect = ref.current.getBoundingClientRect();
                    setPosition(pointRelativeToDomRect(pointerDownElementPosition, rect));
                    relativePointerPosition = pointRelativeToDomRect(pointerDownPoint, rect);
                    dragging = true;
                    const factorX = pointerDownElementSize.width === 0 ? 1 : 1 / pointerDownElementSize.width;
                    relativePointerToElementDiff = scaleVec2NonUniform(
                        subtractVec2(pointerDownPoint, pointerDownElementPosition),
                        factorX,
                        1,
                    );
                    lastTimeStamp = e.timeStamp;
                    lastMovePosition = vec2FromPointerEvent(e);
                }
            } else {
                if (!pointerDownElementId || !pointerDownPoint) {
                    return;
                }
                const rect = ref.current.getBoundingClientRect();
                const draggedElementSize = calcSizeOfDraggedElement();
                relativePointerPosition = subtractVec2(vec2FromPointerEvent(e), rect);
                setPosition(
                    subtractVec2(
                        relativePointerPosition,
                        multiplyVec2(relativePointerToElementDiff, {
                            x: draggedElementSize.width,
                            y: 1,
                        }),
                    ),
                );
                setPointer(subtractVec2(vec2FromPointerEvent(e), rect));
                const speed = point2Distance(vec2FromPointerEvent(e), lastMovePosition) / (e.timeStamp - lastTimeStamp);
                lastTimeStamp = e.timeStamp;
                lastMovePosition = vec2FromPointerEvent(e);

                if (!rectContainsPoint(addMarginToRect(rect, 25), vec2FromPointerEvent(e))) {
                    currentLayout = originalLayout;
                    currentLayoutBox = originalLayoutBox;
                    setTempLayout(null);
                    layoutBoxRef.current = currentLayoutBox;
                    if (delayTimer) {
                        clearTimeout(delayTimer);
                        delayTimer = null;
                    }
                    return;
                }

                if (delayTimer && speed > 0.5) {
                    clearTimeout(delayTimer);
                    delayTimer = null;
                }
                if (delayTimer === null) {
                    delayTimer = setTimeout(adjustLayout, 500);
                }
            }
        }

        function handleButtonClick(e: KeyboardEvent) {
            if (e.key === "Escape") {
                if (delayTimer) {
                    clearTimeout(delayTimer);
                }
                setTempLayout(null);
                currentLayout = originalLayout;
                pointerDownPoint = null;
                pointerDownElementPosition = null;
                pointerDownElementId = null;
                pointerDownElementSize = null;
                setDraggedModuleInstanceId(null);
                moduleInstanceId = null;
                dragging = false;
                originalLayout = currentLayout;
                currentLayoutBox = makeLayoutBoxes(currentLayout);
                originalLayoutBox = currentLayoutBox;
                isNewModule = false;
                setTempLayoutBoxId(null);
                removeDraggingEventListeners();
            }
        }

        function handleRemoveModuleInstanceRequest(payload: GuiEventPayloads[GuiEvent.RemoveModuleInstanceRequest]) {
            if (delayTimer) {
                clearTimeout(delayTimer);
            }
            if (dragging) {
                return;
            }
            dashboard.removeModuleInstance(payload.moduleInstanceId);
            currentLayoutBox.removeLayoutElement(payload.moduleInstanceId);
            currentLayout = currentLayoutBox.toLayout();
            originalLayout = currentLayout;
            originalLayoutBox = currentLayoutBox;
            dashboard.setLayout(currentLayout);
        }

        function addDraggingEventListeners() {
            document.addEventListener("pointerup", handlePointerUp);
            document.addEventListener("pointermove", handlePointerMove);
            document.addEventListener("keydown", handleButtonClick);
            document.addEventListener("pointercancel", handlePointerUp);
            document.addEventListener("blur-sm", handlePointerUp);
        }

        function removeDraggingEventListeners() {
            document.removeEventListener("pointerup", handlePointerUp);
            document.removeEventListener("pointermove", handlePointerMove);
            document.removeEventListener("keydown", handleButtonClick);
            document.removeEventListener("pointercancel", handlePointerUp);
            document.removeEventListener("blur-sm", handlePointerUp);
        }

        function handleModuleHeaderPointerDown(payload: GuiEventPayloads[GuiEvent.ModuleHeaderPointerDown]) {
            pointerDownPoint = payload.pointerPosition;
            pointerDownElementPosition = payload.elementPosition;
            pointerDownElementSize = payload.elementSize;
            pointerDownElementId = payload.moduleInstanceId;
            isNewModule = false;
            addDraggingEventListeners();
        }

        function handleNewModulePointerDown(payload: GuiEventPayloads[GuiEvent.NewModulePointerDown]) {
            pointerDownPoint = payload.pointerPosition;
            pointerDownElementPosition = payload.elementPosition;
            pointerDownElementSize = payload.elementSize;
            pointerDownElementId = v4();
            setTempLayoutBoxId(pointerDownElementId);
            isNewModule = true;
            moduleName = payload.moduleName;
            addDraggingEventListeners();
        }

        const removeModuleHeaderPointerDownSubscriber = guiMessageBroker.subscribeToEvent(
            GuiEvent.ModuleHeaderPointerDown,
            handleModuleHeaderPointerDown,
        );
        const removeNewModulePointerDownSubscriber = guiMessageBroker.subscribeToEvent(
            GuiEvent.NewModulePointerDown,
            handleNewModulePointerDown,
        );
        const removeRemoveModuleInstanceRequestSubscriber = guiMessageBroker.subscribeToEvent(
            GuiEvent.RemoveModuleInstanceRequest,
            handleRemoveModuleInstanceRequest,
        );

        return () => {
            removeModuleHeaderPointerDownSubscriber();
            removeNewModulePointerDownSubscriber();
            removeRemoveModuleInstanceRequestSubscriber();
            removeDraggingEventListeners();

            if (delayTimer) {
                clearTimeout(delayTimer);
            }
        };
    }, [layoutDivSize, moduleInstances, guiMessageBroker, trueLayout, dashboard]);

    function makeTempViewWrapperPlaceholder() {
        if (!tempLayoutBoxId) {
            return null;
        }
        const layoutElement = layout.find((element) => element.moduleInstanceId === tempLayoutBoxId);
        if (!layoutElement) {
            return null;
        }
        const rect = convertLayoutRectToRealRect(layoutElement, layoutDivSize);
        return (
            <ViewWrapperPlaceholder
                key={tempLayoutBoxId}
                width={rect.width}
                height={rect.height}
                x={rect.x}
                y={rect.y}
            />
        );
    }

    const maximizedLayouts = React.useMemo(() => layout.filter((l) => l.maximized), [layout]);
    const minimizedLayouts = React.useMemo(() => layout.filter((l) => !l.maximized), [layout]);

    // TODO: Support multiple expanded modules? Probably fits together with minimizing...
    if (maximizedLayouts.length > 1) throw Error("Multiple expanded modules not supported");

    const minimizedLayoutsHeight = convertRemToPixels(2);
    const minimizedLayoutsMinWidth = convertRemToPixels(16);

    let rows = minimizedLayouts.length;
    let elementsPerRow = 1;
    let elementsInLastRow = 1;

    // Only worry about minimized module positions if we have more than 2 minimized
    if (minimizedLayouts.length && layoutDivSize.width > minimizedLayoutsMinWidth * 2) {
        elementsPerRow = Math.floor(layoutDivSize.width / minimizedLayoutsMinWidth);
        elementsInLastRow = minimizedLayouts.length % elementsPerRow || elementsPerRow;
        rows = Math.ceil(minimizedLayouts.length / elementsPerRow);
    }

    function computeModuleLayoutProps(moduleInstance: ModuleInstance<any, any>) {
        const moduleId = moduleInstance.getId();
        const layoutElement = layout.find((element) => element.moduleInstanceId === moduleId);

        if (!layoutElement) return null;

        // Standard tiling layout.
        // ! Always uses the tiled layout if we're adjusting the layout
        if (!maximizedLayouts.length || draggedModuleInstanceId) {
            const rect = convertLayoutRectToRealRect(layoutElement, layoutDivSize);

            return { width: rect.width, height: rect.height, x: rect.x, y: rect.y };
        }

        // Maximized view. One module takes up all the space, other ones are minimized
        // Positions is computed, so old tile-layout is stored
        if (layoutElement?.maximized) {
            return {
                x: 0,
                y: minimizedLayoutsHeight * rows,
                height: layoutDivSize.height - minimizedLayoutsHeight * rows,
                width: layoutDivSize.width,
                isMaximized: true,
            };
        } else {
            const idx = minimizedLayouts.findIndex((l) => l.moduleInstanceId === moduleId);

            const col = idx % elementsPerRow;
            const row = Math.floor(idx / elementsPerRow);
            const isLastRow = idx >= minimizedLayouts.length - elementsInLastRow;

            const adjustedWidth = layoutDivSize.width / elementsPerRow;
            const lastRowAdjustedWidth = layoutDivSize.width / elementsInLastRow;

            const width = isLastRow ? lastRowAdjustedWidth : adjustedWidth;

            return {
                x: col * width,
                y: row * minimizedLayoutsHeight,
                height: minimizedLayoutsHeight,
                width,
                isMinimized: true,
            };
        }
    }

    return (
        <div ref={mainRef} className="flex flex-col h-full w-full max-w-full">
            <div ref={ref} className="relative grow">
                {layoutBoxRef.current && draggedModuleInstanceId !== null && (
                    <LayoutBoxComponents
                        active={draggedModuleInstanceId}
                        layoutBox={layoutBoxRef.current}
                        realSize={layoutDivSize}
                        zIndex={1}
                        pointer={pointer}
                    />
                )}
                {moduleInstances.map((instance) => {
                    const layoutProps = computeModuleLayoutProps(instance);
                    const isDragged = draggedModuleInstanceId === instance.getId();

                    if (!layoutProps) return null;

                    return (
                        <ViewWrapper
                            key={instance.getId()}
                            moduleInstance={instance}
                            workbench={props.workbench}
                            isDragged={isDragged}
                            dragPosition={position}
                            changingLayout={draggedModuleInstanceId !== null}
                            {...layoutProps}
                        />
                    );
                })}
                {makeTempViewWrapperPlaceholder()}
                <div className="flex flex-col justify-center items-center w-full h-full text-slate-400 gap-4 text-center p-4 text-sm">
                    <WebAsset fontSize="large" />
                    Drag modules here to add them to the layout
                </div>
            </div>
        </div>
    );
};<|MERGE_RESOLUTION|>--- conflicted
+++ resolved
@@ -35,15 +35,8 @@
 }
 
 export const Layout: React.FC<LayoutProps> = (props) => {
-<<<<<<< HEAD
-    const dashboard = usePublishSubscribeTopicValue(
-        props.workbench.getWorkbenchSession(),
-        PrivateWorkbenchSessionTopic.ACTIVE_DASHBOARD,
-    );
-=======
     const activeSession = usePublishSubscribeTopicValue(props.workbench, WorkbenchTopic.ACTIVE_SESSION);
     const dashboard = usePublishSubscribeTopicValue(activeSession!, PrivateWorkbenchSessionTopic.ACTIVE_DASHBOARD);
->>>>>>> 7e48ee0a
     const [draggedModuleInstanceId, setDraggedModuleInstanceId] = React.useState<string | null>(null);
     const [position, setPosition] = React.useState<Vec2>({ x: 0, y: 0 });
     const [pointer, setPointer] = React.useState<Vec2>({ x: -1, y: -1 });
