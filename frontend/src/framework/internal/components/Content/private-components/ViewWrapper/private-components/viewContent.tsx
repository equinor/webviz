import React from "react";

import { Provider } from "jotai";

import { useActiveSession } from "@framework/internal/components/ActiveSessionBoundary";
import { ApplyInterfaceEffectsToView } from "@framework/internal/components/ApplyInterfaceEffects/applyInterfaceEffects";
import { DebugProfiler } from "@framework/internal/components/DebugProfiler";
import { ErrorBoundary } from "@framework/internal/components/ErrorBoundary";
import { HydrateQueryClientAtom } from "@framework/internal/components/HydrateQueryClientAtom";
import { ImportStatus } from "@framework/Module";
import type { ModuleInstance } from "@framework/ModuleInstance";
import {
    ModuleInstanceLifeCycleState,
    ModuleInstanceTopic,
    useModuleInstanceTopicValue,
} from "@framework/ModuleInstance";
import { StatusSource } from "@framework/ModuleInstanceStatusController";
import { type Workbench } from "@framework/Workbench";
import { Button } from "@lib/components/Button";
import { CircularProgress } from "@lib/components/CircularProgress";

import { CrashView } from "./crashView";

type ViewContentProps = {
    moduleInstance: ModuleInstance<any, any>;
    workbench: Workbench;
};

export const ViewContent = React.memo((props: ViewContentProps) => {
    const workbenchSession = useActiveSession();
    const importState = useModuleInstanceTopicValue(props.moduleInstance, ModuleInstanceTopic.IMPORT_STATUS);
    const moduleInstanceLifeCycleState = useModuleInstanceTopicValue(
        props.moduleInstance,
        ModuleInstanceTopic.LIFECYCLE_STATE,
    );
    const moduleInstanceViewStateInvalid = useModuleInstanceTopicValue(
        props.moduleInstance,
        ModuleInstanceTopic.HAS_INVALID_PERSISTED_VIEW,
    );

    const handleModuleInstanceReload = React.useCallback(
        function handleModuleInstanceReload() {
            props.moduleInstance.reset();
        },
        [props.moduleInstance],
    );

    function makeStateRelatedContent(): React.ReactNode {
        if (importState === ImportStatus.NotImported) {
            return "Module not imported. Please check the spelling when registering and initializing the module.";
        }

        if (importState === ImportStatus.Importing) {
            return (
                <>
                    <CircularProgress />
                    <div className="mt-4">Importing...</div>
                </>
            );
        }

        if (!props.moduleInstance.isInitialized()) {
            return (
                <>
                    <CircularProgress />
                    <div className="mt-4">Initializing...</div>
                </>
            );
        }

        if (importState === ImportStatus.Failed) {
            return "Module could not be imported. Please check the spelling when registering and initializing the module.";
        }

        if (
            moduleInstanceLifeCycleState === ModuleInstanceLifeCycleState.INITIALIZING ||
            moduleInstanceLifeCycleState === ModuleInstanceLifeCycleState.RESETTING
        ) {
            const text =
                moduleInstanceLifeCycleState === ModuleInstanceLifeCycleState.INITIALIZING
                    ? "Initializing..."
                    : "Resetting...";
            return (
                <>
                    <CircularProgress />
                    <div className="mt-4">{text}</div>
                </>
            );
        }

        return null;
    }

    const stateRelatedContent = makeStateRelatedContent();
    if (stateRelatedContent) {
        return <div className="h-full w-full flex flex-col justify-center items-center">{stateRelatedContent}</div>;
    }

    if (moduleInstanceViewStateInvalid) {
        return (
            <div className="flex flex-col gap-4 p-4 h-full w-full justify-center items-center">
                <div className="text-red-600 m-2 text-center max-w-96">
                    The persisted view state for this module&apos;s view is invalid and could not be applied. It has
                    most likely been outdated by a module update. You can reset the module to its default view to
                    continue using it.
                </div>
                <Button onClick={() => props.moduleInstance.resetInvalidPersistedFlags()} variant="contained">
                    Reset module
                </Button>
            </div>
        );
    }

    if (moduleInstanceLifeCycleState === ModuleInstanceLifeCycleState.ERROR) {
        const errorObject = props.moduleInstance.getFatalError();
        if (errorObject) {
            return (
                <CrashView
                    moduleName={props.moduleInstance.getModule().getName()}
                    error={errorObject.err}
                    errorInfo={errorObject.errInfo}
                    onReload={handleModuleInstanceReload}
                />
            );
        }
    }

    const atomStore = workbenchSession.getAtomStoreMaster().getAtomStoreForModuleInstance(props.moduleInstance.getId());
    if (!atomStore) {
        return null;
    }

    const View = props.moduleInstance.getViewFC();
    return (
        <ErrorBoundary moduleInstance={props.moduleInstance}>
            <div className="p-2 h-full w-full">
                <DebugProfiler
                    id={`${props.moduleInstance.getId()}-view`}
                    statusController={props.moduleInstance.getStatusController()}
                    source={StatusSource.View}
                    guiMessageBroker={props.workbench.getGuiMessageBroker()}
                >
                    <Provider store={atomStore}>
                        <HydrateQueryClientAtom>
                            <ApplyInterfaceEffectsToView moduleInstance={props.moduleInstance}>
                                <View
                                    viewContext={props.moduleInstance.getContext()}
                                    workbenchSession={props.workbench.getSessionManager().getActiveSession()}
                                    workbenchServices={props.workbench.getWorkbenchServices()}
<<<<<<< HEAD
                                    hoverService={props.workbench.getHoverService()}
                                    workbenchSettings={props.workbench.getWorkbenchSession().getWorkbenchSettings()}
=======
                                    workbenchSettings={props.workbench
                                        .getSessionManager()
                                        .getActiveSession()
                                        .getWorkbenchSettings()}
>>>>>>> e41626c8
                                    initialSettings={props.moduleInstance.getInitialSettings() || undefined}
                                />
                            </ApplyInterfaceEffectsToView>
                        </HydrateQueryClientAtom>
                    </Provider>
                </DebugProfiler>
            </div>
        </ErrorBoundary>
    );
});

ViewContent.displayName = "ViewWrapper";<|MERGE_RESOLUTION|>--- conflicted
+++ resolved
@@ -147,15 +147,11 @@
                                     viewContext={props.moduleInstance.getContext()}
                                     workbenchSession={props.workbench.getSessionManager().getActiveSession()}
                                     workbenchServices={props.workbench.getWorkbenchServices()}
-<<<<<<< HEAD
                                     hoverService={props.workbench.getHoverService()}
-                                    workbenchSettings={props.workbench.getWorkbenchSession().getWorkbenchSettings()}
-=======
                                     workbenchSettings={props.workbench
                                         .getSessionManager()
                                         .getActiveSession()
                                         .getWorkbenchSettings()}
->>>>>>> e41626c8
                                     initialSettings={props.moduleInstance.getInitialSettings() || undefined}
                                 />
                             </ApplyInterfaceEffectsToView>
