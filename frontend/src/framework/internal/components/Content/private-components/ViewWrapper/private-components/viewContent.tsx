--- conflicted
+++ resolved
@@ -122,12 +122,8 @@
                                     viewContext={props.moduleInstance.getContext()}
                                     workbenchSession={props.workbench.getWorkbenchSession()}
                                     workbenchServices={props.workbench.getWorkbenchServices()}
-<<<<<<< HEAD
-                                    workbenchSettings={props.workbench.getWorkbenchSettings()}
                                     hoverService={props.workbench.getHoverService()}
-=======
                                     workbenchSettings={props.workbench.getWorkbenchSession().getWorkbenchSettings()}
->>>>>>> cc6462ab
                                     initialSettings={props.moduleInstance.getInitialSettings() || undefined}
                                 />
                             </ApplyInterfaceEffectsToView>
