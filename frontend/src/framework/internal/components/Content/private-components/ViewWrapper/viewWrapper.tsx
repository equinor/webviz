--- conflicted
+++ resolved
@@ -1,11 +1,7 @@
 import React from "react";
 
 import { ModuleInstance } from "@framework/ModuleInstance";
-<<<<<<< HEAD
-import { useSetStoreValue } from "@framework/StateStore";
-=======
 import { useSetStoreValue, useStoreState } from "@framework/StateStore";
->>>>>>> c0ccb922
 import { DrawerContent, Workbench } from "@framework/Workbench";
 import { Point, pointDifference, pointRelativeToDomRect, pointerEventToPoint } from "@lib/utils/geometry";
 
@@ -30,13 +26,10 @@
 export const ViewWrapper: React.FC<ViewWrapperProps> = (props) => {
     const ref = React.useRef<HTMLDivElement>(null);
     const setDrawerContent = useSetStoreValue(props.workbench.getGuiStateStore(), "drawerContent");
-<<<<<<< HEAD
-=======
     const [settingsPanelWidth, setSettingsPanelWidth] = useStoreState(
         props.workbench.getGuiStateStore(),
         "settingsPanelWidthInPercent"
     );
->>>>>>> c0ccb922
 
     const handlePointerDown = React.useCallback(
         function handlePointerDown(e: React.PointerEvent<HTMLDivElement>) {
@@ -84,13 +77,6 @@
         setDrawerContent(DrawerContent.ModuleSettings);
     }
 
-    const handleModuleHeaderDoubleClick = React.useCallback(
-        function handleModuleHeaderClick() {
-            setDrawerContent(DrawerContent.None);
-        },
-        [props.moduleInstance, props.workbench, props.isActive]
-    );
-
     return (
         <>
             {props.isDragged && (
