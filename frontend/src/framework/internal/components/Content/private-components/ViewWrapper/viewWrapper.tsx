--- conflicted
+++ resolved
@@ -2,12 +2,7 @@
 
 import { DrawerContent, GuiEvent, GuiState, useGuiState } from "@framework/GuiMessageBroker";
 import { ModuleInstance } from "@framework/ModuleInstance";
-<<<<<<< HEAD
-import { useSetStoreValue, useStoreState, useStoreValue } from "@framework/StateStore";
-import { DrawerContent, Workbench } from "@framework/Workbench";
-=======
 import { Workbench } from "@framework/Workbench";
->>>>>>> b32749e1
 import { Point, pointDifference, pointRelativeToDomRect, pointerEventToPoint } from "@lib/utils/geometry";
 
 import { ChannelSelector } from "./private-components/channelSelector";
@@ -16,11 +11,8 @@
 import { InputChannelNodeWrapper } from "./private-components/inputChannelNodeWrapper";
 import { ViewContent } from "./private-components/viewContent";
 
-<<<<<<< HEAD
 import { DataChannelEventTypes } from "../DataChannelVisualization";
 import { LayoutEventTypes } from "../layout";
-=======
->>>>>>> b32749e1
 import { ViewWrapperPlaceholder } from "../viewWrapperPlaceholder";
 
 type ViewWrapperProps = {
@@ -48,7 +40,9 @@
 
     const guiMessageBroker = props.workbench.getGuiMessageBroker();
 
-<<<<<<< HEAD
+    const timeRef = React.useRef<number | null>(null);
+
+    const handleHeaderPointerDown = React.useCallback(
     const [currentInputName, setCurrentInputName] = React.useState<string | null>(null);
     const [channelSelectorCenterPoint, setChannelSelectorCenterPoint] = React.useState<Point | null>(null);
     const [selectableChannels, setSelectableChannels] = React.useState<string[]>([]);
@@ -68,9 +62,6 @@
         props.workbench.getGuiStateStore(),
         "editDataChannelConnectionsForModuleInstanceId"
     );
-=======
-    const timeRef = React.useRef<number | null>(null);
->>>>>>> b32749e1
 
     const handleHeaderPointerDown = React.useCallback(
         function handlePointerDown(e: React.PointerEvent<HTMLDivElement>) {
@@ -123,7 +114,6 @@
         handleModuleClick();
     }
 
-<<<<<<< HEAD
     function handleInputChannelsClick(e: React.PointerEvent<HTMLDivElement>): void {
         setShowDataChannelConnections(true);
         setEditDataChannelConnectionsModuleInstanceId(props.moduleInstance.getId());
@@ -198,10 +188,9 @@
         showDataChannelConnections &&
         (editDataChannelConnectionsModuleInstanceId === null ||
             editDataChannelConnectionsModuleInstanceId === props.moduleInstance.getId());
-=======
+
     const showAsActive =
         props.isActive && [DrawerContent.ModuleSettings, DrawerContent.SyncSettings].includes(drawerContent);
->>>>>>> b32749e1
 
     return (
         <>
@@ -233,12 +222,8 @@
                         moduleInstance={props.moduleInstance}
                         isDragged={props.isDragged}
                         onPointerDown={handleHeaderPointerDown}
-<<<<<<< HEAD
-                        onRemoveClick={handleModuleInstanceRemoveClick}
+                        onRemoveClick={handleRemoveClick}
                         onInputChannelsClick={handleInputChannelsClick}
-=======
-                        onRemoveClick={handleRemoveClick}
->>>>>>> b32749e1
                     />
                     <div className="flex-grow overflow-auto h-0" onClick={handleModuleClick}>
                         <ViewContent workbench={props.workbench} moduleInstance={props.moduleInstance} />
