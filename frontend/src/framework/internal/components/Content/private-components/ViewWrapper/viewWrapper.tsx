--- conflicted
+++ resolved
@@ -1,10 +1,6 @@
 import React from "react";
 
-<<<<<<< HEAD
-import { DrawerContent, GuiEvent, GuiState, useGuiState, useSetGuiValue } from "@framework/GuiMessageBroker";
-=======
 import { DrawerContent, GuiEvent, GuiState, useGuiState } from "@framework/GuiMessageBroker";
->>>>>>> 4724de36
 import { ModuleInstance } from "@framework/ModuleInstance";
 import { Workbench } from "@framework/Workbench";
 import { Point, pointDifference, pointRelativeToDomRect, pointerEventToPoint } from "@lib/utils/geometry";
@@ -37,14 +33,6 @@
         GuiState.SettingsPanelWidthInPercent
     );
 
-<<<<<<< HEAD
-    const setActiveModuleInstanceId = useSetGuiValue(
-        props.workbench.getGuiMessageBroker(),
-        GuiState.ActiveModuleInstanceId
-    );
-
-=======
->>>>>>> 4724de36
     const guiMessageBroker = props.workbench.getGuiMessageBroker();
 
     const timeRef = React.useRef<number | null>(null);
@@ -83,11 +71,7 @@
             setDrawerContent(DrawerContent.ModuleSettings);
         }
         if (props.isActive) return;
-<<<<<<< HEAD
-        setActiveModuleInstanceId(props.moduleInstance.getId());
-=======
         props.workbench.getGuiMessageBroker().setState(GuiState.ActiveModuleInstanceId, props.moduleInstance.getId());
->>>>>>> 4724de36
     }
 
     function handlePointerDown() {
