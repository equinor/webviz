--- conflicted
+++ resolved
@@ -10,12 +10,9 @@
 import { CircularProgress } from "@lib/components/CircularProgress";
 import { useElementBoundingRect } from "@lib/hooks/useElementBoundingRect";
 import { isDevMode } from "@lib/utils/devMode";
-<<<<<<< HEAD
-import { Close, Input, Output } from "@mui/icons-material";
-=======
 import { resolveClassNames } from "@lib/utils/resolveClassNames";
 import { Close, Error, Warning } from "@mui/icons-material";
->>>>>>> 120053cc
+import { Close, Input, Output } from "@mui/icons-material";
 
 export type HeaderProps = {
     moduleInstance: ModuleInstance<any>;
@@ -58,7 +55,11 @@
         };
     }, []);
 
-<<<<<<< HEAD
+    function handlePointerDown(e: React.PointerEvent<HTMLDivElement>) {
+        props.onPointerDown(e);
+        setStatusMessagesVisible(false);
+    }
+
     function handleDataChannelOriginPointerDown(e: React.PointerEvent<HTMLDivElement>) {
         if (!dataChannelOriginRef.current) {
             return;
@@ -77,11 +78,6 @@
 
     function handleInputChannelsPointerDown(e: React.PointerEvent<HTMLDivElement>) {
         e.stopPropagation();
-=======
-    function handlePointerDown(e: React.PointerEvent<HTMLDivElement>) {
-        props.onPointerDown(e);
-        setStatusMessagesVisible(false);
->>>>>>> 120053cc
     }
 
     function handlePointerUp(e: React.PointerEvent<HTMLDivElement>) {
@@ -215,7 +211,7 @@
                     ))}
                 </>
             </div>
-<<<<<<< HEAD
+            {makeStatusIndicator()}
             {props.moduleInstance.hasBroadcastChannels() && (
                 <div
                     id={`moduleinstance-${props.moduleInstance.getId()}-data-channel-origin`}
@@ -237,9 +233,6 @@
                     <Input fontSize="small" />
                 </div>
             )}
-=======
-            {makeStatusIndicator()}
->>>>>>> 120053cc
             <div
                 className="hover:text-slate-500 cursor-pointer p-2"
                 onPointerDown={props.onRemoveClick}
