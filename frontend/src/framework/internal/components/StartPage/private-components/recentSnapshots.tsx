--- conflicted
+++ resolved
@@ -35,7 +35,6 @@
         refetchInterval: 10000,
     });
 
-<<<<<<< HEAD
     const hasMoreSnapshots = recentSnapshotsQuery.data?.length === 6;
     const firstFiveSnapshots = React.useMemo(() => {
         if (recentSnapshotsQuery.isPending) return [];
@@ -43,9 +42,6 @@
     }, [recentSnapshotsQuery.data, recentSnapshotsQuery.isPending]);
 
     async function handleSnapshotClick(snapshotId: string, e: React.MouseEvent<HTMLAnchorElement>) {
-=======
-    async function handleSnapshotClick(id: string, e: React.MouseEvent<HTMLAnchorElement>) {
->>>>>>> 8f71abe0
         e.preventDefault();
 
         // Load the selected snapshot
@@ -72,39 +68,9 @@
             return <span className="text-gray-500">No recently visited snapshots.</span>;
         }
 
-<<<<<<< HEAD
-    return (
-        <>
-            <ul className="pl-5">
-                {firstFiveSnapshots.map((snapshot) => (
-                    <li key={snapshot.snapshotId} className="flex justify-between gap-4">
-                        <a
-                            className="text-blue-600 hover:underline"
-                            href={`/snapshot/${snapshot.snapshotId}`}
-                            onClick={(evt) => handleSnapshotClick(snapshot.snapshotId, evt)}
-                        >
-                            {snapshot.snapshotMetadata.title}
-                        </a>
-
-                        <span className="text-gray-500">
-                            ~ {timeAgo(Date.now() - new Date(snapshot.lastVisitedAt ?? "").getTime())}
-                        </span>
-                    </li>
-                ))}
-            </ul>
-            {hasMoreSnapshots && (
-                <button
-                    className="inline-block w-fit text-sm text-blue-600 hover:underline cursor-pointer"
-                    onClick={props.onOpenSessionDialog}
-                >
-                    See more...
-                </button>
-            )}
-        </>
-=======
         return (
             <ul>
-                {recentSnapshotsQuery.data.map((snapshot) => (
+                {firstFiveSnapshots.map((snapshot) => (
                     <SessionCard
                         href={`/snapshot/${snapshot.snapshotId}`}
                         key={snapshot.snapshotId}
@@ -136,7 +102,14 @@
                 </IconButton>
             </Typography>
             {makeContent()}
+            {hasMoreSnapshots && (
+                <button
+                    className="inline-block w-fit text-sm text-blue-600 hover:underline cursor-pointer"
+                    onClick={props.onOpenSessionDialog}
+                >
+                    See more...
+                </button>
+            )}
         </section>
->>>>>>> 8f71abe0
     );
 }