import React from "react";

import { AuthState, useAuthProvider } from "@framework/internal/providers/AuthProvider";
import { ArrowLeftOnRectangleIcon, ArrowRightOnRectangleIcon, UserIcon } from "@heroicons/react/20/solid";
import { Button } from "@lib/components/Button";
import { CircularProgress } from "@lib/components/CircularProgress";
import { Menu } from "@lib/components/Menu";
import { MenuItem } from "@lib/components/MenuItem";
import { getTextWidth } from "@lib/utils/textSize";

export type LoginButtonProps = {
    className?: string;
    showText?: boolean;
    title?: string;
};

export const LoginButton: React.FC<LoginButtonProps> = (props) => {
    const [menuOpen, setMenuOpen] = React.useState<boolean>(false);
    const [menuAnchor, setMenuAnchor] = React.useState<HTMLElement | null>(null);
    const textRef = React.useRef<HTMLSpanElement>(null);

<<<<<<< HEAD
export type LoginButtonProps = {
    className?: string;
    showText?: boolean;
    title?: string;
};

export const LoginButton: React.FC<LoginButtonProps> = (props) => {
=======
>>>>>>> c0ccb922
    const { authState, userInfo } = useAuthProvider();

    function handleLogout() {
        window.alert("Sign out not implemented in backend yet.");
        /*
        window.location.href = "/api/logout";
        */
    }

    function handleMenuOpen(e: React.MouseEvent<HTMLElement>) {
        setMenuAnchor(e.currentTarget);
        setMenuOpen(true);
    }

    function handleButtonClick(e: React.MouseEvent<HTMLElement>) {
        if (authState === "LoggedIn") {
            handleMenuOpen(e);
        } else {
            window.location.href = `/api/login?redirect_url_after_login=${btoa("/")}`;
        }
    }

    function handleMenuClose(open: boolean) {
        if (!open) {
            setMenuOpen(false);
            setMenuAnchor(null);
        }
    }

    function makeIcon() {
        if (authState === AuthState.LoggedIn) {
            return <UserIcon className="w-5 h-5 mr-1" />;
        } else if (authState === AuthState.NotLoggedIn) {
            return <ArrowLeftOnRectangleIcon className="w-5 h-5 mr-1" />;
        } else {
            return <CircularProgress size="medium-small" className="mr-1" />;
        }
    }

    function makeText() {
        if (authState === AuthState.LoggedIn) {
            return userInfo?.username || "Unknown user";
        } else if (authState === AuthState.NotLoggedIn) {
            return "Sign in";
        } else {
            return "Checking status...";
        }
    }

    let text = makeText();
    if (textRef.current !== null && props.showText) {
        let textWidth = getTextWidth(text, textRef.current);
        let addDots = false;
        while (textWidth > 150) {
            text = text.slice(0, -1);
            textWidth = getTextWidth(text + "...", textRef.current);
            addDots = true;
        }
        if (addDots) {
            text += "...";
        }
    }

    return (
<<<<<<< HEAD
        <Button
            onClick={handleLoginOrLogout}
            startIcon={<UserIcon className="w-5 h-5 mr-2" />}
            className={props.className}
            title={authState === "LoggedIn" ? `Signed in as ${userInfo?.username}` : "Sign out"}
        >
            {props.showText ? (authState === "LoggedIn" ? "Sign out" : "Sign in") : ""}
        </Button>
=======
        <>
            <Button
                onClick={handleButtonClick}
                className={props.className}
                title={authState === AuthState.LoggedIn ? `Signed in as ${userInfo?.username}` : "Sign in"}
            >
                <span className="flex items-center gap-2 min-w-0">
                    {makeIcon()}
                    <span className="overflow-hidden text-ellipsis min-w-0 whitespace-nowrap" ref={textRef}>
                        {props.showText && text}
                    </span>
                </span>
            </Button>
            <Menu open={menuOpen} onOpenChange={handleMenuClose} anchorEl={menuAnchor} anchorOrigin="bottom-start">
                <MenuItem onClick={handleLogout}>
                    <ArrowRightOnRectangleIcon className="w-4 h-4 mr-2" />
                    Sign out
                </MenuItem>
            </Menu>
        </>
>>>>>>> c0ccb922
    );
};<|MERGE_RESOLUTION|>--- conflicted
+++ resolved
@@ -19,16 +19,6 @@
     const [menuAnchor, setMenuAnchor] = React.useState<HTMLElement | null>(null);
     const textRef = React.useRef<HTMLSpanElement>(null);
 
-<<<<<<< HEAD
-export type LoginButtonProps = {
-    className?: string;
-    showText?: boolean;
-    title?: string;
-};
-
-export const LoginButton: React.FC<LoginButtonProps> = (props) => {
-=======
->>>>>>> c0ccb922
     const { authState, userInfo } = useAuthProvider();
 
     function handleLogout() {
@@ -93,16 +83,6 @@
     }
 
     return (
-<<<<<<< HEAD
-        <Button
-            onClick={handleLoginOrLogout}
-            startIcon={<UserIcon className="w-5 h-5 mr-2" />}
-            className={props.className}
-            title={authState === "LoggedIn" ? `Signed in as ${userInfo?.username}` : "Sign out"}
-        >
-            {props.showText ? (authState === "LoggedIn" ? "Sign out" : "Sign in") : ""}
-        </Button>
-=======
         <>
             <Button
                 onClick={handleButtonClick}
@@ -123,6 +103,5 @@
                 </MenuItem>
             </Menu>
         </>
->>>>>>> c0ccb922
     );
 };