--- conflicted
+++ resolved
@@ -42,7 +42,6 @@
 
     function makeIcon() {
         if (authState === AuthState.LoggedIn) {
-<<<<<<< HEAD
             if (userInfo?.avatar_b64str) {
                 return (
                     <img
@@ -64,9 +63,6 @@
             }
             return <UserIcon className="w-5 h-5 mr-1" />;
 
-=======
-            return <AccountCircle fontSize="small" className="mr-1" />;
->>>>>>> 4a837905
         } else if (authState === AuthState.NotLoggedIn) {
             return <Login fontSize="small" className=" mr-1" />;
         } else {
