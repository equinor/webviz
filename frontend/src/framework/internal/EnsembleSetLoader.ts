--- conflicted
+++ resolved
@@ -1,20 +1,7 @@
-<<<<<<< HEAD
-import {
-    EnsembleDetails_api,
-    EnsembleParameter_api,
-    EnsembleSensitivity_api,
-    SensitivityType_api,
-    getEnsembleDetailsOptions,
-    getParametersOptions,
-    getSensitivitiesOptions,
-} from "@api";
-import { UserEnsembleSetting } from "@framework/Workbench";
-=======
 import { EnsembleDetails_api, EnsembleParameter_api, EnsembleSensitivity_api } from "@api";
 import { apiService } from "@framework/ApiService";
 import { DeltaEnsemble } from "@framework/DeltaEnsemble";
 import { UserDeltaEnsembleSetting, UserEnsembleSetting } from "@framework/Workbench";
->>>>>>> 210c6f47
 import { QueryClient } from "@tanstack/react-query";
 
 import { ContinuousParameter, DiscreteParameter, Parameter, ParameterType } from "../EnsembleParameters";
@@ -164,18 +151,12 @@
 ): Promise<EnsembleIdentStringToEnsembleApiDataMap> {
     console.debug("loadEnsembleIdentStringToApiDataMapFromBackend", ensembleIdents);
 
-<<<<<<< HEAD
-    const ensembleDetailsPromiseArr: Promise<EnsembleDetails_api>[] = [];
-    const parametersPromiseArr: Promise<EnsembleParameter_api[]>[] = [];
-    const sensitivitiesPromiseArr: Promise<EnsembleSensitivity_api[]>[] = [];
-=======
     const STALE_TIME = 5 * 60 * 1000;
     const CACHE_TIME = 5 * 60 * 1000;
 
     const ensembleDetailsPromiseArray: Promise<EnsembleDetails_api>[] = [];
     const parametersPromiseArray: Promise<EnsembleParameter_api[]>[] = [];
     const sensitivitiesPromiseArray: Promise<EnsembleSensitivity_api[]>[] = [];
->>>>>>> 210c6f47
 
     for (const ensembleIdent of ensembleIdents) {
         const caseUuid = ensembleIdent.getCaseUuid();
@@ -271,28 +252,10 @@
             });
         }
 
-<<<<<<< HEAD
-        const convertSensitivityType = (apiSensType: SensitivityType_api): SensitivityType => {
-            switch (apiSensType) {
-                case SensitivityType_api.MONTECARLO:
-                    return SensitivityType.MONTECARLO;
-                case SensitivityType_api.SCENARIO:
-                    return SensitivityType.SCENARIO;
-                default:
-                    throw new Error(`Unhandled sensitivity type: ${apiSensType}`);
-            }
-        };
-
-        retSensitivityArr.push({
-            name: apiSens.name,
-            type: convertSensitivityType(apiSens.type),
-            cases: caseArr,
-=======
         retSensitivityArray.push({
             name: apiSens.name,
             type: apiSens.type,
             cases: caseArray,
->>>>>>> 210c6f47
         });
     }
 
