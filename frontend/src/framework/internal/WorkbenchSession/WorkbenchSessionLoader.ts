import type { QueryClient } from "@tanstack/react-query";

import { getSessionOptions } from "@api";

import {
    localStorageKeyForSessionId,
    WORKBENCH_SESSION_LOCAL_STORAGE_KEY_PREFIX,
    WORKBENCH_SESSION_LOCAL_STORAGE_KEY_TEMP,
} from "./utils";
import type { WorkbenchSessionDataContainer } from "./WorkbenchSessionDataContainer";
import { deserializeFromBackend, deserializeFromLocalStorage } from "./WorkbenchSessionSerializer";

export async function loadWorkbenchSessionFromBackend(
    queryClient: QueryClient,
    sessionId: string,
): Promise<WorkbenchSessionDataContainer> {
    const sessionData = await queryClient.fetchQuery({
        ...getSessionOptions({ path: { session_id: sessionId } }),
    });

<<<<<<< HEAD
    return deserializeFromBackend(queryClient, sessionData);
=======
    return deserializeFromBackend(sessionData);
>>>>>>> daaed23a
}

export async function loadWorkbenchSessionFromLocalStorage(
    sessionId: string | null,
<<<<<<< HEAD
    queryClient: QueryClient,
): Promise<PrivateWorkbenchSession | null> {
    const key = localStorageKeyForSessionId(sessionId);
    return deserializeFromLocalStorage(key, queryClient);
}

export async function loadAllWorkbenchSessionsFromLocalStorage(
    queryClient: QueryClient,
): Promise<PrivateWorkbenchSession[]> {
=======
): Promise<WorkbenchSessionDataContainer | null> {
    const key = localStorageKeyForSessionId(sessionId);
    return deserializeFromLocalStorage(key);
}

export async function loadAllWorkbenchSessionsFromLocalStorage(): Promise<WorkbenchSessionDataContainer[]> {
>>>>>>> daaed23a
    const keys = Object.keys(localStorage).filter(
        (key) =>
            key.startsWith(WORKBENCH_SESSION_LOCAL_STORAGE_KEY_PREFIX) ||
            key === WORKBENCH_SESSION_LOCAL_STORAGE_KEY_TEMP,
    );
<<<<<<< HEAD
    const sessions = await Promise.all(keys.map((key) => deserializeFromLocalStorage(key, queryClient)));
    return sessions.filter((session): session is PrivateWorkbenchSession => session !== null);
=======
    const sessions = await Promise.all(keys.map((key) => deserializeFromLocalStorage(key)));
    return sessions.filter((session): session is WorkbenchSessionDataContainer => session !== null);
>>>>>>> daaed23a
}<|MERGE_RESOLUTION|>--- conflicted
+++ resolved
@@ -18,43 +18,22 @@
         ...getSessionOptions({ path: { session_id: sessionId } }),
     });
 
-<<<<<<< HEAD
-    return deserializeFromBackend(queryClient, sessionData);
-=======
     return deserializeFromBackend(sessionData);
->>>>>>> daaed23a
 }
 
 export async function loadWorkbenchSessionFromLocalStorage(
     sessionId: string | null,
-<<<<<<< HEAD
-    queryClient: QueryClient,
-): Promise<PrivateWorkbenchSession | null> {
-    const key = localStorageKeyForSessionId(sessionId);
-    return deserializeFromLocalStorage(key, queryClient);
-}
-
-export async function loadAllWorkbenchSessionsFromLocalStorage(
-    queryClient: QueryClient,
-): Promise<PrivateWorkbenchSession[]> {
-=======
 ): Promise<WorkbenchSessionDataContainer | null> {
     const key = localStorageKeyForSessionId(sessionId);
     return deserializeFromLocalStorage(key);
 }
 
 export async function loadAllWorkbenchSessionsFromLocalStorage(): Promise<WorkbenchSessionDataContainer[]> {
->>>>>>> daaed23a
     const keys = Object.keys(localStorage).filter(
         (key) =>
             key.startsWith(WORKBENCH_SESSION_LOCAL_STORAGE_KEY_PREFIX) ||
             key === WORKBENCH_SESSION_LOCAL_STORAGE_KEY_TEMP,
     );
-<<<<<<< HEAD
-    const sessions = await Promise.all(keys.map((key) => deserializeFromLocalStorage(key, queryClient)));
-    return sessions.filter((session): session is PrivateWorkbenchSession => session !== null);
-=======
     const sessions = await Promise.all(keys.map((key) => deserializeFromLocalStorage(key)));
     return sessions.filter((session): session is WorkbenchSessionDataContainer => session !== null);
->>>>>>> daaed23a
 }