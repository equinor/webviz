--- conflicted
+++ resolved
@@ -3,10 +3,6 @@
 
 import { getSnapshotOptions, type Snapshot_api } from "@api";
 
-<<<<<<< HEAD
-import { PrivateWorkbenchSession } from "./PrivateWorkbenchSession";
-=======
->>>>>>> daaed23a
 import { workbenchSessionContentSchema } from "./workbenchSession.jtd";
 import { WorkbenchSessionSource, type WorkbenchSessionDataContainer } from "./WorkbenchSessionDataContainer";
 
@@ -21,37 +17,15 @@
         ...getSnapshotOptions({ path: { snapshot_id: snapshotId } }),
     });
 
-<<<<<<< HEAD
-    return deserializeFromBackend(queryClient, snapshotData);
-}
-
-export async function deserializeFromBackend(
-    queryClient: QueryClient,
-    raw: Snapshot_api,
-): Promise<PrivateWorkbenchSession> {
-=======
     return deserializeFromBackend(snapshotData);
 }
 
 export function deserializeFromBackend(raw: Snapshot_api): WorkbenchSessionDataContainer {
->>>>>>> daaed23a
     const parsed = JSON.parse(raw.content);
     if (!validateContent(parsed)) {
         throw new Error(`Backend session validation failed ${validateContent.errors}`);
     }
 
-<<<<<<< HEAD
-    const snapshot = new PrivateWorkbenchSession(queryClient, true);
-    await snapshot.loadContent(parsed);
-    snapshot.setMetadata({
-        title: raw.metadata.title,
-        description: raw.metadata.description ?? undefined,
-        createdAt: new Date(raw.metadata.createdAt).getTime(),
-        updatedAt: new Date(raw.metadata.updatedAt).getTime(),
-        hash: raw.metadata.hash,
-        lastModifiedMs: new Date().getTime(), // Fallback to now if not provided
-    });
-=======
     const snapshot: WorkbenchSessionDataContainer = {
         id: raw.id,
         isSnapshot: true,
@@ -67,6 +41,5 @@
         content: parsed,
     };
 
->>>>>>> daaed23a
     return snapshot;
 }