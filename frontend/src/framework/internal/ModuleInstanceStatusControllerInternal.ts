--- conflicted
+++ resolved
@@ -10,10 +10,6 @@
 
 import { InternalAxiosRequestConfig } from "axios";
 import { cloneDeep, filter, isEqual, keys } from "lodash";
-<<<<<<< HEAD
-import { ApiRequestOptions } from "src/api/auto-generated/core/ApiRequestOptions";
-=======
->>>>>>> e8c03c03
 import { v4 } from "uuid";
 
 type StatusMessage = {
