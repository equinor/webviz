import { Origin, StatusMessage } from "@framework/ModuleInstanceStatusController";
import { UseQueryResult } from "@tanstack/react-query";

<<<<<<< HEAD
import { ApiRequestOptions } from "src/api/auto-generated/core/ApiRequestOptions";
=======
import { AxiosError, InternalAxiosRequestConfig } from "axios";
import { isObject } from "lodash";
>>>>>>> e8c03c03

export class ApiErrorHelper {
    private _error: AxiosError;
    private _statusCode: number | undefined;
    private _endpoint: string;
    private _requestConfig: InternalAxiosRequestConfig | undefined;
    private _service: string | null = null;
    private _type: string | null = null;
    private _message: string | null = null;

    private constructor(readonly error: AxiosError) {
        this._error = error;
        this._statusCode = error.status;
        this._endpoint = error.config?.url ?? "Unknown endpoint";
        this._requestConfig = error.config;
        this.extractInfoFromErrorBody(error);
    }

    static fromQueryResult(queryResult: UseQueryResult<any>): ApiErrorHelper | null {
        if (!queryResult.error || !(queryResult.error instanceof AxiosError)) {
            return null;
        }
        return new ApiErrorHelper(queryResult.error);
    }

    static fromError(error: Error): ApiErrorHelper | null {
        if (!(error instanceof AxiosError)) {
            return null;
        }
        return new ApiErrorHelper(error);
    }

    private extractInfoFromErrorBody(apiError: AxiosError): void {
        if (!apiError.response?.data || typeof apiError.response.data !== "object") {
            return;
        }

        const data = apiError.response.data;

        if (!("error" in data)) {
            return;
        }

        const error = data.error;

        if (!isObject(error)) {
            return;
        }

        if ("url" in apiError) {
            this._endpoint = apiError.config?.url ?? "Unknown endpoint";
        }

        if ("type" in error && typeof error.type === "string") {
            this._type = error.type;
        }

        if ("message" in error && typeof error.message === "string") {
            this._message = error.message;
        }

        if ("service" in error && typeof error.service === "string") {
            this._service = error.service;
        }

        if (!("type" in error) || !("message" in error)) {
            return;
        }

        this._type = JSON.stringify(error.type);
        this._message = JSON.stringify(error.message);
    }

    hasError(): boolean {
        return this._error !== null;
    }

    getService(): string | null {
        return this._service;
    }

    getType(): string | null {
        return this._type;
    }

    getMessage(): string | null {
        return this._message;
    }

    getStatusCode(): number | null {
        return this._statusCode ?? null;
    }

    getEndPoint(): string {
        return this._endpoint;
    }

    getRequestConfig(): InternalAxiosRequestConfig | undefined {
        return this._requestConfig;
    }

    makeFullErrorMessage(): string {
        let errorMessage = "";
        if (this.hasError()) {
            const additionalInformation: string[] = [];
            if (this.getService()) {
                additionalInformation.push(`${this.getService()?.toUpperCase()}`);
            }
            if (this.getType()) {
                additionalInformation.push(`${this.getType()}`);
            }
            if (this.getStatusCode()) {
                additionalInformation.push(`${this.getStatusCode()}`);
            }
            errorMessage = `${this.getMessage() ?? "Unknown error"} (${additionalInformation.join(", ")})`;
        }

        return errorMessage;
    }

    makeStatusMessage(): StatusMessage {
        return {
            message: this.makeFullErrorMessage(),
            origin: Origin.API,
            endpoint: this.getEndPoint(),
            request: this.getRequestConfig(),
        };
    }
}<|MERGE_RESOLUTION|>--- conflicted
+++ resolved
@@ -1,12 +1,8 @@
 import { Origin, StatusMessage } from "@framework/ModuleInstanceStatusController";
 import { UseQueryResult } from "@tanstack/react-query";
 
-<<<<<<< HEAD
-import { ApiRequestOptions } from "src/api/auto-generated/core/ApiRequestOptions";
-=======
 import { AxiosError, InternalAxiosRequestConfig } from "axios";
 import { isObject } from "lodash";
->>>>>>> e8c03c03
 
 export class ApiErrorHelper {
     private _error: AxiosError;
