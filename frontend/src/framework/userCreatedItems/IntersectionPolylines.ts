import { atom } from "jotai";
import { cloneDeep, isEqual } from "lodash";
import { v4 } from "uuid";

import type { AtomStoreMaster } from "@framework/AtomStoreMaster";
import type { UserCreatedItemSet } from "@framework/UserCreatedItems";

export type IntersectionPolyline = {
    id: string;
    name: string;
    color: [number, number, number];
    path: number[][];
    fieldId: string;
};

export type IntersectionPolylineWithoutId = Omit<IntersectionPolyline, "id">;

export enum IntersectionPolylinesEvent {
    CHANGE = "IntersectionPolylinesChange",
}

export class IntersectionPolylines implements UserCreatedItemSet {
    private _atomStoreMaster: AtomStoreMaster;
    private _polylines: IntersectionPolyline[] = [];
    private _subscribersMap: Map<IntersectionPolylinesEvent, Set<() => void>> = new Map();

    constructor(atomStoreMaster: AtomStoreMaster) {
        this._atomStoreMaster = atomStoreMaster;
    }

    serialize(): string {
        return JSON.stringify(this._polylines);
    }

    populateFromData(data: string): void {
        this._polylines = JSON.parse(data);
        this.notifySubscribers(IntersectionPolylinesEvent.CHANGE);
    }

    /*
        Adds a new polyline to the set of polylines and returns the id of the newly added polyline.
    */
    add(polyline: IntersectionPolylineWithoutId): string {
        const id = v4();
        this._polylines.push({
            id,
            ...polyline,
        });
        this.notifySubscribers(IntersectionPolylinesEvent.CHANGE);

        return id;
    }

    remove(id: string): void {
        this._polylines = this._polylines.filter((polyline) => polyline.id !== id);
        this.notifySubscribers(IntersectionPolylinesEvent.CHANGE);
    }

<<<<<<< HEAD
    setPolylines(polylines: IntersectionPolyline[]): void {
        if (isEqual(this._polylines, polylines)) {
            return;
        }
        this._polylines = [...polylines];
        this.notifySubscribers(IntersectionPolylinesEvent.CHANGE);
    }

    getPolylines(): IntersectionPolyline[] {
=======
    getPolylines(): readonly IntersectionPolyline[] {
>>>>>>> 5a095e6e
        return this._polylines;
    }

    getPolyline(id: string): IntersectionPolyline | undefined {
        return this._polylines.find((polyline) => polyline.id === id);
    }

    updatePolyline(id: string, polyline: IntersectionPolylineWithoutId): void {
        const index = this._polylines.findIndex((polyline) => polyline.id === id);
        this._polylines[index] = {
            id,
            ...polyline,
        };
        this.notifySubscribers(IntersectionPolylinesEvent.CHANGE);
    }

    subscribe(event: IntersectionPolylinesEvent, cb: () => void): () => void {
        const subscribersSet = this._subscribersMap.get(event) || new Set();
        subscribersSet.add(cb);
        this._subscribersMap.set(event, subscribersSet);
        return () => {
            subscribersSet.delete(cb);
        };
    }

    private notifySubscribers(event: IntersectionPolylinesEvent): void {
        this._atomStoreMaster.setAtomValue(IntersectionPolylinesAtom, cloneDeep(this._polylines));

        const subscribersSet = this._subscribersMap.get(event);
        if (!subscribersSet) return;

        for (const callbackFn of subscribersSet) {
            callbackFn();
        }
    }
}

export const IntersectionPolylinesAtom = atom<IntersectionPolyline[]>([]);<|MERGE_RESOLUTION|>--- conflicted
+++ resolved
@@ -56,7 +56,6 @@
         this.notifySubscribers(IntersectionPolylinesEvent.CHANGE);
     }
 
-<<<<<<< HEAD
     setPolylines(polylines: IntersectionPolyline[]): void {
         if (isEqual(this._polylines, polylines)) {
             return;
@@ -65,10 +64,7 @@
         this.notifySubscribers(IntersectionPolylinesEvent.CHANGE);
     }
 
-    getPolylines(): IntersectionPolyline[] {
-=======
     getPolylines(): readonly IntersectionPolyline[] {
->>>>>>> 5a095e6e
         return this._polylines;
     }
 
