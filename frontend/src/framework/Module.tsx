--- conflicted
+++ resolved
@@ -44,24 +44,17 @@
     private _syncableSettingKeys: SyncSettingKey[];
     private _channelsDef: BroadcastChannelsDef;
     private _drawPreviewFunc: DrawPreviewFunc | null;
-<<<<<<< HEAD
+    private _description: string | null;
     private _inputChannelDefs: InputBroadcastChannelDef[];
-=======
-    private _description: string | null;
->>>>>>> b32749e1
 
     constructor(
         name: string,
         defaultTitle: string,
         syncableSettingKeys: SyncSettingKey[] = [],
         broadcastChannelsDef: BroadcastChannelsDef = {},
-<<<<<<< HEAD
         inputChannelDefs: InputBroadcastChannelDef[] = [],
         drawPreviewFunc: DrawPreviewFunc | null = null
-=======
-        drawPreviewFunc: DrawPreviewFunc | null = null,
         description: string | null = null
->>>>>>> b32749e1
     ) {
         this._name = name;
         this._defaultTitle = defaultTitle;
@@ -125,7 +118,7 @@
             throw new Error("Module must be added to a workbench before making an instance");
         }
 
-<<<<<<< HEAD
+        const instance = new ModuleInstance<StateType>(this, instanceNumber, this._channelsDef, this._workbench);
         const instance = new ModuleInstance<StateType>(
             this,
             this._numInstances++,
@@ -133,9 +126,6 @@
             this._workbench,
             this._inputChannelDefs
         );
-=======
-        const instance = new ModuleInstance<StateType>(this, instanceNumber, this._channelsDef, this._workbench);
->>>>>>> b32749e1
         this._moduleInstances.push(instance);
         this.maybeImportSelf();
         return instance;
