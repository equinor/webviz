import type React from "react";

import type { JTDSchemaType } from "ajv/dist/core";
import type { Getter, Setter } from "jotai";

<<<<<<< HEAD
import type { HoverService } from "./HoverService";
=======
import type { AtomStore } from "./AtomStoreMaster";
>>>>>>> e41626c8
import type { InitialSettings } from "./InitialSettings";
import type { SettingsContext, ViewContext } from "./ModuleContext";
import type { ModuleDataTagId } from "./ModuleDataTags";
import { ModuleInstance, ModuleInstanceTopic } from "./ModuleInstance";
import type { DrawPreviewFunc } from "./Preview";
import type { SyncSettingKey } from "./SyncSettings";
import type { ChannelDefinition, ChannelReceiverDefinition } from "./types/dataChannnel";
import type { InterfaceBaseType, InterfaceInitialization } from "./UniDirectionalModuleComponentsInterface";
import type { WorkbenchServices } from "./WorkbenchServices";
import type { WorkbenchSession } from "./WorkbenchSession";
import type { WorkbenchSettings } from "./WorkbenchSettings";

export type OnInstanceUnloadFunc = (instanceId: string) => void;

const moduleImporters = import.meta.glob("/src/modules/*/loadModule.tsx");

export enum ModuleCategory {
    MAIN = "main",
    SUB = "sub",
    DEBUG = "debug",
}

export enum ModuleDevState {
    PROD = "prod",
    DEV = "dev",
    DEPRECATED = "deprecated",
}

export type ModuleInterfaceTypes = {
    settingsToView?: InterfaceBaseType;
    viewToSettings?: InterfaceBaseType;
};

export type ModuleInterfacesInitializations<TInterfaceTypes extends ModuleInterfaceTypes> = {
    settingsToView: TInterfaceTypes["settingsToView"] extends undefined
        ? undefined
        : InterfaceInitialization<Exclude<TInterfaceTypes["settingsToView"], undefined>>;
    viewToSettings: TInterfaceTypes["viewToSettings"] extends undefined
        ? undefined
        : InterfaceInitialization<Exclude<TInterfaceTypes["viewToSettings"], undefined>>;
};

export type ModuleSettingsProps<
    TInterfaceTypes extends ModuleInterfaceTypes = {
        settingsToView: Record<string, never>;
        viewToSettings: Record<string, never>;
    },
> = {
    settingsContext: SettingsContext<TInterfaceTypes>;
    workbenchSession: WorkbenchSession;
    workbenchServices: WorkbenchServices;
    workbenchSettings: WorkbenchSettings;
    initialSettings?: InitialSettings;
};

export type ModuleViewProps<
    TInterfaceTypes extends ModuleInterfaceTypes = {
        settingsToView: Record<string, never>;
        viewToSettings: Record<string, never>;
    },
> = {
    viewContext: ViewContext<TInterfaceTypes>;
    workbenchSession: WorkbenchSession;
    workbenchServices: WorkbenchServices;
    hoverService: HoverService;
    workbenchSettings: WorkbenchSettings;
    initialSettings?: InitialSettings;
};

export type InterfaceEffects<TInterfaceType extends InterfaceBaseType> = ((
    getInterfaceValue: <TKey extends keyof TInterfaceType>(key: TKey) => TInterfaceType[TKey],
    setAtomValue: Setter,
    getAtomValue: Getter,
) => void)[];

export type JTDBaseType = Record<string, unknown>;

export type ModuleComponentsStateBase = {
    settings?: Record<string, any>;
    view?: Record<string, any>;
};

export type SerializedModuleComponentsState<TSerializedStateDef extends ModuleComponentsStateBase> = {
    settings: TSerializedStateDef["settings"];
    view: TSerializedStateDef["view"];
};

export type NoModuleStateSchema = {
    settings: Record<string, never>;
    view: Record<string, never>;
};

export type ModuleStateSchema<TSerializedStateDef extends ModuleComponentsStateBase> = {
    settings?: JTDSchemaType<TSerializedStateDef["settings"]>;
    view?: JTDSchemaType<TSerializedStateDef["view"]>;
};

export interface SerializeStateFunction<T> {
    (get: Getter): T;
}

export interface DeserializeStateFunction<T> {
    (raw: Partial<T>, set: Setter): void;
}

export type ModuleComponentSerializationFunctions<TSerializedStateDef extends ModuleComponentsStateBase> =
    TSerializedStateDef extends NoModuleStateSchema
        ? {
              serializeStateFunctions?: never;
              deserializeStateFunctions?: never;
          }
        : {
              serializeStateFunctions: {
                  settings?: SerializeStateFunction<TSerializedStateDef["settings"]>;
                  view?: SerializeStateFunction<TSerializedStateDef["view"]>;
              };
              deserializeStateFunctions: {
                  settings?: DeserializeStateFunction<TSerializedStateDef["settings"]>;
                  view?: DeserializeStateFunction<TSerializedStateDef["view"]>;
              };
          };

export function hasSerialization<T extends ModuleComponentsStateBase>(
    val: ModuleComponentSerializationFunctions<T>,
): val is Exclude<typeof val, { serializeStateFunctions?: never }> {
    return !!(val as any).serializeStateFunctions;
}

export type MakeReadonly<T> = {
    readonly [P in keyof T]: T[P];
};

export type ModuleSettings<
    TInterfaceTypes extends ModuleInterfaceTypes = {
        settingsToView: Record<string, never>;
        viewToSettings: Record<string, never>;
    },
> = React.FC<ModuleSettingsProps<TInterfaceTypes>>;

export type ModuleView<
    TInterfaceTypes extends ModuleInterfaceTypes = {
        settingsToView: Record<string, never>;
        viewToSettings: Record<string, never>;
    },
> = React.FC<ModuleViewProps<TInterfaceTypes>>;

export enum ImportStatus {
    NotImported = "NotImported",
    Importing = "Importing",
    Imported = "Imported",
    Failed = "Failed",
}

export type ModuleOptions<TSerializedState extends ModuleComponentsStateBase> = {
    name: string;
    defaultTitle: string;
    category: ModuleCategory;
    devState: ModuleDevState;
    dataTagIds?: ModuleDataTagId[];
    syncableSettingKeys?: SyncSettingKey[];
    drawPreviewFunc?: DrawPreviewFunc;
    description?: string;
    channelDefinitions?: ChannelDefinition[];
    channelReceiverDefinitions?: ChannelReceiverDefinition[];
    onInstanceUnloadFunc?: OnInstanceUnloadFunc;
    serializedStateSchema?: ModuleStateSchema<TSerializedState>;
};

export class Module<TInterfaceTypes extends ModuleInterfaceTypes, TSerializedState extends ModuleComponentsStateBase> {
    private _name: string;
    private _defaultTitle: string;
    public viewFC: ModuleView<TInterfaceTypes>;
    public settingsFC: ModuleSettings<TInterfaceTypes>;
    protected _importStatus: ImportStatus = ImportStatus.NotImported;
    private _moduleInstances: ModuleInstance<TInterfaceTypes, TSerializedState>[] = [];
    private _settingsToViewInterfaceInitialization: InterfaceInitialization<
        Exclude<TInterfaceTypes["settingsToView"], undefined>
    > | null = null;
    private _viewToSettingsInterfaceInitialization: InterfaceInitialization<
        Exclude<TInterfaceTypes["viewToSettings"], undefined>
    > | null = null;
    private _viewToSettingsInterfaceEffects: InterfaceEffects<Exclude<TInterfaceTypes["settingsToView"], undefined>> =
        [];
    private _settingsToViewInterfaceEffects: InterfaceEffects<Exclude<TInterfaceTypes["viewToSettings"], undefined>> =
        [];
    private _syncableSettingKeys: SyncSettingKey[];
    private _drawPreviewFunc: DrawPreviewFunc | null;
    private _onInstanceUnloadFunc: OnInstanceUnloadFunc | null;
    private _description: string | null;
    private _channelDefinitions: ChannelDefinition[] | null;
    private _channelReceiverDefinitions: ChannelReceiverDefinition[] | null;
    private _category: ModuleCategory;
    private _devState: ModuleDevState;
    private _dataTagIds: ModuleDataTagId[];
    private _serializedStateSchema: ModuleStateSchema<TSerializedState> | null;
    private _serializationFunctions: ModuleComponentSerializationFunctions<TSerializedState> | undefined;

    constructor(options: ModuleOptions<TSerializedState>) {
        this._name = options.name;
        this._defaultTitle = options.defaultTitle;
        this._category = options.category;
        this._devState = options.devState;
        this.viewFC = () => <div>Not defined</div>;
        this.settingsFC = () => <div>Not defined</div>;
        this._syncableSettingKeys = options.syncableSettingKeys ?? [];
        this._drawPreviewFunc = options.drawPreviewFunc ?? null;
        this._onInstanceUnloadFunc = options.onInstanceUnloadFunc ?? null;
        this._description = options.description ?? null;
        this._channelDefinitions = options.channelDefinitions ?? null;
        this._channelReceiverDefinitions = options.channelReceiverDefinitions ?? null;
        this._dataTagIds = options.dataTagIds ?? [];
        this._serializedStateSchema = options.serializedStateSchema ?? null;
    }

    getSerializedStateSchema(): ModuleStateSchema<TSerializedState> | null {
        return this._serializedStateSchema;
    }

    getDrawPreviewFunc(): DrawPreviewFunc | null {
        return this._drawPreviewFunc;
    }

    getImportState(): ImportStatus {
        return this._importStatus;
    }

    getName(): string {
        return this._name;
    }

    getDefaultTitle(): string {
        return this._defaultTitle;
    }

    getCategory(): ModuleCategory {
        return this._category;
    }

    getDevState(): ModuleDevState {
        return this._devState;
    }

    getDataTagIds(): ModuleDataTagId[] {
        return this._dataTagIds;
    }

    getDescription(): string | null {
        return this._description;
    }

    canBeSerialized(): boolean {
        return this._serializedStateSchema !== null;
    }

    setSettingsToViewInterfaceInitialization(
        interfaceInitialization: InterfaceInitialization<Exclude<TInterfaceTypes["settingsToView"], undefined>>,
    ): void {
        this._settingsToViewInterfaceInitialization = interfaceInitialization;
    }

    setViewToSettingsInterfaceInitialization(
        interfaceInitialization: InterfaceInitialization<Exclude<TInterfaceTypes["viewToSettings"], undefined>>,
    ): void {
        this._viewToSettingsInterfaceInitialization = interfaceInitialization;
    }

    setViewToSettingsInterfaceEffects(
        atomsInitialization: InterfaceEffects<Exclude<TInterfaceTypes["settingsToView"], undefined>>,
    ): void {
        this._viewToSettingsInterfaceEffects = atomsInitialization;
    }

    setSettingsToViewInterfaceEffects(
        atomsInitialization: InterfaceEffects<Exclude<TInterfaceTypes["viewToSettings"], undefined>>,
    ): void {
        this._settingsToViewInterfaceEffects = atomsInitialization;
    }

    setSerializationFunctions(serializationFunctions: ModuleComponentSerializationFunctions<TSerializedState>): void {
        this._serializationFunctions = serializationFunctions;
    }

    getComponentSerializationFunctions(): ModuleComponentSerializationFunctions<TSerializedState> | undefined {
        return this._serializationFunctions;
    }

    getViewToSettingsInterfaceEffects(): InterfaceEffects<Exclude<TInterfaceTypes["settingsToView"], undefined>> {
        return this._viewToSettingsInterfaceEffects;
    }

    getSettingsToViewInterfaceEffects(): InterfaceEffects<Exclude<TInterfaceTypes["viewToSettings"], undefined>> {
        return this._settingsToViewInterfaceEffects;
    }

    getSyncableSettingKeys(): SyncSettingKey[] {
        return this._syncableSettingKeys;
    }

    hasSyncableSettingKey(key: SyncSettingKey): boolean {
        return this._syncableSettingKeys.includes(key);
    }

    makeInstance(id: string, atomStore: AtomStore): ModuleInstance<TInterfaceTypes, TSerializedState> {
        const instance = new ModuleInstance<TInterfaceTypes, TSerializedState>({
            module: this,
            atomStore,
            id,
            channelDefinitions: this._channelDefinitions,
            channelReceiverDefinitions: this._channelReceiverDefinitions,
        });
        this._moduleInstances.push(instance);
        this.maybeImportSelf();
        return instance;
    }

    onInstanceUnload(instanceId: string) {
        this._onInstanceUnloadFunc?.(instanceId);
    }

    private setImportState(status: ImportStatus): void {
        this._importStatus = status;
        this._moduleInstances.forEach((instance) => {
            instance.notifySubscribers(ModuleInstanceTopic.IMPORT_STATUS);
        });
    }

    private initializeModuleInstance(instance: ModuleInstance<TInterfaceTypes, TSerializedState>): void {
        if (this._settingsToViewInterfaceInitialization) {
            instance.makeSettingsToViewInterface(this._settingsToViewInterfaceInitialization);
        }
        instance.makeSettingsToViewInterfaceEffectsAtom();
        if (this._viewToSettingsInterfaceInitialization) {
            instance.makeViewToSettingsInterface(this._viewToSettingsInterfaceInitialization);
        }
        instance.makeViewToSettingsInterfaceEffectsAtom();
        if (this._serializationFunctions) {
            instance.makeSerializer(this._serializationFunctions);
        }
        instance.initialize();
    }

    private async maybeImportSelf(): Promise<void> {
        if (this._importStatus !== ImportStatus.NotImported) {
            if (this._importStatus === ImportStatus.Imported) {
                this._moduleInstances.forEach((instance) => {
                    if (instance.isInitialized()) {
                        return;
                    }
                    this.initializeModuleInstance(instance);
                });
            }
            return;
        }

        this.setImportState(ImportStatus.Importing);

        const path = `/src/modules/${this._name}/loadModule.tsx`;
        const importer = moduleImporters[path];

        if (!importer) {
            console.error(`Module importer not found for ${path}`);
            this.setImportState(ImportStatus.Failed);
            return;
        }

        try {
            await importer();
            this.setImportState(ImportStatus.Imported);
            this._moduleInstances.forEach((instance) => {
                this.initializeModuleInstance(instance);
            });
        } catch (e) {
            console.error(`Failed to initialize module ${this._name}`, e);
            this.setImportState(ImportStatus.Failed);
        }
    }
}<|MERGE_RESOLUTION|>--- conflicted
+++ resolved
@@ -3,11 +3,8 @@
 import type { JTDSchemaType } from "ajv/dist/core";
 import type { Getter, Setter } from "jotai";
 
-<<<<<<< HEAD
+import type { AtomStore } from "./AtomStoreMaster";
 import type { HoverService } from "./HoverService";
-=======
-import type { AtomStore } from "./AtomStoreMaster";
->>>>>>> e41626c8
 import type { InitialSettings } from "./InitialSettings";
 import type { SettingsContext, ViewContext } from "./ModuleContext";
 import type { ModuleDataTagId } from "./ModuleDataTags";
