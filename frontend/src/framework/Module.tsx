import type React from "react";

import type { Getter, Setter } from "jotai";

<<<<<<< HEAD
import { ChannelDefinition, ChannelReceiverDefinition } from "./DataChannelTypes";
import { HoverService } from "./HoverService";
import { InitialSettings } from "./InitialSettings";
import { SettingsContext, ViewContext } from "./ModuleContext";
import { ModuleDataTagId } from "./ModuleDataTags";
=======
import type { ChannelDefinition, ChannelReceiverDefinition } from "./DataChannelTypes";
import type { InitialSettings } from "./InitialSettings";
import type { SettingsContext, ViewContext } from "./ModuleContext";
import type { ModuleDataTagId } from "./ModuleDataTags";
>>>>>>> 274dacec
import { ModuleInstance, ModuleInstanceTopic } from "./ModuleInstance";
import type { DrawPreviewFunc } from "./Preview";
import type { SyncSettingKey } from "./SyncSettings";
import type { InterfaceBaseType, InterfaceInitialization } from "./UniDirectionalModuleComponentsInterface";
import type { Workbench } from "./Workbench";
import type { WorkbenchServices } from "./WorkbenchServices";
import type { WorkbenchSession } from "./WorkbenchSession";
import type { WorkbenchSettings } from "./WorkbenchSettings";

export type OnInstanceUnloadFunc = (instanceId: string) => void;

export enum ModuleCategory {
    MAIN = "main",
    SUB = "sub",
    DEBUG = "debug",
}

export enum ModuleDevState {
    PROD = "prod",
    DEV = "dev",
    DEPRECATED = "deprecated",
}

export type ModuleInterfaceTypes = {
    settingsToView?: InterfaceBaseType;
    viewToSettings?: InterfaceBaseType;
};

export type ModuleInterfacesInitializations<TInterfaceTypes extends ModuleInterfaceTypes> = {
    settingsToView: TInterfaceTypes["settingsToView"] extends undefined
        ? undefined
        : InterfaceInitialization<Exclude<TInterfaceTypes["settingsToView"], undefined>>;
    viewToSettings: TInterfaceTypes["viewToSettings"] extends undefined
        ? undefined
        : InterfaceInitialization<Exclude<TInterfaceTypes["viewToSettings"], undefined>>;
};

export type ModuleSettingsProps<
    TInterfaceTypes extends ModuleInterfaceTypes = {
        settingsToView: Record<string, never>;
        viewToSettings: Record<string, never>;
    },
> = {
    settingsContext: SettingsContext<TInterfaceTypes>;
    workbenchSession: WorkbenchSession;
    workbenchServices: WorkbenchServices;
    workbenchSettings: WorkbenchSettings;
    initialSettings?: InitialSettings;
};

export type ModuleViewProps<
    TInterfaceTypes extends ModuleInterfaceTypes = {
        settingsToView: Record<string, never>;
        viewToSettings: Record<string, never>;
    },
> = {
    viewContext: ViewContext<TInterfaceTypes>;
    workbenchSession: WorkbenchSession;
    workbenchServices: WorkbenchServices;
    hoverService: HoverService;
    workbenchSettings: WorkbenchSettings;
    initialSettings?: InitialSettings;
};

export type InterfaceEffects<TInterfaceType extends InterfaceBaseType> = ((
    getInterfaceValue: <TKey extends keyof TInterfaceType>(key: TKey) => TInterfaceType[TKey],
    setAtomValue: Setter,
    getAtomValue: Getter,
) => void)[];

export type ModuleSettings<
    TInterfaceTypes extends ModuleInterfaceTypes = {
        settingsToView: Record<string, never>;
        viewToSettings: Record<string, never>;
    },
> = React.FC<ModuleSettingsProps<TInterfaceTypes>>;

export type ModuleView<
    TInterfaceTypes extends ModuleInterfaceTypes = {
        settingsToView: Record<string, never>;
        viewToSettings: Record<string, never>;
    },
> = React.FC<ModuleViewProps<TInterfaceTypes>>;

export enum ImportState {
    NotImported = "NotImported",
    Importing = "Importing",
    Imported = "Imported",
    Failed = "Failed",
}

export interface ModuleOptions {
    name: string;
    defaultTitle: string;
    category: ModuleCategory;
    devState: ModuleDevState;
    dataTagIds?: ModuleDataTagId[];
    syncableSettingKeys?: SyncSettingKey[];
    drawPreviewFunc?: DrawPreviewFunc;
    description?: string;
    channelDefinitions?: ChannelDefinition[];
    channelReceiverDefinitions?: ChannelReceiverDefinition[];
    onInstanceUnloadFunc?: OnInstanceUnloadFunc;
}

export class Module<TInterfaceTypes extends ModuleInterfaceTypes> {
    private _name: string;
    private _defaultTitle: string;
    public viewFC: ModuleView<TInterfaceTypes>;
    public settingsFC: ModuleSettings<TInterfaceTypes>;
    protected _importState: ImportState = ImportState.NotImported;
    private _moduleInstances: ModuleInstance<TInterfaceTypes>[] = [];
    private _settingsToViewInterfaceInitialization: InterfaceInitialization<
        Exclude<TInterfaceTypes["settingsToView"], undefined>
    > | null = null;
    private _viewToSettingsInterfaceInitialization: InterfaceInitialization<
        Exclude<TInterfaceTypes["viewToSettings"], undefined>
    > | null = null;
    private _viewToSettingsInterfaceEffects: InterfaceEffects<Exclude<TInterfaceTypes["settingsToView"], undefined>> =
        [];
    private _settingsToViewInterfaceEffects: InterfaceEffects<Exclude<TInterfaceTypes["viewToSettings"], undefined>> =
        [];
    private _workbench: Workbench | null = null;
    private _syncableSettingKeys: SyncSettingKey[];
    private _drawPreviewFunc: DrawPreviewFunc | null;
    private _onInstanceUnloadFunc: OnInstanceUnloadFunc | null;
    private _description: string | null;
    private _channelDefinitions: ChannelDefinition[] | null;
    private _channelReceiverDefinitions: ChannelReceiverDefinition[] | null;
    private _category: ModuleCategory;
    private _devState: ModuleDevState;
    private _dataTagIds: ModuleDataTagId[];

    constructor(options: ModuleOptions) {
        this._name = options.name;
        this._defaultTitle = options.defaultTitle;
        this._category = options.category;
        this._devState = options.devState;
        this.viewFC = () => <div>Not defined</div>;
        this.settingsFC = () => <div>Not defined</div>;
        this._syncableSettingKeys = options.syncableSettingKeys ?? [];
        this._drawPreviewFunc = options.drawPreviewFunc ?? null;
        this._onInstanceUnloadFunc = options.onInstanceUnloadFunc ?? null;
        this._description = options.description ?? null;
        this._channelDefinitions = options.channelDefinitions ?? null;
        this._channelReceiverDefinitions = options.channelReceiverDefinitions ?? null;
        this._dataTagIds = options.dataTagIds ?? [];
    }

    getDrawPreviewFunc(): DrawPreviewFunc | null {
        return this._drawPreviewFunc;
    }

    getImportState(): ImportState {
        return this._importState;
    }

    getName(): string {
        return this._name;
    }

    getDefaultTitle(): string {
        return this._defaultTitle;
    }

    getCategory(): ModuleCategory {
        return this._category;
    }

    getDevState(): ModuleDevState {
        return this._devState;
    }

    getDataTagIds(): ModuleDataTagId[] {
        return this._dataTagIds;
    }

    getDescription(): string | null {
        return this._description;
    }

    setWorkbench(workbench: Workbench): void {
        this._workbench = workbench;
    }

    setSettingsToViewInterfaceInitialization(
        interfaceInitialization: InterfaceInitialization<Exclude<TInterfaceTypes["settingsToView"], undefined>>,
    ): void {
        this._settingsToViewInterfaceInitialization = interfaceInitialization;
    }

    setViewToSettingsInterfaceInitialization(
        interfaceInitialization: InterfaceInitialization<Exclude<TInterfaceTypes["viewToSettings"], undefined>>,
    ): void {
        this._viewToSettingsInterfaceInitialization = interfaceInitialization;
    }

    setViewToSettingsInterfaceEffects(
        atomsInitialization: InterfaceEffects<Exclude<TInterfaceTypes["settingsToView"], undefined>>,
    ): void {
        this._viewToSettingsInterfaceEffects = atomsInitialization;
    }

    setSettingsToViewInterfaceEffects(
        atomsInitialization: InterfaceEffects<Exclude<TInterfaceTypes["viewToSettings"], undefined>>,
    ): void {
        this._settingsToViewInterfaceEffects = atomsInitialization;
    }

    getViewToSettingsInterfaceEffects(): InterfaceEffects<Exclude<TInterfaceTypes["settingsToView"], undefined>> {
        return this._viewToSettingsInterfaceEffects;
    }

    getSettingsToViewInterfaceEffects(): InterfaceEffects<Exclude<TInterfaceTypes["viewToSettings"], undefined>> {
        return this._settingsToViewInterfaceEffects;
    }

    getSyncableSettingKeys(): SyncSettingKey[] {
        return this._syncableSettingKeys;
    }

    hasSyncableSettingKey(key: SyncSettingKey): boolean {
        return this._syncableSettingKeys.includes(key);
    }

    makeInstance(instanceNumber: number): ModuleInstance<TInterfaceTypes> {
        if (!this._workbench) {
            throw new Error("Module must be added to a workbench before making an instance");
        }

        const instance = new ModuleInstance<TInterfaceTypes>({
            module: this,
            workbench: this._workbench,
            instanceNumber,
            channelDefinitions: this._channelDefinitions,
            channelReceiverDefinitions: this._channelReceiverDefinitions,
        });
        this._moduleInstances.push(instance);
        this.maybeImportSelf();
        return instance;
    }

    onInstanceUnload(instanceId: string) {
        this._onInstanceUnloadFunc?.(instanceId);
    }

    private setImportState(state: ImportState): void {
        this._importState = state;
        this._moduleInstances.forEach((instance) => {
            instance.notifySubscribers(ModuleInstanceTopic.IMPORT_STATE);
        });

        if (this._workbench && state === ImportState.Imported) {
            this._workbench.maybeMakeFirstModuleInstanceActive();
        }
    }

    private initializeModuleInstance(instance: ModuleInstance<TInterfaceTypes>): void {
        instance.initialize();
        if (this._settingsToViewInterfaceInitialization) {
            instance.makeSettingsToViewInterface(this._settingsToViewInterfaceInitialization);
        }
        instance.makeSettingsToViewInterfaceEffectsAtom();
        if (this._viewToSettingsInterfaceInitialization) {
            instance.makeViewToSettingsInterface(this._viewToSettingsInterfaceInitialization);
        }
        instance.makeViewToSettingsInterfaceEffectsAtom();
    }

    private maybeImportSelf(): void {
        if (this._importState !== ImportState.NotImported) {
            if (this._importState === ImportState.Imported) {
                this._moduleInstances.forEach((instance) => {
                    if (instance.isInitialized()) {
                        return;
                    }
                    this.initializeModuleInstance(instance);
                });
            }
            return;
        }

        this.setImportState(ImportState.Importing);

        import(`@modules/${this._name}/loadModule.tsx`)
            .then(() => {
                this.setImportState(ImportState.Imported);
                this._moduleInstances.forEach((instance) => {
                    this.initializeModuleInstance(instance);
                });
            })
            .catch((e) => {
                console.error(`Failed to import module ${this._name}`, e);
                this.setImportState(ImportState.Failed);
            });
    }
}<|MERGE_RESOLUTION|>--- conflicted
+++ resolved
@@ -2,18 +2,11 @@
 
 import type { Getter, Setter } from "jotai";
 
-<<<<<<< HEAD
-import { ChannelDefinition, ChannelReceiverDefinition } from "./DataChannelTypes";
-import { HoverService } from "./HoverService";
-import { InitialSettings } from "./InitialSettings";
-import { SettingsContext, ViewContext } from "./ModuleContext";
-import { ModuleDataTagId } from "./ModuleDataTags";
-=======
 import type { ChannelDefinition, ChannelReceiverDefinition } from "./DataChannelTypes";
 import type { InitialSettings } from "./InitialSettings";
+import type { HoverService } from "./HoverService";
 import type { SettingsContext, ViewContext } from "./ModuleContext";
 import type { ModuleDataTagId } from "./ModuleDataTags";
->>>>>>> 274dacec
 import { ModuleInstance, ModuleInstanceTopic } from "./ModuleInstance";
 import type { DrawPreviewFunc } from "./Preview";
 import type { SyncSettingKey } from "./SyncSettings";
