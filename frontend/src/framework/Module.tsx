import React from "react";

import { cloneDeep } from "lodash";

import { BroadcastChannelsDef } from "./Broadcaster";
import { InitialSettings } from "./InitialSettings";
import { ModuleContext } from "./ModuleContext";
import { ModuleInstance } from "./ModuleInstance";
import { DrawPreviewFunc } from "./Preview";
import { StateBaseType, StateOptions } from "./StateStore";
import { SyncSettingKey } from "./SyncSettings";
import { Workbench } from "./Workbench";
import { WorkbenchServices } from "./WorkbenchServices";
import { WorkbenchSession } from "./WorkbenchSession";
import { WorkbenchSettings } from "./WorkbenchSettings";

export type ModuleFCProps<S extends StateBaseType> = {
    moduleContext: ModuleContext<S>;
    workbenchSession: WorkbenchSession;
    workbenchServices: WorkbenchServices;
    workbenchSettings: WorkbenchSettings;
    initialSettings?: InitialSettings;
};

export type ModuleFC<S extends StateBaseType> = React.FC<ModuleFCProps<S>>;

export enum ImportState {
    NotImported = "NotImported",
    Importing = "Importing",
    Imported = "Imported",
    Failed = "Failed",
}

export class Module<StateType extends StateBaseType> {
    private _name: string;
    private _defaultTitle: string;
    public viewFC: ModuleFC<StateType>;
    public settingsFC: ModuleFC<StateType>;
    private _importState: ImportState;
    private _moduleInstances: ModuleInstance<StateType>[];
    private _defaultState: StateType | null;
    private _stateOptions: StateOptions<StateType> | undefined;
    private _workbench: Workbench | null;
    private _syncableSettingKeys: SyncSettingKey[];
    private _channelsDef: BroadcastChannelsDef;
    private _drawPreviewFunc: DrawPreviewFunc | null;

    constructor(
        name: string,
        defaultTitle: string,
        syncableSettingKeys: SyncSettingKey[] = [],
        broadcastChannelsDef: BroadcastChannelsDef = {},
        drawPreviewFunc: DrawPreviewFunc | null = null
    ) {
        this._name = name;
        this._defaultTitle = defaultTitle;
        this.viewFC = () => <div>Not defined</div>;
        this.settingsFC = () => <div>Not defined</div>;
        this._importState = ImportState.NotImported;
        this._moduleInstances = [];
        this._defaultState = null;
        this._workbench = null;
        this._syncableSettingKeys = syncableSettingKeys;
        this._channelsDef = broadcastChannelsDef;
        this._drawPreviewFunc = drawPreviewFunc;
    }

    getDrawPreviewFunc(): DrawPreviewFunc | null {
        return this._drawPreviewFunc;
    }

    getImportState(): ImportState {
        return this._importState;
    }

    getName() {
        return this._name;
    }

    getDefaultTitle() {
        return this._defaultTitle;
    }

    setWorkbench(workbench: Workbench): void {
        this._workbench = workbench;
    }

    setDefaultState(defaultState: StateType, options?: StateOptions<StateType>): void {
        this._defaultState = defaultState;
        this._stateOptions = options;
        this._moduleInstances.forEach((instance) => {
            if (this._defaultState && !instance.isInitialised()) {
                instance.setDefaultState(cloneDeep(this._defaultState), cloneDeep(this._stateOptions));
            }
        });
    }

    getSyncableSettingKeys(): SyncSettingKey[] {
        return this._syncableSettingKeys;
    }

<<<<<<< HEAD
    hasSyncableSettingKey(key: SyncSettingKey): boolean {
        return this._syncableSettingKeys.includes(key);
    }

    makeInstance(): ModuleInstance<StateType> {
=======
    makeInstance(instanceNumber: number): ModuleInstance<StateType> {
>>>>>>> 7fc81619
        if (!this._workbench) {
            throw new Error("Module must be added to a workbench before making an instance");
        }

        const instance = new ModuleInstance<StateType>(this, instanceNumber, this._channelsDef, this._workbench);
        this._moduleInstances.push(instance);
        this.maybeImportSelf();
        return instance;
    }

    private setImportState(state: ImportState): void {
        this._importState = state;
        this._moduleInstances.forEach((instance) => {
            instance.notifySubscribersAboutImportStateChange();
        });

        if (this._workbench && state === ImportState.Imported) {
            this._workbench.maybeMakeFirstModuleInstanceActive();
        }
    }

    private maybeImportSelf(): void {
        if (this._importState !== ImportState.NotImported) {
            if (this._defaultState && this._importState === ImportState.Imported) {
                this._moduleInstances.forEach((instance) => {
                    if (this._defaultState && !instance.isInitialised()) {
                        instance.setDefaultState(cloneDeep(this._defaultState), cloneDeep(this._stateOptions));
                    }
                });
            }
            return;
        }

        this.setImportState(ImportState.Importing);

        import(`@modules/${this._name}/loadModule.tsx`)
            .then(() => {
                this.setImportState(ImportState.Imported);
                this._moduleInstances.forEach((instance) => {
                    if (this._defaultState && !instance.isInitialised()) {
                        instance.setDefaultState(cloneDeep(this._defaultState), cloneDeep(this._stateOptions));
                    }
                });
            })
            .catch((e) => {
                console.error(`Failed to import module ${this._name}`, e);
                this.setImportState(ImportState.Failed);
            });
    }
}<|MERGE_RESOLUTION|>--- conflicted
+++ resolved
@@ -99,15 +99,14 @@
         return this._syncableSettingKeys;
     }
 
-<<<<<<< HEAD
+
     hasSyncableSettingKey(key: SyncSettingKey): boolean {
         return this._syncableSettingKeys.includes(key);
     }
 
-    makeInstance(): ModuleInstance<StateType> {
-=======
+
     makeInstance(instanceNumber: number): ModuleInstance<StateType> {
->>>>>>> 7fc81619
+
         if (!this._workbench) {
             throw new Error("Module must be added to a workbench before making an instance");
         }
