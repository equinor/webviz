import type React from "react";

import type { JTDSchemaType } from "ajv/dist/core";
import type { Getter, Setter } from "jotai";

<<<<<<< HEAD
import type { AtomStore, AtomStoreMaster } from "./AtomStoreMaster";
import type { ChannelDefinition, ChannelReceiverDefinition } from "./DataChannelTypes";
=======
>>>>>>> 22af5320
import type { InitialSettings } from "./InitialSettings";
import type { SettingsContext, ViewContext } from "./ModuleContext";
import type { ModuleDataTagId } from "./ModuleDataTags";
import { ModuleInstance, ModuleInstanceTopic } from "./ModuleInstance";
import type { DrawPreviewFunc } from "./Preview";
import type { SyncSettingKey } from "./SyncSettings";
import type { ChannelDefinition, ChannelReceiverDefinition } from "./types/dataChannnel";
import type { InterfaceBaseType, InterfaceInitialization } from "./UniDirectionalModuleComponentsInterface";
import type { WorkbenchServices } from "./WorkbenchServices";
import type { WorkbenchSession } from "./WorkbenchSession";
import type { WorkbenchSettings } from "./WorkbenchSettings";

export type OnInstanceUnloadFunc = (instanceId: string) => void;

const moduleImporters = import.meta.glob("/src/modules/*/loadModule.tsx");

export enum ModuleCategory {
    MAIN = "main",
    SUB = "sub",
    DEBUG = "debug",
}

export enum ModuleDevState {
    PROD = "prod",
    DEV = "dev",
    DEPRECATED = "deprecated",
}

export type ModuleInterfaceTypes = {
    settingsToView?: InterfaceBaseType;
    viewToSettings?: InterfaceBaseType;
};

export type ModuleInterfacesInitializations<TInterfaceTypes extends ModuleInterfaceTypes> = {
    settingsToView: TInterfaceTypes["settingsToView"] extends undefined
        ? undefined
        : InterfaceInitialization<Exclude<TInterfaceTypes["settingsToView"], undefined>>;
    viewToSettings: TInterfaceTypes["viewToSettings"] extends undefined
        ? undefined
        : InterfaceInitialization<Exclude<TInterfaceTypes["viewToSettings"], undefined>>;
};

export type ModuleSettingsProps<
    TInterfaceTypes extends ModuleInterfaceTypes = {
        settingsToView: Record<string, never>;
        viewToSettings: Record<string, never>;
    },
> = {
    settingsContext: SettingsContext<TInterfaceTypes>;
    workbenchSession: WorkbenchSession;
    workbenchServices: WorkbenchServices;
    workbenchSettings: WorkbenchSettings;
    initialSettings?: InitialSettings;
};

export type ModuleViewProps<
    TInterfaceTypes extends ModuleInterfaceTypes = {
        settingsToView: Record<string, never>;
        viewToSettings: Record<string, never>;
    },
> = {
    viewContext: ViewContext<TInterfaceTypes>;
    workbenchSession: WorkbenchSession;
    workbenchServices: WorkbenchServices;
    workbenchSettings: WorkbenchSettings;
    initialSettings?: InitialSettings;
};

export type InterfaceEffects<TInterfaceType extends InterfaceBaseType> = ((
    getInterfaceValue: <TKey extends keyof TInterfaceType>(key: TKey) => TInterfaceType[TKey],
    setAtomValue: Setter,
    getAtomValue: Getter,
) => void)[];

export type JTDBaseType = Record<string, unknown>;

export type ModuleComponentsStateBase = {
    settings?: Record<string, any>;
    view?: Record<string, any>;
};

export type SerializedModuleComponentsState<TSerializedStateDef extends ModuleComponentsStateBase> = {
    settings: TSerializedStateDef["settings"];
    view: TSerializedStateDef["view"];
};

export type NoModuleStateSchema = {
    settings: Record<string, never>;
    view: Record<string, never>;
};

export type ModuleStateSchema<TSerializedStateDef extends ModuleComponentsStateBase> = {
    settings?: JTDSchemaType<TSerializedStateDef["settings"]>;
    view?: JTDSchemaType<TSerializedStateDef["view"]>;
};

export interface SerializeStateFunction<T> {
    (get: Getter): T;
}

export interface DeserializeStateFunction<T> {
    (raw: Partial<T>, set: Setter): void;
}

export type ModuleComponentSerializationFunctions<TSerializedStateDef extends ModuleComponentsStateBase> =
    TSerializedStateDef extends NoModuleStateSchema
        ? {
              serializeStateFunctions?: never;
              deserializeStateFunctions?: never;
          }
        : {
              serializeStateFunctions: {
                  settings?: SerializeStateFunction<TSerializedStateDef["settings"]>;
                  view?: SerializeStateFunction<TSerializedStateDef["view"]>;
              };
              deserializeStateFunctions: {
                  settings?: DeserializeStateFunction<TSerializedStateDef["settings"]>;
                  view?: DeserializeStateFunction<TSerializedStateDef["view"]>;
              };
          };

export function hasSerialization<T extends ModuleComponentsStateBase>(
    val: ModuleComponentSerializationFunctions<T>,
): val is Exclude<typeof val, { serializeStateFunctions?: never }> {
    return !!(val as any).serializeStateFunctions;
}

export type MakeReadonly<T> = {
    readonly [P in keyof T]: T[P];
};

export type ModuleSettings<
    TInterfaceTypes extends ModuleInterfaceTypes = {
        settingsToView: Record<string, never>;
        viewToSettings: Record<string, never>;
    },
> = React.FC<ModuleSettingsProps<TInterfaceTypes>>;

export type ModuleView<
    TInterfaceTypes extends ModuleInterfaceTypes = {
        settingsToView: Record<string, never>;
        viewToSettings: Record<string, never>;
    },
> = React.FC<ModuleViewProps<TInterfaceTypes>>;

export enum ImportStatus {
    NotImported = "NotImported",
    Importing = "Importing",
    Imported = "Imported",
    Failed = "Failed",
}

export type ModuleOptions<TSerializedState extends ModuleComponentsStateBase> = {
    name: string;
    defaultTitle: string;
    category: ModuleCategory;
    devState: ModuleDevState;
    dataTagIds?: ModuleDataTagId[];
    syncableSettingKeys?: SyncSettingKey[];
    drawPreviewFunc?: DrawPreviewFunc;
    description?: string;
    channelDefinitions?: ChannelDefinition[];
    channelReceiverDefinitions?: ChannelReceiverDefinition[];
    onInstanceUnloadFunc?: OnInstanceUnloadFunc;
    serializedStateSchema?: ModuleStateSchema<TSerializedState>;
};

export class Module<TInterfaceTypes extends ModuleInterfaceTypes, TSerializedState extends ModuleComponentsStateBase> {
    private _name: string;
    private _defaultTitle: string;
    public viewFC: ModuleView<TInterfaceTypes>;
    public settingsFC: ModuleSettings<TInterfaceTypes>;
    protected _importStatus: ImportStatus = ImportStatus.NotImported;
    private _moduleInstances: ModuleInstance<TInterfaceTypes, TSerializedState>[] = [];
    private _settingsToViewInterfaceInitialization: InterfaceInitialization<
        Exclude<TInterfaceTypes["settingsToView"], undefined>
    > | null = null;
    private _viewToSettingsInterfaceInitialization: InterfaceInitialization<
        Exclude<TInterfaceTypes["viewToSettings"], undefined>
    > | null = null;
    private _viewToSettingsInterfaceEffects: InterfaceEffects<Exclude<TInterfaceTypes["settingsToView"], undefined>> =
        [];
    private _settingsToViewInterfaceEffects: InterfaceEffects<Exclude<TInterfaceTypes["viewToSettings"], undefined>> =
        [];
    private _syncableSettingKeys: SyncSettingKey[];
    private _drawPreviewFunc: DrawPreviewFunc | null;
    private _onInstanceUnloadFunc: OnInstanceUnloadFunc | null;
    private _description: string | null;
    private _channelDefinitions: ChannelDefinition[] | null;
    private _channelReceiverDefinitions: ChannelReceiverDefinition[] | null;
    private _category: ModuleCategory;
    private _devState: ModuleDevState;
    private _dataTagIds: ModuleDataTagId[];
    private _serializedStateSchema: ModuleStateSchema<TSerializedState> | null;
    private _serializationFunctions: ModuleComponentSerializationFunctions<TSerializedState> | undefined;
    private _atomStoreMaster: AtomStoreMaster | null = null;

    constructor(options: ModuleOptions<TSerializedState>) {
        this._name = options.name;
        this._defaultTitle = options.defaultTitle;
        this._category = options.category;
        this._devState = options.devState;
        this.viewFC = () => <div>Not defined</div>;
        this.settingsFC = () => <div>Not defined</div>;
        this._syncableSettingKeys = options.syncableSettingKeys ?? [];
        this._drawPreviewFunc = options.drawPreviewFunc ?? null;
        this._onInstanceUnloadFunc = options.onInstanceUnloadFunc ?? null;
        this._description = options.description ?? null;
        this._channelDefinitions = options.channelDefinitions ?? null;
        this._channelReceiverDefinitions = options.channelReceiverDefinitions ?? null;
        this._dataTagIds = options.dataTagIds ?? [];
        this._serializedStateSchema = options.serializedStateSchema ?? null;
    }

    getSerializedStateSchema(): ModuleStateSchema<TSerializedState> | null {
        return this._serializedStateSchema;
    }

    getDrawPreviewFunc(): DrawPreviewFunc | null {
        return this._drawPreviewFunc;
    }

    getImportState(): ImportStatus {
        return this._importStatus;
    }

    getName(): string {
        return this._name;
    }

    getDefaultTitle(): string {
        return this._defaultTitle;
    }

    getCategory(): ModuleCategory {
        return this._category;
    }

    getDevState(): ModuleDevState {
        return this._devState;
    }

    getDataTagIds(): ModuleDataTagId[] {
        return this._dataTagIds;
    }

    getDescription(): string | null {
        return this._description;
    }

    setSettingsToViewInterfaceInitialization(
        interfaceInitialization: InterfaceInitialization<Exclude<TInterfaceTypes["settingsToView"], undefined>>,
    ): void {
        this._settingsToViewInterfaceInitialization = interfaceInitialization;
    }

    setViewToSettingsInterfaceInitialization(
        interfaceInitialization: InterfaceInitialization<Exclude<TInterfaceTypes["viewToSettings"], undefined>>,
    ): void {
        this._viewToSettingsInterfaceInitialization = interfaceInitialization;
    }

    setViewToSettingsInterfaceEffects(
        atomsInitialization: InterfaceEffects<Exclude<TInterfaceTypes["settingsToView"], undefined>>,
    ): void {
        this._viewToSettingsInterfaceEffects = atomsInitialization;
    }

    setSettingsToViewInterfaceEffects(
        atomsInitialization: InterfaceEffects<Exclude<TInterfaceTypes["viewToSettings"], undefined>>,
    ): void {
        this._settingsToViewInterfaceEffects = atomsInitialization;
    }

    setSerializationFunctions(serializationFunctions: ModuleComponentSerializationFunctions<TSerializedState>): void {
        this._serializationFunctions = serializationFunctions;
    }

    getComponentSerializationFunctions(): ModuleComponentSerializationFunctions<TSerializedState> | undefined {
        return this._serializationFunctions;
    }

    getViewToSettingsInterfaceEffects(): InterfaceEffects<Exclude<TInterfaceTypes["settingsToView"], undefined>> {
        return this._viewToSettingsInterfaceEffects;
    }

    getSettingsToViewInterfaceEffects(): InterfaceEffects<Exclude<TInterfaceTypes["viewToSettings"], undefined>> {
        return this._settingsToViewInterfaceEffects;
    }

    getSyncableSettingKeys(): SyncSettingKey[] {
        return this._syncableSettingKeys;
    }

    hasSyncableSettingKey(key: SyncSettingKey): boolean {
        return this._syncableSettingKeys.includes(key);
    }

    makeInstance(id: string, atomStore: AtomStore): ModuleInstance<TInterfaceTypes, TSerializedState> {
        const instance = new ModuleInstance<TInterfaceTypes, TSerializedState>({
            module: this,
            atomStore,
            id,
            channelDefinitions: this._channelDefinitions,
            channelReceiverDefinitions: this._channelReceiverDefinitions,
        });
        this._moduleInstances.push(instance);
        this.maybeImportSelf();
        return instance;
    }

    onInstanceUnload(instanceId: string) {
        this._onInstanceUnloadFunc?.(instanceId);
    }

    private setImportState(status: ImportStatus): void {
        this._importStatus = status;
        this._moduleInstances.forEach((instance) => {
            instance.notifySubscribers(ModuleInstanceTopic.IMPORT_STATUS);
        });
    }

    private initializeModuleInstance(instance: ModuleInstance<TInterfaceTypes, TSerializedState>): void {
        if (this._settingsToViewInterfaceInitialization) {
            instance.makeSettingsToViewInterface(this._settingsToViewInterfaceInitialization);
        }
        instance.makeSettingsToViewInterfaceEffectsAtom();
        if (this._viewToSettingsInterfaceInitialization) {
            instance.makeViewToSettingsInterface(this._viewToSettingsInterfaceInitialization);
        }
        instance.makeViewToSettingsInterfaceEffectsAtom();
        if (this._serializationFunctions) {
            instance.makeSerializer(this._serializationFunctions);
        }
        instance.initialize();
    }

    private async maybeImportSelf(): Promise<void> {
        if (this._importStatus !== ImportStatus.NotImported) {
            if (this._importStatus === ImportStatus.Imported) {
                this._moduleInstances.forEach((instance) => {
                    if (instance.isInitialized()) {
                        return;
                    }
                    this.initializeModuleInstance(instance);
                });
            }
            return;
        }

        this.setImportState(ImportStatus.Importing);

        const path = `/src/modules/${this._name}/loadModule.tsx`;
        const importer = moduleImporters[path];

        if (!importer) {
            console.error(`Module importer not found for ${path}`);
            this.setImportState(ImportStatus.Failed);
            return;
        }

        try {
            await importer();
            this.setImportState(ImportStatus.Imported);
            this._moduleInstances.forEach((instance) => {
                this.initializeModuleInstance(instance);
            });
        } catch (e) {
            console.error(`Failed to initialize module ${this._name}`, e);
            this.setImportState(ImportStatus.Failed);
        }
    }
}<|MERGE_RESOLUTION|>--- conflicted
+++ resolved
@@ -3,11 +3,8 @@
 import type { JTDSchemaType } from "ajv/dist/core";
 import type { Getter, Setter } from "jotai";
 
-<<<<<<< HEAD
 import type { AtomStore, AtomStoreMaster } from "./AtomStoreMaster";
 import type { ChannelDefinition, ChannelReceiverDefinition } from "./DataChannelTypes";
-=======
->>>>>>> 22af5320
 import type { InitialSettings } from "./InitialSettings";
 import type { SettingsContext, ViewContext } from "./ModuleContext";
 import type { ModuleDataTagId } from "./ModuleDataTags";
