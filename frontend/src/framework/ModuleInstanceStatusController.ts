<<<<<<< HEAD
import { ApiRequestOptions } from "src/api/auto-generated/core/ApiRequestOptions";
=======
import { InternalAxiosRequestConfig } from "axios";
>>>>>>> e8c03c03

export enum StatusMessageType {
    Warning = "warning",
    Error = "error",
}

export enum StatusSource {
    View = "view",
    Settings = "settings",
}

export enum Origin {
    API = "api",
    MODULE = "module",
}

export type StatusMessage = {
    message: string;
    origin: Origin;
    endpoint?: string;
    request?: InternalAxiosRequestConfig;
};

export type StatusMessageWithType = StatusMessage & { type: StatusMessageType };

export interface ModuleInstanceStatusController {
    addMessage(source: StatusSource, message: StatusMessageWithType): void;

    clearHotMessageCache(source: StatusSource): void;
    setLoading(isLoading: boolean): void;

    setDebugMessage(source: StatusSource, message: string): void;
    incrementReportedComponentRenderCount(source: StatusSource): void;

    reviseAndPublishState(): void;
}<|MERGE_RESOLUTION|>--- conflicted
+++ resolved
@@ -1,8 +1,4 @@
-<<<<<<< HEAD
-import { ApiRequestOptions } from "src/api/auto-generated/core/ApiRequestOptions";
-=======
 import { InternalAxiosRequestConfig } from "axios";
->>>>>>> e8c03c03
 
 export enum StatusMessageType {
     Warning = "warning",
