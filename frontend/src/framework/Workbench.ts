--- conflicted
+++ resolved
@@ -4,16 +4,10 @@
 import { UnsubscribeFunctionsManagerDelegate } from "@lib/utils/UnsubscribeFunctionsManagerDelegate";
 
 import { AtomStoreMaster } from "./AtomStoreMaster";
-<<<<<<< HEAD
-import { GuiMessageBroker, GuiState } from "./GuiMessageBroker";
+import { GuiMessageBroker, GuiState, LeftDrawerContent, RightDrawerContent } from "./GuiMessageBroker";
 import { HoverService } from "./HoverService";
-import { InitialSettings } from "./InitialSettings";
-import { loadMetadataFromBackendAndCreateEnsembleSet } from "./internal/EnsembleSetLoader";
-=======
-import { GuiMessageBroker, GuiState, LeftDrawerContent, RightDrawerContent } from "./GuiMessageBroker";
 import { DashboardTopic } from "./internal/Dashboard";
 import { EnsembleUpdateMonitor } from "./internal/EnsembleUpdateMonitor";
->>>>>>> cc6462ab
 import { PrivateWorkbenchServices } from "./internal/PrivateWorkbenchServices";
 import {
     PrivateWorkbenchSession,
@@ -42,11 +36,7 @@
 
     private _workbenchSession: PrivateWorkbenchSession | null = null;
     private _workbenchServices: PrivateWorkbenchServices;
-<<<<<<< HEAD
     private _hoverService: HoverService;
-    private _workbenchSettings: PrivateWorkbenchSettings;
-=======
->>>>>>> cc6462ab
     private _guiMessageBroker: GuiMessageBroker;
     private _atomStoreMaster: AtomStoreMaster;
     private _queryClient: QueryClient;
@@ -61,54 +51,9 @@
         this._queryClient = queryClient;
         this._atomStoreMaster = new AtomStoreMaster();
         this._workbenchServices = new PrivateWorkbenchServices(this);
-<<<<<<< HEAD
         this._hoverService = new HoverService();
-        this._workbenchSettings = new PrivateWorkbenchSettings();
-        this._guiMessageBroker = new GuiMessageBroker();
-        this._subscribersMap = {};
-        this._layout = [];
-        this._perModuleRunningInstanceNumber = {};
-    }
-
-    loadLayoutFromLocalStorage(): boolean {
-        const layoutString = localStorage.getItem("layout");
-        if (!layoutString) return false;
-
-        const layout = JSON.parse(layoutString) as LayoutElement[];
-        this.makeLayout(layout);
-        return true;
-    }
-
-    getLayout(): LayoutElement[] {
-        return this._layout;
-    }
-
-    getAtomStoreMaster(): AtomStoreMaster {
-        return this._atomStoreMaster;
-    }
-
-    getWorkbenchSession(): WorkbenchSessionPrivate {
-        return this._workbenchSession;
-    }
-
-    getWorkbenchServices(): WorkbenchServices {
-        return this._workbenchServices;
-    }
-
-    getHoverService(): HoverService {
-        return this._hoverService;
-    }
-
-    getWorkbenchSettings(): PrivateWorkbenchSettings {
-        return this._workbenchSettings;
-    }
-
-    getGuiMessageBroker(): GuiMessageBroker {
-        return this._guiMessageBroker;
-=======
         this._guiMessageBroker = new GuiMessageBroker();
         this._ensembleUpdateMonitor = new EnsembleUpdateMonitor(queryClient, this);
->>>>>>> cc6462ab
     }
 
     getPublishSubscribeDelegate(): PublishSubscribeDelegate<WorkbenchTopicPayloads> {
@@ -240,6 +185,10 @@
 
     getWorkbenchServices(): WorkbenchServices {
         return this._workbenchServices;
+    }
+
+    getHoverService(): HoverService {
+        return this._hoverService;
     }
 
     getGuiMessageBroker(): GuiMessageBroker {
