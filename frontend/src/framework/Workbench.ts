import type { QueryClient, InfiniteData } from "@tanstack/react-query";
import { isAxiosError } from "axios";

import type { SessionDocument_api, SessionIndexPage_api, SessionUpdate_api } from "@api";
import {
    deleteSessionMutation,
    getSessionMetadataQueryKey,
    getSessionQueryKey,
    getSessionsMetadataQueryKey,
    getVisitedSnapshotsQueryKey,
    updateSessionMutation,
} from "@api";
import { PublishSubscribeDelegate, type PublishSubscribe } from "@lib/utils/PublishSubscribeDelegate";

import { confirmationService } from "./ConfirmationService";
import { GuiMessageBroker, GuiState, LeftDrawerContent, RightDrawerContent } from "./GuiMessageBroker";
import { NavigationObserver } from "./internal/NavigationObserver";
import { PrivateWorkbenchServices } from "./internal/PrivateWorkbenchServices";
import { EnsembleUpdateMonitor } from "./internal/WorkbenchSession/EnsembleUpdateMonitor";
import { PrivateWorkbenchSession } from "./internal/WorkbenchSession/PrivateWorkbenchSession";
import {
    buildSessionUrl,
    readSessionIdFromUrl,
    removeSessionIdFromUrl,
} from "./internal/WorkbenchSession/SessionUrlService";
import { loadSnapshotFromBackend } from "./internal/WorkbenchSession/SnapshotLoader";
import {
    buildSnapshotUrl,
    readSnapshotIdFromUrl,
    removeSnapshotIdFromUrl,
} from "./internal/WorkbenchSession/SnapshotUrlService";
import { localStorageKeyForSessionId } from "./internal/WorkbenchSession/utils";
import {
    loadAllWorkbenchSessionsFromLocalStorage,
    loadWorkbenchSessionFromBackend,
    loadWorkbenchSessionFromLocalStorage,
} from "./internal/WorkbenchSession/WorkbenchSessionLoader";
import { WorkbenchSessionPersistenceService } from "./internal/WorkbenchSession/WorkbenchSessionPersistenceService";
import { ApiErrorHelper } from "./utils/ApiErrorHelper";
import { FilterLevel, makeTanstackQueryFilters } from "./utils/reactQuery";
import type { WorkbenchServices } from "./WorkbenchServices";
import type { Template } from "./TemplateRegistry";
import { Dashboard } from "./internal/WorkbenchSession/Dashboard";

export enum WorkbenchTopic {
    ACTIVE_SESSION = "activeSession",
    HAS_ACTIVE_SESSION = "hasActiveSession",
}

export type WorkbenchTopicPayloads = {
    [WorkbenchTopic.ACTIVE_SESSION]: PrivateWorkbenchSession | null;
    [WorkbenchTopic.HAS_ACTIVE_SESSION]: boolean;
};
export class Workbench implements PublishSubscribe<WorkbenchTopicPayloads> {
    private _publishSubscribeDelegate = new PublishSubscribeDelegate<WorkbenchTopicPayloads>();

    private _workbenchSession: PrivateWorkbenchSession | null = null;
    private _workbenchServices: PrivateWorkbenchServices;
    private _guiMessageBroker: GuiMessageBroker;
    private _queryClient: QueryClient;
    private _workbenchSessionPersistenceService: WorkbenchSessionPersistenceService;
    private _navigationObserver: NavigationObserver;
    private _ensembleUpdateMonitor: EnsembleUpdateMonitor;
    private _isInitialized: boolean = false;

    constructor(queryClient: QueryClient) {
        this._queryClient = queryClient;
        this._workbenchServices = new PrivateWorkbenchServices(this);
        this._workbenchSessionPersistenceService = new WorkbenchSessionPersistenceService(this);
        this._guiMessageBroker = new GuiMessageBroker();
        this._navigationObserver = new NavigationObserver({
            onBeforeUnload: () => this.isWorkbenchDirty(),
            onNavigate: async () => this.handleNavigation(),
        });
        this._ensembleUpdateMonitor = new EnsembleUpdateMonitor(queryClient, this);
    }

    getPublishSubscribeDelegate(): PublishSubscribeDelegate<WorkbenchTopicPayloads> {
        return this._publishSubscribeDelegate;
    }

    makeSnapshotGetter<T extends WorkbenchTopic>(topic: T): () => WorkbenchTopicPayloads[T] {
        const snapshotGetter = (): any => {
            if (topic === WorkbenchTopic.ACTIVE_SESSION) {
                return this._workbenchSession;
            }
            if (topic === WorkbenchTopic.HAS_ACTIVE_SESSION) {
                return this._workbenchSession !== null;
            }
            throw new Error(`No snapshot getter implemented for topic ${topic}`);
        };
        return snapshotGetter;
    }

    getQueryClient(): QueryClient {
        return this._queryClient;
    }

    getWorkbenchSessionPersistenceService(): WorkbenchSessionPersistenceService {
        return this._workbenchSessionPersistenceService;
    }

    private isWorkbenchDirty(): boolean {
        if (!this._workbenchSession) {
            return false; // No active session, so nothing to save.
        }

        return (
            (this._workbenchSessionPersistenceService.hasChanges() || !this._workbenchSession.getIsPersisted()) &&
            !this._workbenchSession.isSnapshot()
        );
    }

    async handleNavigation(): Promise<boolean> {
        // When the user navigates with forward/backward buttons, they might want to load a snapshot. In this case,
        // we first have to check if a snapshot id is present in the URL.
        // If it is, we have to check for unsaved changes and then load the snapshot.
        const snapshotId = readSnapshotIdFromUrl();
        const sessionId = readSessionIdFromUrl();
        if (!snapshotId && !sessionId) {
            // No snapshot/session id in URL, so we can proceed with the navigation - if a session is active, it will be closed.
            if (this._workbenchSession) {
                await this.maybeCloseCurrentSession();
                return true; // Proceed with the navigation.
            }
        }

        if (this._workbenchSession) {
            if (this._workbenchSession.isSnapshot()) {
                // If the current session is a snapshot, we can just load the new entity.
                if (snapshotId) {
                    await this.openSnapshot(snapshotId);
                } else if (sessionId) {
                    if (this._workbenchSession.getId() === sessionId) {
                        // If the session id is the same as the current session, we do not need to reload it.
                        return true; // Proceed with the navigation.
                    }
                    await this.openSession(sessionId);
                }
                return true; // Proceed with the navigation.
            }

            // If the current session is not a snapshot, we have to check for unsaved changes.
            if (this._workbenchSessionPersistenceService.hasChanges() || !this._workbenchSession.getIsPersisted()) {
                // If there are unsaved changes, we show a dialog to the user to confirm if they want to discard the
                // current session and load the new one.
                const result = await confirmationService.confirm({
                    title: "Unsaved Changes",
                    message: "You have unsaved changes in your current session. Do you want to save or discard them?",
                    actions: [
                        { id: "save", label: "Save Changes", color: "success" },
                        { id: "discard", label: "Discard Changes", color: "danger" },
                        { id: "cancel", label: "Cancel" },
                    ],
                });

                if (result === "cancel") {
                    // User chose to cancel the navigation, so we do nothing.
                    return false;
                }
                if (result === "save") {
                    // User chose to save the changes, so we save the current session and then load the new snapshot.
                    await this.saveCurrentSession(true);
                    if (snapshotId) {
                        await this.openSnapshot(snapshotId);
                    } else if (sessionId) {
                        await this.openSession(sessionId);
                    }
                    return true; // Proceed with the navigation.
                }
                if (result === "discard") {
                    // User chose to discard the changes, so we discard the current session and load the new snapshot.
                    this.unloadCurrentSession();
                    if (snapshotId) {
                        await this.openSnapshot(snapshotId);
                    } else if (sessionId) {
                        await this.openSession(sessionId);
                    }
                    return true; // Proceed with the navigation.
                }

                throw new Error(`Unexpected confirmation result: ${result}`);
            }
        }

        // If there are no unsaved changes or no active session, we can just load the new snapshot or session.
        if (snapshotId) {
            await this.openSnapshot(snapshotId);
        } else if (sessionId) {
            await this.openSession(sessionId);
        }
        return true; // Proceed with the navigation.
    }

    async initialize() {
        if (this._isInitialized) {
            console.info(
                "Workbench is already initialized. This might happen in strict mode due to useEffects being called multiple times.",
            );
            return;
        }

        this._isInitialized = true;

        // First, check if a snapshot id is provided in the URL
        const snapshotId = readSnapshotIdFromUrl();
        const sessionId = readSessionIdFromUrl();

        const storedSessions = await loadAllWorkbenchSessionsFromLocalStorage();

        if (snapshotId) {
            this.openSnapshot(snapshotId);
            return;
        } else if (sessionId) {
            this.openSession(sessionId);
            if (storedSessions.find((el) => el.id === sessionId)) {
                this._guiMessageBroker.setState(GuiState.ActiveSessionRecoveryDialogOpen, true);
            }
            return;
        }

        if (storedSessions.length > 0) {
            this._guiMessageBroker.setState(GuiState.MultiSessionsRecoveryDialogOpen, true);
        }
    }

    async openSnapshot(snapshotId: string): Promise<void> {
        try {
            const url = buildSnapshotUrl(snapshotId);
            window.history.pushState({}, "", url);

            this._guiMessageBroker.setState(GuiState.IsLoadingSession, true);
            const snapshotData = await loadSnapshotFromBackend(this._queryClient, snapshotId);
            const snapshot = await PrivateWorkbenchSession.fromDataContainer(this._queryClient, snapshotData);
            await this.setWorkbenchSession(snapshot);
            if (this.getGuiMessageBroker().getState(GuiState.LeftDrawerContent) !== LeftDrawerContent.ModuleSettings) {
                this._guiMessageBroker.setState(GuiState.LeftDrawerContent, LeftDrawerContent.ModuleSettings);
            }
            if (this.getGuiMessageBroker().getState(GuiState.RightDrawerContent) === RightDrawerContent.ModulesList) {
                this._guiMessageBroker.setState(
                    GuiState.RightDrawerContent,
                    RightDrawerContent.RealizationFilterSettings,
                );
                this._guiMessageBroker.setState(GuiState.RightSettingsPanelWidthInPercent, 0);
            }
            this._guiMessageBroker.setState(GuiState.IsLoadingSession, false);
            return;
        } catch (error: any) {
            this._guiMessageBroker.setState(GuiState.IsLoadingSession, false);
            console.error("Failed to load snapshot from backend:", error);

            if (isAxiosError(error)) {
                // Handle Axios error specifically
                console.error("Axios error details:", error.response?.data);
            }

            const apiError = ApiErrorHelper.fromError(error);

            const result = await confirmationService.confirm({
                title: "Could not load snapshot",
                message: apiError?.getMessage() ?? "Could not open snapshot",
                actions: [
                    {
                        id: "cancel",
                        label: "Cancel",
                    },
                    {
                        id: "retry",
                        label: "Retry",
                    },
                ],
            });
            if (result === "retry") {
                this._guiMessageBroker.setState(GuiState.IsLoadingSession, true);
                // Retry loading the snapshot
                await this.openSnapshot(snapshotId);
            }
        }
    }

    makeSessionFromSnapshot(): void {
        if (!this._workbenchSession) {
            throw new Error("No active workbench session.");
        }

        this._workbenchSessionPersistenceService.removeWorkbenchSession();
        this._workbenchSession.setMetadata({
            title: "New Session from Snapshot",
            description: undefined,
            createdAt: Date.now(),
            updatedAt: Date.now(),
            lastModifiedMs: Date.now(),
        });
        this._workbenchSession.setIsSnapshot(false);
        this._workbenchSessionPersistenceService.setWorkbenchSession(this._workbenchSession);
        removeSnapshotIdFromUrl();
    }

    discardLocalStorageSession(snapshotId: string | null, unloadSession = true): void {
        const key = localStorageKeyForSessionId(snapshotId);
        localStorage.removeItem(key);

        if (!unloadSession) {
            return;
        }

        this._guiMessageBroker.setState(GuiState.SessionHasUnsavedChanges, false);
        this._guiMessageBroker.setState(GuiState.SaveSessionDialogOpen, false);
        this._workbenchSessionPersistenceService.removeWorkbenchSession();
        this._workbenchSession = null;
        this._publishSubscribeDelegate.notifySubscribers(WorkbenchTopic.HAS_ACTIVE_SESSION);
    }

    async openSessionFromLocalStorage(snapshotId: string | null, forceOpen = false): Promise<void> {
        if (this._workbenchSession && !forceOpen) {
            console.warn("A workbench session is already active. Please close it before opening a new one.");
            return;
        }

        this._guiMessageBroker.setState(GuiState.IsLoadingSession, true);

        const sessionData = await loadWorkbenchSessionFromLocalStorage(snapshotId);
        if (!sessionData) {
            console.warn("No workbench session found in local storage.");
            return;
        }

        const session = await PrivateWorkbenchSession.fromDataContainer(this._queryClient, sessionData);

        await this.setWorkbenchSession(session);
        this._guiMessageBroker.setState(GuiState.MultiSessionsRecoveryDialogOpen, false);
        this._guiMessageBroker.setState(GuiState.ActiveSessionRecoveryDialogOpen, false);
        this._guiMessageBroker.setState(GuiState.IsLoadingSession, false);
    }

    async openSession(sessionId: string): Promise<void> {
        if (this._workbenchSession) {
            console.warn("A workbench session is already active. Please close it before opening a new one.");
            return;
        }

        this._guiMessageBroker.setState(GuiState.IsLoadingSession, true);

        const url = buildSessionUrl(sessionId);
        window.history.pushState({}, "", url);

        try {
            const sessionData = await loadWorkbenchSessionFromBackend(this._queryClient, sessionId);
            const session = await PrivateWorkbenchSession.fromDataContainer(this._queryClient, sessionData);
            await this.setWorkbenchSession(session);
        } catch (error) {
            console.error("Failed to load session from backend:", error);
            this._guiMessageBroker.setState(GuiState.IsLoadingSession, false);
            const result = await confirmationService.confirm({
                title: "Could not load session",
                message: `Could not load session with ID ${sessionId}. The session might not exist or you might not have access to it.`,
                actions: [
                    {
                        id: "cancel",
                        label: "Cancel",
                    },
                    {
                        id: "retry",
                        label: "Retry",
                    },
                ],
            });
            if (result === "retry") {
                // Retry loading the session
                await this.openSession(sessionId);
            }
        } finally {
            this._guiMessageBroker.setState(GuiState.IsLoadingSession, false);
        }
    }

    async makeSnapshot(title: string, description: string): Promise<string | null> {
        if (!this._workbenchSession) {
            throw new Error("No active workbench session to make a snapshot.");
        }

        this._guiMessageBroker.setState(GuiState.IsMakingSnapshot, true);

        const snapshotId = await this._workbenchSessionPersistenceService.makeSnapshot(title, description);
        this._guiMessageBroker.setState(GuiState.IsMakingSnapshot, false);

        // Reset this, so it'll fetch fresh copies
        this._queryClient.resetQueries({ queryKey: getVisitedSnapshotsQueryKey() });

        return snapshotId;
    }

    async saveCurrentSession(forceSave = false): Promise<boolean> {
        if (!this._workbenchSession) {
            throw new Error("No active workbench session to save.");
        }

        if (this._workbenchSession.getIsPersisted() || forceSave) {
            this._guiMessageBroker.setState(GuiState.IsSavingSession, true);
            const wasPersisted = this._workbenchSession.getIsPersisted();
            const result = await this._workbenchSessionPersistenceService.persistSessionState();
            if (!result) {
                this._guiMessageBroker.setState(GuiState.IsSavingSession, false);
                this._guiMessageBroker.setState(GuiState.SaveSessionDialogOpen, true);
                return false;
            }
            const id = this._workbenchSession.getId();
            if (!wasPersisted && id) {
                const url = buildSessionUrl(id);
                window.history.pushState({}, "", url);
            }
            this._guiMessageBroker.setState(GuiState.IsSavingSession, false);
            this._guiMessageBroker.setState(GuiState.SaveSessionDialogOpen, false);
            this._guiMessageBroker.setState(GuiState.EditSessionDialogOpen, false);
            this._guiMessageBroker.setState(GuiState.SessionHasUnsavedChanges, false);
            return true;
        }

        this._guiMessageBroker.setState(GuiState.SessionHasUnsavedChanges, false);
        this._guiMessageBroker.setState(GuiState.SaveSessionDialogOpen, true);
        return false;
    }

    private async setWorkbenchSession(session: PrivateWorkbenchSession): Promise<void> {
        try {
            if (session.getEnsembleSet().getEnsembleArray().length === 0) {
                this._guiMessageBroker.setState(GuiState.EnsembleDialogOpen, true);
            }

            this._guiMessageBroker.setState(GuiState.LeftDrawerContent, LeftDrawerContent.ModuleSettings);

            if (session.getActiveDashboard().getLayout().length === 0) {
                this._guiMessageBroker.setState(GuiState.RightDrawerContent, RightDrawerContent.ModulesList);
                if (this._guiMessageBroker.getState(GuiState.RightSettingsPanelWidthInPercent) === 0) {
                    this._guiMessageBroker.setState(GuiState.RightSettingsPanelWidthInPercent, 20);
                }
            }

            this._workbenchSession = session;
            await this._ensembleUpdateMonitor.pollImmediately();
            this._ensembleUpdateMonitor.startPolling();
            await this._workbenchSessionPersistenceService.setWorkbenchSession(session);
            this._publishSubscribeDelegate.notifySubscribers(WorkbenchTopic.HAS_ACTIVE_SESSION);
            this._publishSubscribeDelegate.notifySubscribers(WorkbenchTopic.ACTIVE_SESSION);
        } catch (error) {
            console.error("Failed to hydrate workbench session:", error);
            throw new Error("Could not load workbench session from data container.");
        } finally {
            this._guiMessageBroker.setState(GuiState.SessionHasUnsavedChanges, false);
            this._guiMessageBroker.setState(GuiState.SaveSessionDialogOpen, false);
        }
    }

    async startNewSession(): Promise<void> {
        if (this._workbenchSession) {
            console.warn("A workbench session is already active. Please close it before starting a new one.");
            return;
        }

        const session = new PrivateWorkbenchSession(this._queryClient);
        session.makeDefaultDashboard();

        await this.setWorkbenchSession(session);
    }

    async maybeCloseCurrentSession(): Promise<boolean> {
        if (!this._workbenchSession) {
            console.warn("No active workbench session to close.");
            return true;
        }

        if (
            (this._workbenchSessionPersistenceService.hasChanges() || !this._workbenchSession.getIsPersisted()) &&
            !this._workbenchSession.isSnapshot()
        ) {
            const result = await confirmationService.confirm({
                title: "Unsaved Changes",
                message: "You have unsaved changes in your current session. Do you want to save them before closing?",
                actions: [
                    { id: "cancel", label: "Cancel" },
                    { id: "discard", label: "Discard Changes", color: "danger" },
                    { id: "save", label: "Save Changes", color: "success" },
                ],
            });

            if (result === "cancel") {
                // User chose to cancel the close operation, so we do nothing.
                return false;
            }
            if (result === "save") {
                // User chose to save the changes, so we save the current session and then close it
                if (!this._workbenchSession.getIsPersisted()) {
                    this._guiMessageBroker.setState(GuiState.SaveSessionDialogOpen, true);
                    return false; // Do not proceed with the close operation, wait for the user to save
                }
                await this.saveCurrentSession(true);
                this.closeCurrentSession();
                return true; // Proceed with the close operation.
            }
            if (result === "discard") {
                // User chose to discard the changes, so we unload the current session and close it.
                this.closeCurrentSession();
                return true; // Proceed with the close operation.
            }

            throw new Error(`Unexpected confirmation result: ${result}`);
        }

        this.closeCurrentSession();
        return true;
    }

    async maybeRefreshSession(): Promise<void> {
        if (!this._workbenchSession) {
            console.warn("No active workbench session to refresh.");
            return;
        }

        if (this._workbenchSession.isSnapshot() || !this._workbenchSession.getIsPersisted()) {
            throw new Error("Cannot refresh a snapshot or non-persisted session.");
        }

        const sessionId = this._workbenchSession.getId();

        if (!sessionId) {
            throw new Error("Cannot refresh session without a valid session ID.");
        }

        if (
            (this._workbenchSessionPersistenceService.hasChanges() || !this._workbenchSession.getIsPersisted()) &&
            !this._workbenchSession.isSnapshot()
        ) {
            const result = await confirmationService.confirm({
                title: "Unsaved Changes",
                message:
                    "You have unsaved changes in your current session. By refreshing, you will lose these changes. Do you want to proceed?",
                actions: [
                    { id: "cancel", label: "Cancel" },
                    { id: "discard", label: "Discard & Refresh", color: "danger" },
                ],
            });

            if (result === "cancel") {
                // User chose to cancel the close operation, so we do nothing.
                return;
            }
            if (result === "discard") {
                // User chose to discard the changes, so we unload the current session and refresh it.
                this.unloadCurrentSession();
                await this.openSession(sessionId);
                return;
            }

            throw new Error(`Unexpected confirmation result: ${result}`);
        }

        this.unloadCurrentSession();
        await this.openSession(sessionId);
    }

    private unloadCurrentSession(): void {
        if (!this._workbenchSession) {
            console.warn("No active workbench session to unload.");
            return;
        }

        this._ensembleUpdateMonitor.stopPolling();

        this._workbenchSession.beforeDestroy();
        this._workbenchSessionPersistenceService.removeWorkbenchSession();
        this._workbenchSession = null;
    }

    closeCurrentSession(): void {
        if (!this._workbenchSession) {
            console.warn("No active workbench session to close.");
            return;
        }

        removeSnapshotIdFromUrl();
        removeSessionIdFromUrl();
        this.unloadCurrentSession();

        this._publishSubscribeDelegate.notifySubscribers(WorkbenchTopic.HAS_ACTIVE_SESSION);
    }

<<<<<<< HEAD
    async deleteSession(sessionId: string): Promise<void> {
        const result = await confirmationService.confirm({
            title: "Are you sure?",
            message:
                "This session will be deleted. This action can not be reversed. Note that any snapshots made from this session will still be available",
            actions: [
                { id: "cancel", label: "Cancel" },
                { id: "delete", label: "Delete", color: "danger" },
            ],
        });

        if (result !== "delete") return;

        await this._queryClient
            .getMutationCache()
            .build(this._queryClient, deleteSessionMutation())
            .execute({ path: { session_id: sessionId } });

        removeSessionQueryData(this._queryClient, sessionId);
    }

    async updateSession(updatedSession: SessionUpdate_api) {
        const queryClient = this._queryClient;

        await queryClient
            .getMutationCache()
            .build(queryClient, {
                ...updateSessionMutation(),
                onSuccess(data) {
                    replaceSessionQueryData(queryClient, data);
                },
            })
            .execute({ path: { session_id: updatedSession.id }, body: updatedSession });
    }

    getAtomStoreMaster(): AtomStoreMaster {
        return this._atomStoreMaster;
    }

=======
>>>>>>> d7390ee3
    getWorkbenchSession(): PrivateWorkbenchSession {
        if (!this._workbenchSession) {
            throw new Error("Workbench session has not been started. Call startNewSession() first.");
        }
        return this._workbenchSession;
    }

    getWorkbenchServices(): WorkbenchServices {
        return this._workbenchServices;
    }

    getGuiMessageBroker(): GuiMessageBroker {
        return this._guiMessageBroker;
    }

    beforeDestroy(): void {
        this._navigationObserver.beforeDestroy();
    }

    clear(): void {
        // this._workbenchSession.clear();
    }

    async makeSessionFromTemplate(template: Template): Promise<void> {
        if (this._workbenchSession) {
            this._workbenchSession.clear();
        }

        await this.startNewSession();

        if (!this._workbenchSession) {
            throw new Error("No active workbench session to apply the template to.");
        }

        const dashboard = await Dashboard.fromTemplate(template, this._workbenchSession.getAtomStoreMaster());
        this._workbenchSession.setDashboards([dashboard]);

        this._publishSubscribeDelegate.notifySubscribers(WorkbenchTopic.HAS_ACTIVE_SESSION);
    }
<<<<<<< HEAD
        */
}

function removeSessionQueryData(queryClient: QueryClient, deletedSessionId: string) {
    const sessionsListFilter = makeTanstackQueryFilters([getSessionsMetadataQueryKey()]);
    const sessionsInfiniteListFilter = { queryKey: ["getSessionsMetadata", "infinite"] };

    queryClient.setQueriesData(sessionsListFilter, function dropSessionFromList(page: SessionIndexPage_api) {
        if (!page) return undefined;

        const { continuation_token, items } = page;
        let dropped = false;

        const newItems = items.filter((session) => {
            if (session.id !== deletedSessionId) return true;

            dropped = true;
            return false;
        });

        if (dropped) return { continuation_token, items: newItems };
        return undefined;
    });
    queryClient.setQueriesData(
        sessionsInfiniteListFilter,
        function dropSessionFromList(oldData: InfiniteData<SessionIndexPage_api>) {
            if (!oldData) return undefined;

            const pageParams = oldData.pageParams;
            const existingPages = oldData.pages;

            let dropped = false;

            const newPages = existingPages.map((page) => {
                const { continuation_token, items } = page;

                const newItems = items.filter((session) => {
                    if (session.id !== deletedSessionId) return true;

                    dropped = true;
                    return false;
                });

                return { continuation_token, items: newItems };
            });

            if (dropped) return { pageParams, pages: newPages };
            return undefined;
        },
    );
}

function replaceSessionQueryData(queryClient: QueryClient, newSession: SessionDocument_api) {
    const sessionMetadataQueryKey = getSessionMetadataQueryKey({ path: { session_id: newSession.id } });
    const sessionQueryKey = getSessionQueryKey({ path: { session_id: newSession.id } });

    const sessionsMetadataQueryKey = getSessionsMetadataQueryKey();
    // ! Something breaks when using hey-api's generated infinite query options: setQueriesData is unable to get the
    // ! correct cache entry, and instead makes a new entry. getQueriesData still works as expected...
    const sessionsMetadataInfiniteQueryKey = ["getSessionsMetadata", "infinite"];

    // Replace query data that directly refers to this session
    queryClient.setQueriesData(makeTanstackQueryFilters([sessionQueryKey], FilterLevel.PATH), newSession);
    queryClient.setQueriesData(
        makeTanstackQueryFilters([sessionMetadataQueryKey], FilterLevel.PATH),
        newSession.metadata,
    );

    // Replace list data entries
    // ! We sort these queries server-side; updating entries in these lists *might* result in an an incorrectly
    // ! sorted state. We could theoretically make a filter that matches only unsorted lists, but the easier option
    // ! is to just refetch all of them...

    queryClient.invalidateQueries(makeTanstackQueryFilters([sessionMetadataQueryKey, sessionsMetadataQueryKey]));
    queryClient.invalidateQueries({ queryKey: sessionsMetadataInfiniteQueryKey });
=======
>>>>>>> d7390ee3
}<|MERGE_RESOLUTION|>--- conflicted
+++ resolved
@@ -16,6 +16,7 @@
 import { GuiMessageBroker, GuiState, LeftDrawerContent, RightDrawerContent } from "./GuiMessageBroker";
 import { NavigationObserver } from "./internal/NavigationObserver";
 import { PrivateWorkbenchServices } from "./internal/PrivateWorkbenchServices";
+import { Dashboard } from "./internal/WorkbenchSession/Dashboard";
 import { EnsembleUpdateMonitor } from "./internal/WorkbenchSession/EnsembleUpdateMonitor";
 import { PrivateWorkbenchSession } from "./internal/WorkbenchSession/PrivateWorkbenchSession";
 import {
@@ -36,11 +37,10 @@
     loadWorkbenchSessionFromLocalStorage,
 } from "./internal/WorkbenchSession/WorkbenchSessionLoader";
 import { WorkbenchSessionPersistenceService } from "./internal/WorkbenchSession/WorkbenchSessionPersistenceService";
+import type { Template } from "./TemplateRegistry";
 import { ApiErrorHelper } from "./utils/ApiErrorHelper";
 import { FilterLevel, makeTanstackQueryFilters } from "./utils/reactQuery";
 import type { WorkbenchServices } from "./WorkbenchServices";
-import type { Template } from "./TemplateRegistry";
-import { Dashboard } from "./internal/WorkbenchSession/Dashboard";
 
 export enum WorkbenchTopic {
     ACTIVE_SESSION = "activeSession",
@@ -584,7 +584,6 @@
         this._publishSubscribeDelegate.notifySubscribers(WorkbenchTopic.HAS_ACTIVE_SESSION);
     }
 
-<<<<<<< HEAD
     async deleteSession(sessionId: string): Promise<void> {
         const result = await confirmationService.confirm({
             title: "Are you sure?",
@@ -620,12 +619,6 @@
             .execute({ path: { session_id: updatedSession.id }, body: updatedSession });
     }
 
-    getAtomStoreMaster(): AtomStoreMaster {
-        return this._atomStoreMaster;
-    }
-
-=======
->>>>>>> d7390ee3
     getWorkbenchSession(): PrivateWorkbenchSession {
         if (!this._workbenchSession) {
             throw new Error("Workbench session has not been started. Call startNewSession() first.");
@@ -665,8 +658,6 @@
 
         this._publishSubscribeDelegate.notifySubscribers(WorkbenchTopic.HAS_ACTIVE_SESSION);
     }
-<<<<<<< HEAD
-        */
 }
 
 function removeSessionQueryData(queryClient: QueryClient, deletedSessionId: string) {
@@ -741,6 +732,4 @@
 
     queryClient.invalidateQueries(makeTanstackQueryFilters([sessionMetadataQueryKey, sessionsMetadataQueryKey]));
     queryClient.invalidateQueries({ queryKey: sessionsMetadataInfiniteQueryKey });
-=======
->>>>>>> d7390ee3
 }