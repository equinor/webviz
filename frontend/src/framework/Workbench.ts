<<<<<<< HEAD
import type { QueryClient, InfiniteData } from "@tanstack/react-query";
=======
import type { QueryClient } from "@tanstack/react-query";
>>>>>>> 8f71abe0
import { isAxiosError } from "axios";

import type { SessionDocument_api, SessionMetadataWithId_api, SessionUpdate_api } from "@api";
import {
    deleteSessionMutation,
    getRecentSnapshotsQueryKey,
    getSessionMetadataQueryKey,
    getSessionQueryKey,
    getSessionsMetadataQueryKey,
    updateSessionMutation,
} from "@api";
import { PublishSubscribeDelegate, type PublishSubscribe } from "@lib/utils/PublishSubscribeDelegate";

import { AtomStoreMaster } from "./AtomStoreMaster";
import { confirmationService } from "./ConfirmationService";
import { GuiMessageBroker, GuiState, LeftDrawerContent, RightDrawerContent } from "./GuiMessageBroker";
import { NavigationObserver } from "./internal/NavigationObserver";
import { PrivateWorkbenchServices } from "./internal/PrivateWorkbenchServices";
import { EnsembleUpdateMonitor } from "./internal/WorkbenchSession/EnsembleUpdateMonitor";
import { PrivateWorkbenchSession } from "./internal/WorkbenchSession/PrivateWorkbenchSession";
import {
    buildSessionUrl,
    readSessionIdFromUrl,
    removeSessionIdFromUrl,
} from "./internal/WorkbenchSession/SessionUrlService";
import { loadSnapshotFromBackend } from "./internal/WorkbenchSession/SnapshotLoader";
import {
    buildSnapshotUrl,
    readSnapshotIdFromUrl,
    removeSnapshotIdFromUrl,
} from "./internal/WorkbenchSession/SnapshotUrlService";
import { localStorageKeyForSessionId } from "./internal/WorkbenchSession/utils";
import {
    loadAllWorkbenchSessionsFromLocalStorage,
    loadWorkbenchSessionFromBackend,
    loadWorkbenchSessionFromLocalStorage,
} from "./internal/WorkbenchSession/WorkbenchSessionLoader";
import { WorkbenchSessionPersistenceService } from "./internal/WorkbenchSession/WorkbenchSessionPersistenceService";
import { ApiErrorHelper } from "./utils/ApiErrorHelper";
<<<<<<< HEAD
import { FilterLevel, makeTanstackQueryFilters } from "./utils/reactQuery";
=======
>>>>>>> 8f71abe0
import type { WorkbenchServices } from "./WorkbenchServices";

export enum WorkbenchTopic {
    ACTIVE_SESSION = "activeSession",
    HAS_ACTIVE_SESSION = "hasActiveSession",
}

export type WorkbenchTopicPayloads = {
    [WorkbenchTopic.ACTIVE_SESSION]: PrivateWorkbenchSession | null;
    [WorkbenchTopic.HAS_ACTIVE_SESSION]: boolean;
};
export class Workbench implements PublishSubscribe<WorkbenchTopicPayloads> {
    private _publishSubscribeDelegate = new PublishSubscribeDelegate<WorkbenchTopicPayloads>();

    private _workbenchSession: PrivateWorkbenchSession | null = null;
    private _workbenchServices: PrivateWorkbenchServices;
    private _guiMessageBroker: GuiMessageBroker;
    private _atomStoreMaster: AtomStoreMaster;
    private _queryClient: QueryClient;
    private _workbenchSessionPersistenceService: WorkbenchSessionPersistenceService;
    private _navigationObserver: NavigationObserver;
    private _ensembleUpdateMonitor: EnsembleUpdateMonitor;
    private _isInitialized: boolean = false;

    constructor(queryClient: QueryClient) {
        this._queryClient = queryClient;
        this._atomStoreMaster = new AtomStoreMaster();
        this._workbenchServices = new PrivateWorkbenchServices(this);
        this._workbenchSessionPersistenceService = new WorkbenchSessionPersistenceService(this);
        this._guiMessageBroker = new GuiMessageBroker();
        this._navigationObserver = new NavigationObserver({
            onBeforeUnload: () => this.isWorkbenchDirty(),
            onNavigate: async () => this.handleNavigation(),
        });
        this._ensembleUpdateMonitor = new EnsembleUpdateMonitor(queryClient, this);
    }

    getPublishSubscribeDelegate(): PublishSubscribeDelegate<WorkbenchTopicPayloads> {
        return this._publishSubscribeDelegate;
    }

    makeSnapshotGetter<T extends WorkbenchTopic>(topic: T): () => WorkbenchTopicPayloads[T] {
        const snapshotGetter = (): any => {
            if (topic === WorkbenchTopic.ACTIVE_SESSION) {
                return this._workbenchSession;
            }
            if (topic === WorkbenchTopic.HAS_ACTIVE_SESSION) {
                return this._workbenchSession !== null;
            }
            throw new Error(`No snapshot getter implemented for topic ${topic}`);
        };
        return snapshotGetter;
    }

    getQueryClient(): QueryClient {
        return this._queryClient;
    }

    getWorkbenchSessionPersistenceService(): WorkbenchSessionPersistenceService {
        return this._workbenchSessionPersistenceService;
    }

    private isWorkbenchDirty(): boolean {
        if (!this._workbenchSession) {
            return false; // No active session, so nothing to save.
        }

        return (
            (this._workbenchSessionPersistenceService.hasChanges() || !this._workbenchSession.getIsPersisted()) &&
            !this._workbenchSession.isSnapshot()
        );
    }

    async handleNavigation(): Promise<boolean> {
        // When the user navigates with forward/backward buttons, they might want to load a snapshot. In this case,
        // we first have to check if a snapshot id is present in the URL.
        // If it is, we have to check for unsaved changes and then load the snapshot.
        const snapshotId = readSnapshotIdFromUrl();
        const sessionId = readSessionIdFromUrl();
        if (!snapshotId && !sessionId) {
            // No snapshot/session id in URL, so we can proceed with the navigation - if a session is active, it will be closed.
            if (this._workbenchSession) {
                await this.maybeCloseCurrentSession();
                return true; // Proceed with the navigation.
            }
        }

        if (this._workbenchSession) {
            if (this._workbenchSession.isSnapshot()) {
                // If the current session is a snapshot, we can just load the new entity.
                if (snapshotId) {
                    await this.openSnapshot(snapshotId);
                } else if (sessionId) {
                    if (this._workbenchSession.getId() === sessionId) {
                        // If the session id is the same as the current session, we do not need to reload it.
                        return true; // Proceed with the navigation.
                    }
                    await this.openSession(sessionId);
                }
                return true; // Proceed with the navigation.
            }

            // If the current session is not a snapshot, we have to check for unsaved changes.
            if (this._workbenchSessionPersistenceService.hasChanges() || !this._workbenchSession.getIsPersisted()) {
                // If there are unsaved changes, we show a dialog to the user to confirm if they want to discard the
                // current session and load the new one.
                const result = await confirmationService.confirm({
                    title: "Unsaved Changes",
                    message: "You have unsaved changes in your current session. Do you want to save or discard them?",
                    actions: [
                        { id: "save", label: "Save Changes", color: "success" },
                        { id: "discard", label: "Discard Changes", color: "danger" },
                        { id: "cancel", label: "Cancel" },
                    ],
                });

                if (result === "cancel") {
                    // User chose to cancel the navigation, so we do nothing.
                    return false;
                }
                if (result === "save") {
                    // User chose to save the changes, so we save the current session and then load the new snapshot.
                    await this.saveCurrentSession(true);
                    if (snapshotId) {
                        await this.openSnapshot(snapshotId);
                    } else if (sessionId) {
                        await this.openSession(sessionId);
                    }
                    return true; // Proceed with the navigation.
                }
                if (result === "discard") {
                    // User chose to discard the changes, so we discard the current session and load the new snapshot.
                    this.unloadCurrentSession();
                    if (snapshotId) {
                        await this.openSnapshot(snapshotId);
                    } else if (sessionId) {
                        await this.openSession(sessionId);
                    }
                    return true; // Proceed with the navigation.
                }

                throw new Error(`Unexpected confirmation result: ${result}`);
            }
        }

        // If there are no unsaved changes or no active session, we can just load the new snapshot or session.
        if (snapshotId) {
            await this.openSnapshot(snapshotId);
        } else if (sessionId) {
            await this.openSession(sessionId);
        }
        return true; // Proceed with the navigation.
    }

    async initialize() {
        if (this._isInitialized) {
            console.info(
                "Workbench is already initialized. This might happen in strict mode due to useEffects being called multiple times.",
            );
            return;
        }

        this._isInitialized = true;

        // First, check if a snapshot id is provided in the URL
        const snapshotId = readSnapshotIdFromUrl();
        const sessionId = readSessionIdFromUrl();

        const storedSessions = await loadAllWorkbenchSessionsFromLocalStorage();

        if (snapshotId) {
            this.openSnapshot(snapshotId);
            return;
        } else if (sessionId) {
            this.openSession(sessionId);
            if (storedSessions.find((el) => el.id === sessionId)) {
                this._guiMessageBroker.setState(GuiState.ActiveSessionRecoveryDialogOpen, true);
            }
            return;
        }

        if (storedSessions.length > 0) {
            this._guiMessageBroker.setState(GuiState.MultiSessionsRecoveryDialogOpen, true);
        }
    }

<<<<<<< HEAD
    async openSnapshot(snapshotId: string): Promise<void> {
        try {
            const url = buildSnapshotUrl(snapshotId);
            window.history.pushState({}, "", url);

=======
    private async openSnapshot(snapshotId: string): Promise<void> {
        try {
>>>>>>> 8f71abe0
            this._guiMessageBroker.setState(GuiState.IsLoadingSession, true);
            const snapshotData = await loadSnapshotFromBackend(this._queryClient, snapshotId);
            const snapshot = await PrivateWorkbenchSession.fromDataContainer(
                this._atomStoreMaster,
                this._queryClient,
                snapshotData,
            );
            await this.setWorkbenchSession(snapshot);
            if (this.getGuiMessageBroker().getState(GuiState.LeftDrawerContent) !== LeftDrawerContent.ModuleSettings) {
                this._guiMessageBroker.setState(GuiState.LeftDrawerContent, LeftDrawerContent.ModuleSettings);
            }
            if (this.getGuiMessageBroker().getState(GuiState.RightDrawerContent) === RightDrawerContent.ModulesList) {
                this._guiMessageBroker.setState(
                    GuiState.RightDrawerContent,
                    RightDrawerContent.RealizationFilterSettings,
                );
                this._guiMessageBroker.setState(GuiState.RightSettingsPanelWidthInPercent, 0);
            }
            this._guiMessageBroker.setState(GuiState.IsLoadingSession, false);
            return;
        } catch (error: any) {
            this._guiMessageBroker.setState(GuiState.IsLoadingSession, false);
            console.error("Failed to load snapshot from backend:", error);

            if (isAxiosError(error)) {
                // Handle Axios error specifically
                console.error("Axios error details:", error.response?.data);
            }

            const apiError = ApiErrorHelper.fromError(error);

            const result = await confirmationService.confirm({
                title: "Could not load snapshot",
                message: apiError?.getMessage() ?? "Could not open snapshot",
                actions: [
                    {
                        id: "cancel",
                        label: "Cancel",
                    },
                    {
                        id: "retry",
                        label: "Retry",
                    },
                ],
            });
            if (result === "retry") {
                this._guiMessageBroker.setState(GuiState.IsLoadingSession, true);
                // Retry loading the snapshot
                await this.openSnapshot(snapshotId);
            }
        }
    }

    makeSessionFromSnapshot(): void {
        if (!this._workbenchSession) {
            throw new Error("No active workbench session.");
        }

        this._workbenchSessionPersistenceService.removeWorkbenchSession();
        this._workbenchSession.setMetadata({
            title: "New Session from Snapshot",
            description: undefined,
            createdAt: Date.now(),
            updatedAt: Date.now(),
            lastModifiedMs: Date.now(),
        });
        this._workbenchSession.setIsSnapshot(false);
        this._workbenchSessionPersistenceService.setWorkbenchSession(this._workbenchSession);
        removeSnapshotIdFromUrl();
    }

    discardLocalStorageSession(snapshotId: string | null, unloadSession = true): void {
        const key = localStorageKeyForSessionId(snapshotId);
        localStorage.removeItem(key);

        if (!unloadSession) {
            return;
        }

        this._guiMessageBroker.setState(GuiState.SessionHasUnsavedChanges, false);
        this._guiMessageBroker.setState(GuiState.SaveSessionDialogOpen, false);
        this._workbenchSessionPersistenceService.removeWorkbenchSession();
        this._workbenchSession = null;
        this._publishSubscribeDelegate.notifySubscribers(WorkbenchTopic.HAS_ACTIVE_SESSION);
    }

    async openSessionFromLocalStorage(snapshotId: string | null, forceOpen = false): Promise<void> {
        if (this._workbenchSession && !forceOpen) {
            console.warn("A workbench session is already active. Please close it before opening a new one.");
            return;
        }

        this._guiMessageBroker.setState(GuiState.IsLoadingSession, true);

        const sessionData = await loadWorkbenchSessionFromLocalStorage(snapshotId);
        if (!sessionData) {
            console.warn("No workbench session found in local storage.");
            return;
        }

        const session = await PrivateWorkbenchSession.fromDataContainer(
            this._atomStoreMaster,
            this._queryClient,
            sessionData,
        );

        await this.setWorkbenchSession(session);
        this._guiMessageBroker.setState(GuiState.MultiSessionsRecoveryDialogOpen, false);
        this._guiMessageBroker.setState(GuiState.ActiveSessionRecoveryDialogOpen, false);
        this._guiMessageBroker.setState(GuiState.IsLoadingSession, false);
    }

    async openSession(sessionId: string): Promise<void> {
        if (this._workbenchSession) {
            console.warn("A workbench session is already active. Please close it before opening a new one.");
            return;
        }

        this._guiMessageBroker.setState(GuiState.IsLoadingSession, true);

        const url = buildSessionUrl(sessionId);
        window.history.pushState({}, "", url);

        try {
            const sessionData = await loadWorkbenchSessionFromBackend(this._queryClient, sessionId);
            const session = await PrivateWorkbenchSession.fromDataContainer(
                this._atomStoreMaster,
                this._queryClient,
                sessionData,
            );
            await this.setWorkbenchSession(session);
        } catch (error) {
            console.error("Failed to load session from backend:", error);
            this._guiMessageBroker.setState(GuiState.IsLoadingSession, false);
            const result = await confirmationService.confirm({
                title: "Could not load session",
                message: `Could not load session with ID ${sessionId}. The session might not exist or you might not have access to it.`,
                actions: [
                    {
                        id: "cancel",
                        label: "Cancel",
                    },
                    {
                        id: "retry",
                        label: "Retry",
                    },
                ],
            });
            if (result === "retry") {
                // Retry loading the session
                await this.openSession(sessionId);
            }
        } finally {
            this._guiMessageBroker.setState(GuiState.IsLoadingSession, false);
        }
    }

    async makeSnapshot(title: string, description: string): Promise<string | null> {
        if (!this._workbenchSession) {
            throw new Error("No active workbench session to make a snapshot.");
        }

        this._guiMessageBroker.setState(GuiState.IsMakingSnapshot, true);

        const snapshotId = await this._workbenchSessionPersistenceService.makeSnapshot(title, description);
        this._guiMessageBroker.setState(GuiState.IsMakingSnapshot, false);

        // Reset this, so it'll fetch fresh copies
        this._queryClient.resetQueries({ queryKey: getRecentSnapshotsQueryKey() });

        return snapshotId;
    }

    async saveCurrentSession(forceSave = false): Promise<void> {
        if (!this._workbenchSession) {
            throw new Error("No active workbench session to save.");
        }

        if (this._workbenchSession.getIsPersisted() || forceSave) {
            this._guiMessageBroker.setState(GuiState.IsSavingSession, true);
            const wasPersisted = this._workbenchSession.getIsPersisted();
            await this._workbenchSessionPersistenceService.persistSessionState();
            const id = this._workbenchSession.getId();
            if (!wasPersisted && id) {
                const url = buildSessionUrl(id);
                window.history.pushState({}, "", url);
            }
            this._guiMessageBroker.setState(GuiState.IsSavingSession, false);
            this._guiMessageBroker.setState(GuiState.SaveSessionDialogOpen, false);
            this._guiMessageBroker.setState(GuiState.EditSessionDialogOpen, false);
            this._guiMessageBroker.setState(GuiState.SessionHasUnsavedChanges, false);
            return;
        }

        this._guiMessageBroker.setState(GuiState.SessionHasUnsavedChanges, false);
        this._guiMessageBroker.setState(GuiState.SaveSessionDialogOpen, true);
    }

    private async setWorkbenchSession(session: PrivateWorkbenchSession): Promise<void> {
        try {
            if (session.getEnsembleSet().getEnsembleArray().length === 0) {
                this._guiMessageBroker.setState(GuiState.EnsembleDialogOpen, true);
            }

            this._guiMessageBroker.setState(GuiState.LeftDrawerContent, LeftDrawerContent.ModuleSettings);

            if (session.getActiveDashboard().getLayout().length === 0) {
                this._guiMessageBroker.setState(GuiState.RightDrawerContent, RightDrawerContent.ModulesList);
                if (this._guiMessageBroker.getState(GuiState.RightSettingsPanelWidthInPercent) === 0) {
                    this._guiMessageBroker.setState(GuiState.RightSettingsPanelWidthInPercent, 20);
                }
            }

            this._workbenchSession = session;
            await this._ensembleUpdateMonitor.pollImmediately();
            this._ensembleUpdateMonitor.startPolling();
            await this._workbenchSessionPersistenceService.setWorkbenchSession(session);
            this._publishSubscribeDelegate.notifySubscribers(WorkbenchTopic.HAS_ACTIVE_SESSION);
            this._publishSubscribeDelegate.notifySubscribers(WorkbenchTopic.ACTIVE_SESSION);
        } catch (error) {
            console.error("Failed to hydrate workbench session:", error);
            throw new Error("Could not load workbench session from data container.");
        } finally {
            this._guiMessageBroker.setState(GuiState.SessionHasUnsavedChanges, false);
            this._guiMessageBroker.setState(GuiState.SaveSessionDialogOpen, false);
        }
    }

    async startNewSession(): Promise<void> {
        if (this._workbenchSession) {
            console.warn("A workbench session is already active. Please close it before starting a new one.");
            return;
        }

        const session = new PrivateWorkbenchSession(this._atomStoreMaster, this._queryClient);
        session.makeDefaultDashboard();

        await this.setWorkbenchSession(session);
    }

    async maybeCloseCurrentSession(): Promise<boolean> {
        if (!this._workbenchSession) {
            console.warn("No active workbench session to close.");
            return true;
        }

        if (
            (this._workbenchSessionPersistenceService.hasChanges() || !this._workbenchSession.getIsPersisted()) &&
            !this._workbenchSession.isSnapshot()
        ) {
            const result = await confirmationService.confirm({
                title: "Unsaved Changes",
                message: "You have unsaved changes in your current session. Do you want to save them before closing?",
                actions: [
                    { id: "cancel", label: "Cancel" },
                    { id: "discard", label: "Discard Changes", color: "danger" },
                    { id: "save", label: "Save Changes", color: "success" },
                ],
            });

            if (result === "cancel") {
                // User chose to cancel the close operation, so we do nothing.
                return false;
            }
            if (result === "save") {
                // User chose to save the changes, so we save the current session and then close it
                if (!this._workbenchSession.getIsPersisted()) {
                    this._guiMessageBroker.setState(GuiState.SaveSessionDialogOpen, true);
                    return false; // Do not proceed with the close operation, wait for the user to save
                }
                await this.saveCurrentSession(true);
                this.closeCurrentSession();
                return true; // Proceed with the close operation.
            }
            if (result === "discard") {
                // User chose to discard the changes, so we unload the current session and close it.
                this.closeCurrentSession();
                return true; // Proceed with the close operation.
            }

            throw new Error(`Unexpected confirmation result: ${result}`);
        }

        this.closeCurrentSession();
        return true;
    }

    async maybeRefreshSession(): Promise<void> {
        if (!this._workbenchSession) {
            console.warn("No active workbench session to refresh.");
            return;
        }

        if (this._workbenchSession.isSnapshot() || !this._workbenchSession.getIsPersisted()) {
            throw new Error("Cannot refresh a snapshot or non-persisted session.");
        }

        const sessionId = this._workbenchSession.getId();

        if (!sessionId) {
            throw new Error("Cannot refresh session without a valid session ID.");
        }

        if (
            (this._workbenchSessionPersistenceService.hasChanges() || !this._workbenchSession.getIsPersisted()) &&
            !this._workbenchSession.isSnapshot()
        ) {
            const result = await confirmationService.confirm({
                title: "Unsaved Changes",
                message:
                    "You have unsaved changes in your current session. By refreshing, you will lose these changes. Do you want to proceed?",
                actions: [
                    { id: "cancel", label: "Cancel" },
                    { id: "discard", label: "Discard & Refresh", color: "danger" },
                ],
            });

            if (result === "cancel") {
                // User chose to cancel the close operation, so we do nothing.
                return;
            }
            if (result === "discard") {
                // User chose to discard the changes, so we unload the current session and refresh it.
                this.unloadCurrentSession();
                await this.openSession(sessionId);
                return;
            }

            throw new Error(`Unexpected confirmation result: ${result}`);
        }

        this.unloadCurrentSession();
        await this.openSession(sessionId);
    }

    private unloadCurrentSession(): void {
        if (!this._workbenchSession) {
            console.warn("No active workbench session to unload.");
            return;
        }

        this._ensembleUpdateMonitor.stopPolling();

        this._workbenchSession.beforeDestroy();
        this._workbenchSessionPersistenceService.removeWorkbenchSession();
        this._workbenchSession = null;
    }

    closeCurrentSession(): void {
        if (!this._workbenchSession) {
            console.warn("No active workbench session to close.");
            return;
        }

        removeSnapshotIdFromUrl();
        removeSessionIdFromUrl();
        this.unloadCurrentSession();

        this._publishSubscribeDelegate.notifySubscribers(WorkbenchTopic.HAS_ACTIVE_SESSION);
    }

    async deleteSession(sessionId: string): Promise<void> {
        const result = await confirmationService.confirm({
            title: "Are you sure?",
            message:
                "This session will be deleted. This action can not be reversed. Note that any snapshots made from this session will still be available",
            actions: [
                { id: "cancel", label: "Cancel" },
                { id: "delete", label: "Delete", color: "danger" },
            ],
        });

        if (result !== "delete") return;

        await this._queryClient
            .getMutationCache()
            .build(this._queryClient, deleteSessionMutation())
            .execute({ path: { session_id: sessionId } });

        removeSessionQueryData(this._queryClient, sessionId);
    }

    async updateSession(updatedSession: SessionUpdate_api) {
        const queryClient = this._queryClient;

        await queryClient
            .getMutationCache()
            .build(queryClient, {
                ...updateSessionMutation(),
                onSuccess(data) {
                    replaceSessionQueryData(queryClient, data);
                },
            })
            .execute({ path: { session_id: updatedSession.id }, body: updatedSession });
    }

    getAtomStoreMaster(): AtomStoreMaster {
        return this._atomStoreMaster;
    }

    getWorkbenchSession(): PrivateWorkbenchSession {
        if (!this._workbenchSession) {
            throw new Error("Workbench session has not been started. Call startNewSession() first.");
        }
        return this._workbenchSession;
    }

    getWorkbenchServices(): WorkbenchServices {
        return this._workbenchServices;
    }

    getGuiMessageBroker(): GuiMessageBroker {
        return this._guiMessageBroker;
    }

    beforeDestroy(): void {
        this._navigationObserver.beforeDestroy();
    }

    clear(): void {
        // this._workbenchSession.clear();
    }

    /*
    applyTemplate(template: Template): void {
        this.clearLayout();

        const newLayout = template.moduleInstances.map((el) => {
            return { ...el.layout, moduleName: el.moduleName };
        });

        this.makeLayout(newLayout);

        for (let i = 0; i < this._moduleInstances.length; i++) {
            const moduleInstance = this._moduleInstances[i];
            const templateModule = template.moduleInstances[i];
            if (templateModule.syncedSettings) {
                for (const syncSettingKey of templateModule.syncedSettings) {
                    moduleInstance.addSyncedSetting(syncSettingKey);
                }
            }

            const initialSettings: Record<string, unknown> = templateModule.initialSettings || {};

            if (templateModule.dataChannelsToInitialSettingsMapping) {
                for (const propName of Object.keys(templateModule.dataChannelsToInitialSettingsMapping)) {
                    const dataChannel = templateModule.dataChannelsToInitialSettingsMapping[propName];

                    const moduleInstanceIndex = template.moduleInstances.findIndex(
                        (el) => el.instanceRef === dataChannel.listensToInstanceRef,
                    );
                    if (moduleInstanceIndex === -1) {
                        throw new Error("Could not find module instance for data channel");
                    }

                    const listensToModuleInstance = this._moduleInstances[moduleInstanceIndex];
                    const channel = listensToModuleInstance.getChannelManager().getChannel(dataChannel.channelIdString);
                    if (!channel) {
                        throw new Error("Could not find channel");
                    }

                    const receiver = moduleInstance.getChannelManager().getReceiver(propName);

                    if (!receiver) {
                        throw new Error("Could not find receiver");
                    }

                    receiver.subscribeToChannel(channel, "All");
                }
            }

            moduleInstance.setInitialSettings(new InitialSettings(initialSettings));

            if (i === 0) {
                this.getGuiMessageBroker().setState(GuiState.ActiveModuleInstanceId, moduleInstance.getId());
            }
        }

        this.notifySubscribers(WorkbenchEvents.ModuleInstancesChanged);
    }
        */
}

function removeSessionQueryData(queryClient: QueryClient, deletedSessionId: string) {
    const sessionsListFilter = makeTanstackQueryFilters([getSessionsMetadataQueryKey()]);
    const sessionsInfiniteListFilter = { queryKey: ["getSessionsMetadata", "infinite"] };

    queryClient.setQueriesData(sessionsListFilter, function dropSessionFromList(list: SessionMetadataWithId_api[]) {
        if (!list) return undefined;

        let replaced = false;

        const filteredList = list.filter((session) => {
            if (session.id !== deletedSessionId) return true;

            replaced = true;
            return true;
        });

        if (replaced) return filteredList;
        return undefined;
    });
    queryClient.setQueriesData(
        sessionsInfiniteListFilter,
        function dropSessionFromList(oldData: InfiniteData<SessionMetadataWithId_api[]>) {
            if (!oldData) return undefined;

            const pageParams = oldData.pageParams;
            const existingPages = oldData.pages;

            let dropped = false;

            const newPages = existingPages.map((page) => {
                return page.map((entry) => {
                    if (entry.id !== deletedSessionId) return entry;

                    dropped = true;
                    // TODO: as long as "getNextPageParam" is dependent on page.length, we can't fully drop the element
                    return null;
                });
            });

            if (dropped) {
                return { pageParams, pages: newPages };
            }
        },
    );
}

function replaceSessionQueryData(queryClient: QueryClient, newSession: SessionDocument_api) {
    const sessionMetadataQueryKey = getSessionMetadataQueryKey({ path: { session_id: newSession.id } });
    const sessionQueryKey = getSessionQueryKey({ path: { session_id: newSession.id } });

    const sessionsMetadataQueryKey = getSessionsMetadataQueryKey();
    // ! Something breaks when using hey-api's generated infinite query options: setQueriesData is unable to get the
    // ! correct cache entry, and instead makes a new entry. getQueriesData still works as expected...
    const sessionsMetadataInfiniteQueryKey = ["getSessionsMetadata", "infinite"];

    // Replace query data that directly refers to this session
    queryClient.setQueriesData(makeTanstackQueryFilters([sessionQueryKey], FilterLevel.PATH), newSession);
    queryClient.setQueriesData(
        makeTanstackQueryFilters([sessionMetadataQueryKey], FilterLevel.PATH),
        newSession.metadata,
    );

    // Replace list data entries
    // ! We sort these queries server-side; updating entries in these lists *might* result in an an incorrectly
    // ! sorted state. We could theoretically make a filter that matches only unsorted lists, but the easier option
    // ! is to just refetch all of them...

    queryClient.invalidateQueries(makeTanstackQueryFilters([sessionMetadataQueryKey, sessionsMetadataQueryKey]));
    queryClient.invalidateQueries({ queryKey: sessionsMetadataInfiniteQueryKey });
}<|MERGE_RESOLUTION|>--- conflicted
+++ resolved
@@ -1,8 +1,4 @@
-<<<<<<< HEAD
 import type { QueryClient, InfiniteData } from "@tanstack/react-query";
-=======
-import type { QueryClient } from "@tanstack/react-query";
->>>>>>> 8f71abe0
 import { isAxiosError } from "axios";
 
 import type { SessionDocument_api, SessionMetadataWithId_api, SessionUpdate_api } from "@api";
@@ -42,10 +38,7 @@
 } from "./internal/WorkbenchSession/WorkbenchSessionLoader";
 import { WorkbenchSessionPersistenceService } from "./internal/WorkbenchSession/WorkbenchSessionPersistenceService";
 import { ApiErrorHelper } from "./utils/ApiErrorHelper";
-<<<<<<< HEAD
 import { FilterLevel, makeTanstackQueryFilters } from "./utils/reactQuery";
-=======
->>>>>>> 8f71abe0
 import type { WorkbenchServices } from "./WorkbenchServices";
 
 export enum WorkbenchTopic {
@@ -232,16 +225,11 @@
         }
     }
 
-<<<<<<< HEAD
     async openSnapshot(snapshotId: string): Promise<void> {
         try {
             const url = buildSnapshotUrl(snapshotId);
             window.history.pushState({}, "", url);
 
-=======
-    private async openSnapshot(snapshotId: string): Promise<void> {
-        try {
->>>>>>> 8f71abe0
             this._guiMessageBroker.setState(GuiState.IsLoadingSession, true);
             const snapshotData = await loadSnapshotFromBackend(this._queryClient, snapshotId);
             const snapshot = await PrivateWorkbenchSession.fromDataContainer(
