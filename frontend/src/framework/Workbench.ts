import type { QueryClient } from "@tanstack/react-query";

<<<<<<< HEAD
import { getRecentSnapshotsQueryKey } from "@api";
import { PublishSubscribeDelegate, type PublishSubscribe } from "@lib/utils/PublishSubscribeDelegate";
=======
import { postGetTimestampsForEnsemblesOptions, type EnsembleIdent_api, type EnsembleTimestamps_api } from "@api";
>>>>>>> 257771d1

import { AtomStoreMaster } from "./AtomStoreMaster";
import { confirmationService } from "./ConfirmationService";
import { GuiMessageBroker, GuiState, LeftDrawerContent, RightDrawerContent } from "./GuiMessageBroker";
import { NavigationObserver } from "./internal/NavigationObserver";
import { PrivateWorkbenchServices } from "./internal/PrivateWorkbenchServices";
<<<<<<< HEAD
import { PrivateWorkbenchSession } from "./internal/WorkbenchSession/PrivateWorkbenchSession";
import {
    buildSessionUrl,
    readSessionIdFromUrl,
    removeSessionIdFromUrl,
} from "./internal/WorkbenchSession/SessionUrlService";
import { loadSnapshotFromBackend } from "./internal/WorkbenchSession/SnapshotLoader";
import { readSnapshotIdFromUrl, removeSnapshotIdFromUrl } from "./internal/WorkbenchSession/SnapshotUrlService";
import { localStorageKeyForSessionId } from "./internal/WorkbenchSession/utils";
import {
    loadAllWorkbenchSessionsFromLocalStorage,
    loadWorkbenchSessionFromBackend,
    loadWorkbenchSessionFromLocalStorage,
} from "./internal/WorkbenchSession/WorkbenchSessionLoader";
import { WorkbenchSessionPersistenceService } from "./internal/WorkbenchSession/WorkbenchSessionPersistenceService";
import type { WorkbenchServices } from "./WorkbenchServices";

=======
import { PrivateWorkbenchSettings } from "./internal/PrivateWorkbenchSettings";
import { WorkbenchSessionPrivate } from "./internal/WorkbenchSessionPrivate";
import { ImportState } from "./Module";
import type { ModuleInstance } from "./ModuleInstance";
import { ModuleRegistry } from "./ModuleRegistry";
import type { RegularEnsemble } from "./RegularEnsemble";
import { RegularEnsembleIdent } from "./RegularEnsembleIdent";
import type { Template } from "./TemplateRegistry";
import { isEnsembleOutdated } from "./utils/ensembleTimestampUtils";
import type { WorkbenchServices } from "./WorkbenchServices";

export enum WorkbenchEvents {
    LayoutChanged = "LayoutChanged",
    ModuleInstancesChanged = "ModuleInstancesChanged",
}

export type LayoutElement = {
    moduleInstanceId?: string;
    moduleName: string;
    relX: number;
    relY: number;
    relHeight: number;
    relWidth: number;
    minimized?: boolean;
    maximized?: boolean;
};

export type UserEnsembleSetting = {
    ensembleIdent: RegularEnsembleIdent;
    customName: string | null;
    color: string;
    timestamps: EnsembleTimestamps_api | null;
};

export type UserDeltaEnsembleSetting = {
    comparisonEnsembleIdent: RegularEnsembleIdent;
    referenceEnsembleIdent: RegularEnsembleIdent;
    customName: string | null;
    color: string;
};

>>>>>>> 257771d1
export type StoredUserEnsembleSetting = {
    ensembleIdent: string;
    customName: string | null;
    color: string;
    timestamps: EnsembleTimestamps_api | null;
};

export type StoredUserDeltaEnsembleSetting = {
    comparisonEnsembleIdent: string;
    referenceEnsembleIdent: string;
    customName: string | null;
    color: string;
};

<<<<<<< HEAD
export enum WorkbenchTopic {
    HAS_ACTIVE_SESSION = "hasActiveSession",
}

export type WorkbenchTopicPayloads = {
    [WorkbenchTopic.HAS_ACTIVE_SESSION]: boolean;
};
export class Workbench implements PublishSubscribe<WorkbenchTopicPayloads> {
    private _publishSubscribeDelegate = new PublishSubscribeDelegate<WorkbenchTopicPayloads>();

    private _workbenchSession: PrivateWorkbenchSession | null = null;
=======
function ensembleToUserSettings(ensemble: RegularEnsemble): UserEnsembleSetting {
    return {
        color: ensemble.getColor(),
        customName: ensemble.getCustomName(),
        ensembleIdent: ensemble.getIdent(),
        timestamps: ensemble.getTimestamps(),
    };
}

const ENSEMBLE_POLLING_INTERVAL = 60000; // 1 minute

export class Workbench {
    private _moduleInstances: ModuleInstance<any>[];
    private _workbenchSession: WorkbenchSessionPrivate;
>>>>>>> 257771d1
    private _workbenchServices: PrivateWorkbenchServices;
    private _guiMessageBroker: GuiMessageBroker;
    private _atomStoreMaster: AtomStoreMaster;
    private _queryClient: QueryClient;
    private _workbenchSessionPersistenceService: WorkbenchSessionPersistenceService;
    private _navigationObserver: NavigationObserver;

    constructor(queryClient: QueryClient) {
        this._queryClient = queryClient;
        this._atomStoreMaster = new AtomStoreMaster();
        this._workbenchServices = new PrivateWorkbenchServices(this);
        this._workbenchSessionPersistenceService = new WorkbenchSessionPersistenceService(this);
        this._guiMessageBroker = new GuiMessageBroker();
        this._navigationObserver = new NavigationObserver({
            onBeforeUnload: () => this.isWorkbenchDirty(),
            onNavigate: async () => this.handleNavigation(),
        });
    }

    getPublishSubscribeDelegate(): PublishSubscribeDelegate<WorkbenchTopicPayloads> {
        return this._publishSubscribeDelegate;
    }

    makeSnapshotGetter<T extends WorkbenchTopic>(topic: T): () => WorkbenchTopicPayloads[T] {
        const snapshotGetter = (): any => {
            if (topic === WorkbenchTopic.HAS_ACTIVE_SESSION) {
                return this._workbenchSession !== null;
            }
            throw new Error(`No snapshot getter implemented for topic ${topic}`);
        };
        return snapshotGetter;
    }

    getQueryClient(): QueryClient {
        return this._queryClient;
    }

    getWorkbenchSessionPersistenceService(): WorkbenchSessionPersistenceService {
        return this._workbenchSessionPersistenceService;
    }

    private isWorkbenchDirty(): boolean {
        if (!this._workbenchSession) {
            return false; // No active session, so nothing to save.
        }

        return (
            (this._workbenchSessionPersistenceService.hasChanges() || !this._workbenchSession.getIsPersisted()) &&
            !this._workbenchSession.isSnapshot()
        );
    }

    async handleNavigation(): Promise<boolean> {
        // When the user navigates with forward/backward buttons, they might want to load a snapshot. In this case,
        // we first have to check if a snapshot id is present in the URL.
        // If it is, we have to check for unsaved changes and then load the snapshot.
        const snapshotId = readSnapshotIdFromUrl();
        const sessionId = readSessionIdFromUrl();
        if (!snapshotId && !sessionId) {
            // No snapshot/session id in URL, so we can proceed with the navigation - if a session is active, it will be closed.
            if (this._workbenchSession) {
                await this.maybeCloseCurrentSession();
                return true; // Proceed with the navigation.
            }
        }

        if (this._workbenchSession) {
            if (this._workbenchSession.isSnapshot()) {
                // If the current session is a snapshot, we can just load the new entity.
                if (snapshotId) {
                    await this.loadSnapshot(snapshotId);
                } else if (sessionId) {
                    if (this._workbenchSession.getId() === sessionId) {
                        // If the session id is the same as the current session, we do not need to reload it.
                        return true; // Proceed with the navigation.
                    }
                    await this.openSession(sessionId);
                }
                return true; // Proceed with the navigation.
            }

            // If the current session is not a snapshot, we have to check for unsaved changes.
            if (this._workbenchSessionPersistenceService.hasChanges() || !this._workbenchSession.getIsPersisted()) {
                // If there are unsaved changes, we show a dialog to the user to confirm if they want to discard the
                // current session and load the new one.
                const result = await confirmationService.confirm({
                    title: "Unsaved Changes",
                    message: "You have unsaved changes in your current session. Do you want to save or discard them?",
                    actions: [
                        { id: "save", label: "Save Changes", color: "success" },
                        { id: "discard", label: "Discard Changes", color: "danger" },
                        { id: "cancel", label: "Cancel" },
                    ],
                });

                if (result === "cancel") {
                    // User chose to cancel the navigation, so we do nothing.
                    return false;
                }
                if (result === "save") {
                    // User chose to save the changes, so we save the current session and then load the new snapshot.
                    await this.saveCurrentSession(true);
                    if (snapshotId) {
                        await this.loadSnapshot(snapshotId);
                    } else if (sessionId) {
                        await this.openSession(sessionId);
                    }
                    return true; // Proceed with the navigation.
                }
                if (result === "discard") {
                    // User chose to discard the changes, so we discard the current session and load the new snapshot.
                    this.unloadCurrentSession();
                    if (snapshotId) {
                        await this.loadSnapshot(snapshotId);
                    } else if (sessionId) {
                        await this.openSession(sessionId);
                    }
                    return true; // Proceed with the navigation.
                }

                throw new Error(`Unexpected confirmation result: ${result}`);
            }
        }

        // If there are no unsaved changes or no active session, we can just load the new snapshot or session.
        if (snapshotId) {
            await this.loadSnapshot(snapshotId);
        } else if (sessionId) {
            await this.openSession(sessionId);
        }
        return true; // Proceed with the navigation.
    }

    async initialize() {
        // First, check if a snapshot id is provided in the URL
        const snapshotId = readSnapshotIdFromUrl();
        const sessionId = readSessionIdFromUrl();

        const storedSessions = await loadAllWorkbenchSessionsFromLocalStorage(this._atomStoreMaster, this._queryClient);

        if (snapshotId) {
            this.loadSnapshot(snapshotId);
            return;
        } else if (sessionId) {
            this.openSession(sessionId);
            if (storedSessions.find((el) => el.getId() === sessionId)) {
                this._guiMessageBroker.setState(GuiState.ActiveSessionRecoveryDialogOpen, true);
            }
            return;
        }

        if (storedSessions.length > 0) {
            this._guiMessageBroker.setState(GuiState.MultiSessionsRecoveryDialogOpen, true);
        }
    }

    private async loadSnapshot(snapshotId: string): Promise<void> {
        try {
            const snapshot = await loadSnapshotFromBackend(this._atomStoreMaster, this._queryClient, snapshotId);
            await this.setWorkbenchSession(snapshot);
            if (this.getGuiMessageBroker().getState(GuiState.LeftDrawerContent) !== LeftDrawerContent.ModuleSettings) {
                this._guiMessageBroker.setState(GuiState.LeftDrawerContent, LeftDrawerContent.ModuleSettings);
            }
            if (this.getGuiMessageBroker().getState(GuiState.RightDrawerContent) === RightDrawerContent.ModulesList) {
                this._guiMessageBroker.setState(
                    GuiState.RightDrawerContent,
                    RightDrawerContent.RealizationFilterSettings,
                );
                this._guiMessageBroker.setState(GuiState.RightSettingsPanelWidthInPercent, 0);
            }
            return;
        } catch (error) {
            console.error("Failed to load session from backend:", error);
        }
    }

    makeSessionFromSnapshot(): void {
        if (!this._workbenchSession) {
            throw new Error("No active workbench session.");
        }

        this._workbenchSessionPersistenceService.removeWorkbenchSession();
        this._workbenchSession.setMetadata({
            title: "New Session from Snapshot",
            description: undefined,
            createdAt: Date.now(),
            updatedAt: Date.now(),
            lastModifiedMs: Date.now(),
        });
        this._workbenchSession.setIsSnapshot(false);
        this._workbenchSessionPersistenceService.setWorkbenchSession(this._workbenchSession);
        removeSnapshotIdFromUrl();
    }

    discardLocalStorageSession(snapshotId: string | null, unloadSession = true): void {
        const key = localStorageKeyForSessionId(snapshotId);
        localStorage.removeItem(key);

        if (!unloadSession) {
            return;
        }

        this._guiMessageBroker.setState(GuiState.SessionHasUnsavedChanges, false);
        this._guiMessageBroker.setState(GuiState.SaveSessionDialogOpen, false);
        this._workbenchSessionPersistenceService.removeWorkbenchSession();
        this._workbenchSession = null;
        this._publishSubscribeDelegate.notifySubscribers(WorkbenchTopic.HAS_ACTIVE_SESSION);
    }

    async openSessionFromLocalStorage(snapshotId: string | null, forceOpen = false): Promise<void> {
        if (this._workbenchSession && !forceOpen) {
            console.warn("A workbench session is already active. Please close it before opening a new one.");
            return;
        }

        const session = await loadWorkbenchSessionFromLocalStorage(
            snapshotId,
            this._atomStoreMaster,
            this._queryClient,
        );
        if (!session) {
            console.warn("No workbench session found in local storage.");
            return;
        }

        await this.setWorkbenchSession(session);
        this._guiMessageBroker.setState(GuiState.MultiSessionsRecoveryDialogOpen, false);
        this._guiMessageBroker.setState(GuiState.ActiveSessionRecoveryDialogOpen, false);
    }

    async openSession(sessionId: string): Promise<void> {
        if (this._workbenchSession) {
            console.warn("A workbench session is already active. Please close it before opening a new one.");
            return;
        }

        this._guiMessageBroker.setState(GuiState.IsLoadingSession, true);

        const url = buildSessionUrl(sessionId);
        window.history.pushState({}, "", url);

        try {
            const session = await loadWorkbenchSessionFromBackend(this._atomStoreMaster, this._queryClient, sessionId);
            await this.setWorkbenchSession(session);
        } catch (e) {
            this._guiMessageBroker.setState(GuiState.IsLoadingSession, false);
            const result = await confirmationService.confirm({
                title: "Could not load session",
                message: `Could not load session with ID ${sessionId}. The session might not exist or you might not have access to it.`,
                actions: [
                    {
                        id: "cancel",
                        label: "Cancel",
                    },
                    {
                        id: "retry",
                        label: "Retry",
                    },
                ],
            });
            if (result === "retry") {
                // Retry loading the session
                await this.openSession(sessionId);
            }
        } finally {
            this._guiMessageBroker.setState(GuiState.IsLoadingSession, false);
        }
    }

    async makeSnapshot(title: string, description: string): Promise<string | null> {
        if (!this._workbenchSession) {
            throw new Error("No active workbench session to make a snapshot.");
        }

        this._guiMessageBroker.setState(GuiState.IsMakingSnapshot, true);

        const snapshotId = await this._workbenchSessionPersistenceService.makeSnapshot(title, description);
        this._guiMessageBroker.setState(GuiState.IsMakingSnapshot, false);

        // Reset this, so it'll fetch fresh copies
        this._queryClient.resetQueries({ queryKey: getRecentSnapshotsQueryKey() });

        return snapshotId;
    }

    async saveCurrentSession(forceSave = false): Promise<void> {
        if (!this._workbenchSession) {
            throw new Error("No active workbench session to save.");
        }

        if (this._workbenchSession.getIsPersisted() || forceSave) {
            this._guiMessageBroker.setState(GuiState.IsSavingSession, true);
            const wasPersisted = this._workbenchSession.getIsPersisted();
            await this._workbenchSessionPersistenceService.persistSessionState();
            const id = this._workbenchSession.getId();
            if (!wasPersisted && id) {
                const url = buildSessionUrl(id);
                window.history.pushState({}, "", url);
            }
            this._guiMessageBroker.setState(GuiState.IsSavingSession, false);
            this._guiMessageBroker.setState(GuiState.SaveSessionDialogOpen, false);
            this._guiMessageBroker.setState(GuiState.SessionHasUnsavedChanges, false);
            return;
        }

        this._guiMessageBroker.setState(GuiState.SessionHasUnsavedChanges, false);
        this._guiMessageBroker.setState(GuiState.SaveSessionDialogOpen, true);
    }

    private async setWorkbenchSession(session: PrivateWorkbenchSession): Promise<void> {
        if (this._workbenchSession) {
            console.warn("A workbench session is already active.");
            return;
        }

        if (session.getEnsembleSet().getEnsembleArray().length === 0) {
            this._guiMessageBroker.setState(GuiState.EnsembleDialogOpen, true);
        }

        this._guiMessageBroker.setState(GuiState.LeftDrawerContent, LeftDrawerContent.ModuleSettings);

        if (session.getActiveDashboard().getLayout().length === 0) {
            this._guiMessageBroker.setState(GuiState.RightDrawerContent, RightDrawerContent.ModulesList);
        }

        this._workbenchSession = session;
        await this._workbenchSessionPersistenceService.setWorkbenchSession(session);
        this._publishSubscribeDelegate.notifySubscribers(WorkbenchTopic.HAS_ACTIVE_SESSION);

        this._guiMessageBroker.setState(GuiState.SessionHasUnsavedChanges, false);
        this._guiMessageBroker.setState(GuiState.SaveSessionDialogOpen, false);
    }

    async startNewSession(): Promise<void> {
        if (this._workbenchSession) {
            console.warn("A workbench session is already active. Please close it before starting a new one.");
            return;
        }

        const session = new PrivateWorkbenchSession(this._atomStoreMaster, this._queryClient);
        session.makeDefaultDashboard();

        await this.setWorkbenchSession(session);
    }

    async maybeCloseCurrentSession(): Promise<boolean> {
        if (!this._workbenchSession) {
            console.warn("No active workbench session to close.");
            return true;
        }

        if (
            (this._workbenchSessionPersistenceService.hasChanges() || !this._workbenchSession.getIsPersisted()) &&
            !this._workbenchSession.isSnapshot()
        ) {
            const result = await confirmationService.confirm({
                title: "Unsaved Changes",
                message: "You have unsaved changes in your current session. Do you want to save them before closing?",
                actions: [
                    { id: "cancel", label: "Cancel" },
                    { id: "discard", label: "Discard Changes", color: "danger" },
                    { id: "save", label: "Save Changes", color: "success" },
                ],
            });

            if (result === "cancel") {
                // User chose to cancel the close operation, so we do nothing.
                return false;
            }
            if (result === "save") {
                // User chose to save the changes, so we save the current session and then close it
                if (!this._workbenchSession.getIsPersisted()) {
                    this._guiMessageBroker.setState(GuiState.SaveSessionDialogOpen, true);
                    return false; // Do not proceed with the close operation, wait for the user to save
                }
                await this.saveCurrentSession(true);
                this.closeCurrentSession();
                return true; // Proceed with the close operation.
            }
            if (result === "discard") {
                // User chose to discard the changes, so we unload the current session and close it.
                this.closeCurrentSession();
                return true; // Proceed with the close operation.
            }

            throw new Error(`Unexpected confirmation result: ${result}`);
        }

<<<<<<< HEAD
        this.closeCurrentSession();
        return true;
=======
        await this.loadAndSetupEnsembleSetInSession(
            queryClient,
            storedUserEnsembleSettings ?? [],
            storedUserDeltaEnsembleSettings ?? [],
        );

        this.beginEnsembleUpdatePolling(queryClient);
>>>>>>> 257771d1
    }

    async maybeRefreshSession(): Promise<void> {
        if (!this._workbenchSession) {
            console.warn("No active workbench session to refresh.");
            return;
        }

        if (this._workbenchSession.isSnapshot() || !this._workbenchSession.getIsPersisted()) {
            throw new Error("Cannot refresh a snapshot or non-persisted session.");
        }

        const sessionId = this._workbenchSession.getId();

        if (!sessionId) {
            throw new Error("Cannot refresh session without a valid session ID.");
        }

        if (
            (this._workbenchSessionPersistenceService.hasChanges() || !this._workbenchSession.getIsPersisted()) &&
            !this._workbenchSession.isSnapshot()
        ) {
            const result = await confirmationService.confirm({
                title: "Unsaved Changes",
                message:
                    "You have unsaved changes in your current session. By refreshing, you will lose these changes. Do you want to proceed?",
                actions: [
                    { id: "cancel", label: "Cancel" },
                    { id: "discard", label: "Discard & Refresh", color: "danger" },
                ],
            });

            if (result === "cancel") {
                // User chose to cancel the close operation, so we do nothing.
                return;
            }
            if (result === "discard") {
                // User chose to discard the changes, so we unload the current session and refresh it.
                this.unloadCurrentSession();
                await this.openSession(sessionId);
                return;
            }

            throw new Error(`Unexpected confirmation result: ${result}`);
        }

        this.unloadCurrentSession();
        await this.openSession(sessionId);
    }

<<<<<<< HEAD
    private unloadCurrentSession(): void {
        if (!this._workbenchSession) {
            console.warn("No active workbench session to unload.");
            return;
        }

        this._workbenchSession.beforeDestroy();
        this._workbenchSessionPersistenceService.removeWorkbenchSession();
        this._workbenchSession = null;
=======
    private _pollingEnabled = false;
    private _waitingPollingRun?: NodeJS.Timeout;

    /**
     * Starts a background polling routine, that repeats at a set interval.
     * @param queryClient The QueryClient to use for fetching ensemble timestamps.
     */
    beginEnsembleUpdatePolling(queryClient: QueryClient) {
        if (this._pollingEnabled) return;

        // This shouldn't happen, but we check just in case
        if (this._waitingPollingRun) {
            console.warn("Found a waiting polling call, even though polling was disabled");
            clearTimeout(this._waitingPollingRun);
        }

        // Start polling
        console.debug("checkForEnsembleUpdate - initializing...");
        this._pollingEnabled = true;
        this.recursivelyQueueEnsemblePolling(queryClient);
    }

    stopEnsembleUpdatePolling() {
        clearTimeout(this._waitingPollingRun);
        this._waitingPollingRun = undefined;
        this._pollingEnabled = false;
    }

    private async recursivelyQueueEnsemblePolling(queryClient: QueryClient) {
        if (!this._pollingEnabled) return;

        await this.pollForEnsembleChange(queryClient);

        // Checking the variable again in case polling was disabled *during* the async call
        if (!this._pollingEnabled) return;

        console.debug("checkForEnsembleUpdate - queuing next...");
        this._waitingPollingRun = setTimeout(async () => {
            this.recursivelyQueueEnsemblePolling(queryClient);
        }, ENSEMBLE_POLLING_INTERVAL);
    }

    private async pollForEnsembleChange(queryClient: QueryClient) {
        console.debug("checkForEnsembleUpdate - fetching...");

        const regularEnsembleSet = this._workbenchSession.getEnsembleSet().getRegularEnsembleArray();

        const latestTimestamps = await this.getLatestEnsembleTimestamps(queryClient, regularEnsembleSet);

        const newSettings = latestTimestamps.reduce((acc, [ens, ts]) => {
            if (!isEnsembleOutdated(ens, ts)) return acc;

            return acc.concat({
                ...ensembleToUserSettings(ens),
                timestamps: ts,
            });
        }, [] as UserEnsembleSetting[]);

        if (newSettings.length) {
            this.updateExistingUserEnsembleSettings(queryClient, newSettings);
        }

        console.debug("checkForEnsembleUpdate - done...");
    }

    private async getLatestEnsembleTimestamps(
        queryClient: QueryClient,
        ensembles: readonly RegularEnsemble[],
    ): Promise<[RegularEnsemble, EnsembleTimestamps_api][]> {
        const idents = ensembles.map<EnsembleIdent_api>((ens) => ({
            caseUuid: ens.getCaseUuid(),
            ensembleName: ens.getEnsembleName(),
        }));

        const timestamps = await queryClient.fetchQuery({
            ...postGetTimestampsForEnsemblesOptions({ body: idents }),
            staleTime: 0,
            gcTime: 0,
        });

        return ensembles.map((ens, i) => [ens, timestamps[i]]);
    }

    private async updateExistingUserEnsembleSettings(queryClient: QueryClient, newSettings: UserEnsembleSetting[]) {
        if (newSettings.length === 0) return;

        const existingEnsembleSettings = this.maybeLoadEnsembleSettingsFromLocalStorage() ?? [];
        const existingDeltaEnsembleSettings = this.maybeLoadDeltaEnsembleSettingsFromLocalStorage() ?? [];

        const newEnsembleSettings = existingEnsembleSettings.map((el) => {
            const newSetting = newSettings.find((newEl) => newEl.ensembleIdent.equals(el.ensembleIdent));
            if (newSetting) return newSetting;
            return el;
        });

        await this.storeSettingsInLocalStorageAndLoadAndSetupEnsembleSetInSession(
            queryClient,
            newEnsembleSettings,
            existingDeltaEnsembleSettings,
        );
    }

    private storeEnsembleSetInLocalStorage(ensembleSettingsToStore: UserEnsembleSetting[]): void {
        const ensembleSettingsArrayToStore: StoredUserEnsembleSetting[] = ensembleSettingsToStore.map((el) => ({
            ...el,
            ensembleIdent: el.ensembleIdent.toString(),
        }));
        localStorage.setItem("userEnsembleSettings", JSON.stringify(ensembleSettingsArrayToStore));
>>>>>>> 257771d1
    }

    closeCurrentSession(): void {
        if (!this._workbenchSession) {
            console.warn("No active workbench session to close.");
            return;
        }

        removeSnapshotIdFromUrl();
        removeSessionIdFromUrl();
        this.unloadCurrentSession();

        this._publishSubscribeDelegate.notifySubscribers(WorkbenchTopic.HAS_ACTIVE_SESSION);
    }

    getAtomStoreMaster(): AtomStoreMaster {
        return this._atomStoreMaster;
    }

    getWorkbenchSession(): PrivateWorkbenchSession {
        if (!this._workbenchSession) {
            throw new Error("Workbench session has not been started. Call startNewSession() first.");
        }
        return this._workbenchSession;
    }

    getWorkbenchServices(): WorkbenchServices {
        return this._workbenchServices;
    }

    getGuiMessageBroker(): GuiMessageBroker {
        return this._guiMessageBroker;
    }

    beforeDestroy(): void {
        this._navigationObserver.beforeDestroy();
    }

    clear(): void {
        // this._workbenchSession.clear();
    }

    /*
    applyTemplate(template: Template): void {
        this.clearLayout();

        const newLayout = template.moduleInstances.map((el) => {
            return { ...el.layout, moduleName: el.moduleName };
        });

        this.makeLayout(newLayout);

        for (let i = 0; i < this._moduleInstances.length; i++) {
            const moduleInstance = this._moduleInstances[i];
            const templateModule = template.moduleInstances[i];
            if (templateModule.syncedSettings) {
                for (const syncSettingKey of templateModule.syncedSettings) {
                    moduleInstance.addSyncedSetting(syncSettingKey);
                }
            }

            const initialSettings: Record<string, unknown> = templateModule.initialSettings || {};

            if (templateModule.dataChannelsToInitialSettingsMapping) {
                for (const propName of Object.keys(templateModule.dataChannelsToInitialSettingsMapping)) {
                    const dataChannel = templateModule.dataChannelsToInitialSettingsMapping[propName];

                    const moduleInstanceIndex = template.moduleInstances.findIndex(
                        (el) => el.instanceRef === dataChannel.listensToInstanceRef,
                    );
                    if (moduleInstanceIndex === -1) {
                        throw new Error("Could not find module instance for data channel");
                    }

                    const listensToModuleInstance = this._moduleInstances[moduleInstanceIndex];
                    const channel = listensToModuleInstance.getChannelManager().getChannel(dataChannel.channelIdString);
                    if (!channel) {
                        throw new Error("Could not find channel");
                    }

                    const receiver = moduleInstance.getChannelManager().getReceiver(propName);

                    if (!receiver) {
                        throw new Error("Could not find receiver");
                    }

                    receiver.subscribeToChannel(channel, "All");
                }
            }

            moduleInstance.setInitialSettings(new InitialSettings(initialSettings));

            if (i === 0) {
                this.getGuiMessageBroker().setState(GuiState.ActiveModuleInstanceId, moduleInstance.getId());
            }
        }

        this.notifySubscribers(WorkbenchEvents.ModuleInstancesChanged);
    }
        */
}<|MERGE_RESOLUTION|>--- conflicted
+++ resolved
@@ -1,18 +1,13 @@
 import type { QueryClient } from "@tanstack/react-query";
 
-<<<<<<< HEAD
 import { getRecentSnapshotsQueryKey } from "@api";
 import { PublishSubscribeDelegate, type PublishSubscribe } from "@lib/utils/PublishSubscribeDelegate";
-=======
-import { postGetTimestampsForEnsemblesOptions, type EnsembleIdent_api, type EnsembleTimestamps_api } from "@api";
->>>>>>> 257771d1
 
 import { AtomStoreMaster } from "./AtomStoreMaster";
 import { confirmationService } from "./ConfirmationService";
 import { GuiMessageBroker, GuiState, LeftDrawerContent, RightDrawerContent } from "./GuiMessageBroker";
 import { NavigationObserver } from "./internal/NavigationObserver";
 import { PrivateWorkbenchServices } from "./internal/PrivateWorkbenchServices";
-<<<<<<< HEAD
 import { PrivateWorkbenchSession } from "./internal/WorkbenchSession/PrivateWorkbenchSession";
 import {
     buildSessionUrl,
@@ -30,49 +25,6 @@
 import { WorkbenchSessionPersistenceService } from "./internal/WorkbenchSession/WorkbenchSessionPersistenceService";
 import type { WorkbenchServices } from "./WorkbenchServices";
 
-=======
-import { PrivateWorkbenchSettings } from "./internal/PrivateWorkbenchSettings";
-import { WorkbenchSessionPrivate } from "./internal/WorkbenchSessionPrivate";
-import { ImportState } from "./Module";
-import type { ModuleInstance } from "./ModuleInstance";
-import { ModuleRegistry } from "./ModuleRegistry";
-import type { RegularEnsemble } from "./RegularEnsemble";
-import { RegularEnsembleIdent } from "./RegularEnsembleIdent";
-import type { Template } from "./TemplateRegistry";
-import { isEnsembleOutdated } from "./utils/ensembleTimestampUtils";
-import type { WorkbenchServices } from "./WorkbenchServices";
-
-export enum WorkbenchEvents {
-    LayoutChanged = "LayoutChanged",
-    ModuleInstancesChanged = "ModuleInstancesChanged",
-}
-
-export type LayoutElement = {
-    moduleInstanceId?: string;
-    moduleName: string;
-    relX: number;
-    relY: number;
-    relHeight: number;
-    relWidth: number;
-    minimized?: boolean;
-    maximized?: boolean;
-};
-
-export type UserEnsembleSetting = {
-    ensembleIdent: RegularEnsembleIdent;
-    customName: string | null;
-    color: string;
-    timestamps: EnsembleTimestamps_api | null;
-};
-
-export type UserDeltaEnsembleSetting = {
-    comparisonEnsembleIdent: RegularEnsembleIdent;
-    referenceEnsembleIdent: RegularEnsembleIdent;
-    customName: string | null;
-    color: string;
-};
-
->>>>>>> 257771d1
 export type StoredUserEnsembleSetting = {
     ensembleIdent: string;
     customName: string | null;
@@ -87,7 +39,6 @@
     color: string;
 };
 
-<<<<<<< HEAD
 export enum WorkbenchTopic {
     HAS_ACTIVE_SESSION = "hasActiveSession",
 }
@@ -99,22 +50,6 @@
     private _publishSubscribeDelegate = new PublishSubscribeDelegate<WorkbenchTopicPayloads>();
 
     private _workbenchSession: PrivateWorkbenchSession | null = null;
-=======
-function ensembleToUserSettings(ensemble: RegularEnsemble): UserEnsembleSetting {
-    return {
-        color: ensemble.getColor(),
-        customName: ensemble.getCustomName(),
-        ensembleIdent: ensemble.getIdent(),
-        timestamps: ensemble.getTimestamps(),
-    };
-}
-
-const ENSEMBLE_POLLING_INTERVAL = 60000; // 1 minute
-
-export class Workbench {
-    private _moduleInstances: ModuleInstance<any>[];
-    private _workbenchSession: WorkbenchSessionPrivate;
->>>>>>> 257771d1
     private _workbenchServices: PrivateWorkbenchServices;
     private _guiMessageBroker: GuiMessageBroker;
     private _atomStoreMaster: AtomStoreMaster;
@@ -503,18 +438,8 @@
             throw new Error(`Unexpected confirmation result: ${result}`);
         }
 
-<<<<<<< HEAD
         this.closeCurrentSession();
         return true;
-=======
-        await this.loadAndSetupEnsembleSetInSession(
-            queryClient,
-            storedUserEnsembleSettings ?? [],
-            storedUserDeltaEnsembleSettings ?? [],
-        );
-
-        this.beginEnsembleUpdatePolling(queryClient);
->>>>>>> 257771d1
     }
 
     async maybeRefreshSession(): Promise<void> {
@@ -565,7 +490,6 @@
         await this.openSession(sessionId);
     }
 
-<<<<<<< HEAD
     private unloadCurrentSession(): void {
         if (!this._workbenchSession) {
             console.warn("No active workbench session to unload.");
@@ -575,116 +499,6 @@
         this._workbenchSession.beforeDestroy();
         this._workbenchSessionPersistenceService.removeWorkbenchSession();
         this._workbenchSession = null;
-=======
-    private _pollingEnabled = false;
-    private _waitingPollingRun?: NodeJS.Timeout;
-
-    /**
-     * Starts a background polling routine, that repeats at a set interval.
-     * @param queryClient The QueryClient to use for fetching ensemble timestamps.
-     */
-    beginEnsembleUpdatePolling(queryClient: QueryClient) {
-        if (this._pollingEnabled) return;
-
-        // This shouldn't happen, but we check just in case
-        if (this._waitingPollingRun) {
-            console.warn("Found a waiting polling call, even though polling was disabled");
-            clearTimeout(this._waitingPollingRun);
-        }
-
-        // Start polling
-        console.debug("checkForEnsembleUpdate - initializing...");
-        this._pollingEnabled = true;
-        this.recursivelyQueueEnsemblePolling(queryClient);
-    }
-
-    stopEnsembleUpdatePolling() {
-        clearTimeout(this._waitingPollingRun);
-        this._waitingPollingRun = undefined;
-        this._pollingEnabled = false;
-    }
-
-    private async recursivelyQueueEnsemblePolling(queryClient: QueryClient) {
-        if (!this._pollingEnabled) return;
-
-        await this.pollForEnsembleChange(queryClient);
-
-        // Checking the variable again in case polling was disabled *during* the async call
-        if (!this._pollingEnabled) return;
-
-        console.debug("checkForEnsembleUpdate - queuing next...");
-        this._waitingPollingRun = setTimeout(async () => {
-            this.recursivelyQueueEnsemblePolling(queryClient);
-        }, ENSEMBLE_POLLING_INTERVAL);
-    }
-
-    private async pollForEnsembleChange(queryClient: QueryClient) {
-        console.debug("checkForEnsembleUpdate - fetching...");
-
-        const regularEnsembleSet = this._workbenchSession.getEnsembleSet().getRegularEnsembleArray();
-
-        const latestTimestamps = await this.getLatestEnsembleTimestamps(queryClient, regularEnsembleSet);
-
-        const newSettings = latestTimestamps.reduce((acc, [ens, ts]) => {
-            if (!isEnsembleOutdated(ens, ts)) return acc;
-
-            return acc.concat({
-                ...ensembleToUserSettings(ens),
-                timestamps: ts,
-            });
-        }, [] as UserEnsembleSetting[]);
-
-        if (newSettings.length) {
-            this.updateExistingUserEnsembleSettings(queryClient, newSettings);
-        }
-
-        console.debug("checkForEnsembleUpdate - done...");
-    }
-
-    private async getLatestEnsembleTimestamps(
-        queryClient: QueryClient,
-        ensembles: readonly RegularEnsemble[],
-    ): Promise<[RegularEnsemble, EnsembleTimestamps_api][]> {
-        const idents = ensembles.map<EnsembleIdent_api>((ens) => ({
-            caseUuid: ens.getCaseUuid(),
-            ensembleName: ens.getEnsembleName(),
-        }));
-
-        const timestamps = await queryClient.fetchQuery({
-            ...postGetTimestampsForEnsemblesOptions({ body: idents }),
-            staleTime: 0,
-            gcTime: 0,
-        });
-
-        return ensembles.map((ens, i) => [ens, timestamps[i]]);
-    }
-
-    private async updateExistingUserEnsembleSettings(queryClient: QueryClient, newSettings: UserEnsembleSetting[]) {
-        if (newSettings.length === 0) return;
-
-        const existingEnsembleSettings = this.maybeLoadEnsembleSettingsFromLocalStorage() ?? [];
-        const existingDeltaEnsembleSettings = this.maybeLoadDeltaEnsembleSettingsFromLocalStorage() ?? [];
-
-        const newEnsembleSettings = existingEnsembleSettings.map((el) => {
-            const newSetting = newSettings.find((newEl) => newEl.ensembleIdent.equals(el.ensembleIdent));
-            if (newSetting) return newSetting;
-            return el;
-        });
-
-        await this.storeSettingsInLocalStorageAndLoadAndSetupEnsembleSetInSession(
-            queryClient,
-            newEnsembleSettings,
-            existingDeltaEnsembleSettings,
-        );
-    }
-
-    private storeEnsembleSetInLocalStorage(ensembleSettingsToStore: UserEnsembleSetting[]): void {
-        const ensembleSettingsArrayToStore: StoredUserEnsembleSetting[] = ensembleSettingsToStore.map((el) => ({
-            ...el,
-            ensembleIdent: el.ensembleIdent.toString(),
-        }));
-        localStorage.setItem("userEnsembleSettings", JSON.stringify(ensembleSettingsArrayToStore));
->>>>>>> 257771d1
     }
 
     closeCurrentSession(): void {
