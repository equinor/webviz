--- conflicted
+++ resolved
@@ -1,31 +1,12 @@
 import type { QueryClient } from "@tanstack/react-query";
 
-<<<<<<< HEAD
-import { PublishSubscribeDelegate, type PublishSubscribe } from "@lib/utils/PublishSubscribeDelegate";
-import { UnsubscribeFunctionsManagerDelegate } from "@lib/utils/UnsubscribeFunctionsManagerDelegate";
-
-import { AtomStoreMaster } from "./AtomStoreMaster";
-import { GuiMessageBroker, GuiState, LeftDrawerContent, RightDrawerContent } from "./GuiMessageBroker";
+import { GuiMessageBroker } from "./GuiMessageBroker";
 import { HoverService } from "./HoverService";
-import { DashboardTopic } from "./internal/Dashboard";
-import { EnsembleUpdateMonitor } from "./internal/EnsembleUpdateMonitor";
-=======
-import { GuiMessageBroker } from "./GuiMessageBroker";
 import { NavigationManager } from "./internal/NavigationManager";
->>>>>>> e41626c8
 import { PrivateWorkbenchServices } from "./internal/PrivateWorkbenchServices";
 import { WorkbenchSessionManager } from "./internal/WorkbenchSession/WorkbenchSessionManager";
 import type { WorkbenchServices } from "./WorkbenchServices";
 
-<<<<<<< HEAD
-    private _workbenchSession: PrivateWorkbenchSession | null = null;
-    private _workbenchServices: PrivateWorkbenchServices;
-    private _hoverService: HoverService;
-    private _guiMessageBroker: GuiMessageBroker;
-    private _atomStoreMaster: AtomStoreMaster;
-    private _queryClient: QueryClient;
-    private _ensembleUpdateMonitor: EnsembleUpdateMonitor;
-=======
 /**
  * Main workbench coordinator.
  *
@@ -38,11 +19,11 @@
  */
 export class Workbench {
     private readonly _workbenchServices: PrivateWorkbenchServices;
+    private _hoverService: HoverService;
     private readonly _guiMessageBroker: GuiMessageBroker;
     private readonly _queryClient: QueryClient;
     private readonly _sessionManager: WorkbenchSessionManager;
     private readonly _navigationManager: NavigationManager;
->>>>>>> e41626c8
     private _isInitialized: boolean = false;
 
     constructor(queryClient: QueryClient) {
