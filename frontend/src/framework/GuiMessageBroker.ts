--- conflicted
+++ resolved
@@ -18,11 +18,8 @@
     SettingsPanelWidthInPercent = "settingsPanelWidthInPercent",
     ActiveModuleInstanceId = "activeModuleInstanceId",
     DataChannelConnectionLayerVisible = "dataChannelConnectionLayerVisible",
-<<<<<<< HEAD
+    DevToolsVisible = "devToolsVisible",
     EditDataChannelConnections = "editDataChannelConnections",
-=======
-    DevToolsVisible = "devToolsVisible",
->>>>>>> 69f3a6c7
 }
 
 export enum GuiEvent {
@@ -76,11 +73,8 @@
     [GuiState.SettingsPanelWidthInPercent]: number;
     [GuiState.ActiveModuleInstanceId]: string;
     [GuiState.DataChannelConnectionLayerVisible]: boolean;
-<<<<<<< HEAD
+    [GuiState.DevToolsVisible]: boolean;
     [GuiState.EditDataChannelConnections]: boolean;
-=======
-    [GuiState.DevToolsVisible]: boolean;
->>>>>>> 69f3a6c7
 };
 
 const defaultStates: Map<GuiState, any> = new Map();
