import { ImportState, Module, ModuleFC } from "./Module";
import { ModuleContext } from "./ModuleContext";
import { StateBaseType, StateOptions, StateStore, useSetStoreValue, useStoreState, useStoreValue } from "./StateStore";

export class ModuleInstance<StateType extends StateBaseType> {
    private id: string;
    private name: string;
    private initialised: boolean;
    private stateStore: StateStore<StateType> | null;
    private module: Module<StateType>;
    private context: ModuleContext<StateType> | null;
    private importStateSubscribers: Set<() => void>;

    constructor(module: Module<StateType>, instanceNumber: number) {
        this.id = `${module.getName()}-${instanceNumber}`;
        this.name = module.getName();
        this.stateStore = null;
        this.module = module;
        this.importStateSubscribers = new Set();
        this.context = null;
        this.initialised = false;
    }

    public setInitialState(initialState: StateType, options?: StateOptions<StateType>): void {
<<<<<<< HEAD
        this.stateStore = new StateStore<StateType>(this.id, initialState, options);

        this.context = {
            useStoreState: <K extends keyof StateType>(
                key: K
            ): [StateType[K], (value: StateType[K] | ((prev: StateType[K]) => StateType[K])) => void] =>
                useStoreState(this.stateStore as Exclude<typeof this.stateStore, null>, key),
            useStoreValue: <K extends keyof StateType>(key: K): StateType[K] =>
                useStoreValue(this.stateStore as Exclude<typeof this.stateStore, null>, key),
            useSetStoreValue: <K extends keyof StateType>(
                key: K
            ): ((newValue: StateType[K] | ((prev: StateType[K]) => StateType[K])) => void) =>
                useSetStoreValue(this.stateStore as Exclude<typeof this.stateStore, null>, key),
            stateStore: this.stateStore,
        };

=======
        this.stateStore = new StateStore<StateType>(initialState, options);
        this.context = new ModuleContext<StateType>(this, this.stateStore);
>>>>>>> eb810e6f
        this.initialised = true;
    }

    public isInitialised(): boolean {
        return this.initialised;
    }

    public getViewFC(): ModuleFC<StateType> {
        return this.module.viewFC;
    }

    public getSettingsFC(): ModuleFC<StateType> {
        return this.module.settingsFC;
    }

    public getImportState(): ImportState {
        return this.module.getImportState();
    }

    public getContext(): ModuleContext<StateType> {
        if (!this.context) {
            throw `Module context is not available yet. Did you forget to init the module '${this.name}.'?`;
        }
        return this.context;
    }

    public getId(): string {
        return this.id;
    }

    public getName(): string {
        return this.name;
    }

    public subscribeToImportStateChange(cb: () => void) {
        this.importStateSubscribers.add(cb);
        return () => {
            this.importStateSubscribers.delete(cb);
        };
    }

    public notifySubscribersAboutImportStateChange(): void {
        this.importStateSubscribers.forEach((subscriber) => {
            subscriber();
        });
    }
}<|MERGE_RESOLUTION|>--- conflicted
+++ resolved
@@ -22,27 +22,8 @@
     }
 
     public setInitialState(initialState: StateType, options?: StateOptions<StateType>): void {
-<<<<<<< HEAD
         this.stateStore = new StateStore<StateType>(this.id, initialState, options);
-
-        this.context = {
-            useStoreState: <K extends keyof StateType>(
-                key: K
-            ): [StateType[K], (value: StateType[K] | ((prev: StateType[K]) => StateType[K])) => void] =>
-                useStoreState(this.stateStore as Exclude<typeof this.stateStore, null>, key),
-            useStoreValue: <K extends keyof StateType>(key: K): StateType[K] =>
-                useStoreValue(this.stateStore as Exclude<typeof this.stateStore, null>, key),
-            useSetStoreValue: <K extends keyof StateType>(
-                key: K
-            ): ((newValue: StateType[K] | ((prev: StateType[K]) => StateType[K])) => void) =>
-                useSetStoreValue(this.stateStore as Exclude<typeof this.stateStore, null>, key),
-            stateStore: this.stateStore,
-        };
-
-=======
-        this.stateStore = new StateStore<StateType>(initialState, options);
         this.context = new ModuleContext<StateType>(this, this.stateStore);
->>>>>>> eb810e6f
         this.initialised = true;
     }
 
