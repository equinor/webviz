import { ErrorInfo } from "react";

import { cloneDeep } from "lodash";

import { BroadcastChannel, BroadcastChannelsDef } from "./Broadcaster";
import { InitialSettings } from "./InitialSettings";
import { ImportState, Module, ModuleFC } from "./Module";
import { ModuleContext } from "./ModuleContext";
import { StateBaseType, StateOptions, StateStore } from "./StateStore";
import { SyncSettingKey } from "./SyncSettings";
import { Workbench } from "./Workbench";

export enum ModuleInstanceState {
    INITIALIZING,
    OK,
    ERROR,
    RESETTING,
}

export class ModuleInstance<StateType extends StateBaseType> {
    private id: string;
    private title: string;
    private initialised: boolean;
    private moduleInstanceState: ModuleInstanceState;
    private fatalError: {
        err: Error;
        errInfo: ErrorInfo;
    } | null;
    private syncedSettingKeys: SyncSettingKey[];
    private stateStore: StateStore<StateType> | null;
    private module: Module<StateType>;
    private context: ModuleContext<StateType> | null;
    private importStateSubscribers: Set<() => void>;
    private moduleInstanceStateSubscribers: Set<(moduleInstanceState: ModuleInstanceState) => void>;
    private syncedSettingsSubscribers: Set<(syncedSettings: SyncSettingKey[]) => void>;
    private titleChangeSubscribers: Set<(title: string) => void>;
    private broadcastChannels: Record<string, BroadcastChannel>;
    private cachedDefaultState: StateType | null;
    private cachedStateStoreOptions?: StateOptions<StateType>;
    private _presetProps: InitialSettings | null;

    constructor(
        module: Module<StateType>,
        instanceNumber: number,
        broadcastChannelsDef: BroadcastChannelsDef,
        workbench: Workbench
    ) {
        this.id = `${module.getName()}-${instanceNumber}`;
        this.title = module.getDefaultTitle();
        this.stateStore = null;
        this.module = module;
        this.importStateSubscribers = new Set();
        this.context = null;
        this.initialised = false;
        this.syncedSettingKeys = [];
        this.syncedSettingsSubscribers = new Set();
        this.moduleInstanceStateSubscribers = new Set();
        this.titleChangeSubscribers = new Set();
        this.moduleInstanceState = ModuleInstanceState.INITIALIZING;
        this.fatalError = null;
<<<<<<< HEAD
        this.cachedInitialState = null;
        this._presetProps = null;
=======
        this.cachedDefaultState = null;
>>>>>>> 7f264a8c

        this.broadcastChannels = {} as Record<string, BroadcastChannel>;

        const broadcastChannelNames = Object.keys(broadcastChannelsDef);

        if (broadcastChannelNames) {
            broadcastChannelNames.forEach((channelName) => {
                const enrichedChannelName = `${this.id} - ${channelName as string}`;
                this.broadcastChannels[channelName] = workbench
                    .getBroadcaster()
                    .registerChannel(enrichedChannelName, broadcastChannelsDef[channelName as string], this.id);
            });
        }
    }

    public getBroadcastChannel(channelName: string): BroadcastChannel {
        if (!this.broadcastChannels[channelName]) {
            throw new Error(`Channel '${channelName}' does not exist on module '${this.title}'`);
        }

        return this.broadcastChannels[channelName];
    }

    public setDefaultState(defaultState: StateType, options?: StateOptions<StateType>): void {
        if (this.cachedDefaultState === null) {
            this.cachedDefaultState = defaultState;
            this.cachedStateStoreOptions = options;
        }

        this.stateStore = new StateStore<StateType>(cloneDeep(defaultState), options);
        this.context = new ModuleContext<StateType>(this, this.stateStore);
        this.initialised = true;
        this.setModuleInstanceState(ModuleInstanceState.OK);
    }

    public addSyncedSetting(settingKey: SyncSettingKey): void {
        this.syncedSettingKeys.push(settingKey);
        this.notifySubscribersAboutSyncedSettingKeysChange();
    }

    public getSyncedSettingKeys(): SyncSettingKey[] {
        return this.syncedSettingKeys;
    }

    public isSyncedSetting(settingKey: SyncSettingKey): boolean {
        return this.syncedSettingKeys.includes(settingKey);
    }

    public removeSyncedSetting(settingKey: SyncSettingKey): void {
        this.syncedSettingKeys = this.syncedSettingKeys.filter((a) => a !== settingKey);
        this.notifySubscribersAboutSyncedSettingKeysChange();
    }

    public subscribeToSyncedSettingKeysChange(cb: (syncedSettings: SyncSettingKey[]) => void): () => void {
        this.syncedSettingsSubscribers.add(cb);

        // Trigger callback immediately with our current set of keys
        cb(this.syncedSettingKeys);

        return () => {
            this.syncedSettingsSubscribers.delete(cb);
        };
    }

    public isInitialised(): boolean {
        return this.initialised;
    }

    public getViewFC(): ModuleFC<StateType> {
        return this.module.viewFC;
    }

    public getSettingsFC(): ModuleFC<StateType> {
        return this.module.settingsFC;
    }

    public getImportState(): ImportState {
        return this.module.getImportState();
    }

    public getContext(): ModuleContext<StateType> {
        if (!this.context) {
            throw `Module context is not available yet. Did you forget to init the module '${this.title}.'?`;
        }
        return this.context;
    }

    public getId(): string {
        return this.id;
    }

    public getName(): string {
        return this.module.getName();
    }

    public getTitle(): string {
        return this.title;
    }

    public setTitle(title: string): void {
        this.title = title;
        this.notifySubscribersAboutTitleChange();
    }

    public subscribeToTitleChange(cb: (title: string) => void): () => void {
        this.titleChangeSubscribers.add(cb);
        return () => {
            this.titleChangeSubscribers.delete(cb);
        };
    }

    public notifySubscribersAboutTitleChange(): void {
        this.titleChangeSubscribers.forEach((subscriber) => {
            subscriber(this.title);
        });
    }

    public getModule(): Module<StateType> {
        return this.module;
    }

    public subscribeToImportStateChange(cb: () => void): () => void {
        this.importStateSubscribers.add(cb);
        return () => {
            this.importStateSubscribers.delete(cb);
        };
    }

    public notifySubscribersAboutImportStateChange(): void {
        this.importStateSubscribers.forEach((subscriber) => {
            subscriber();
        });
    }

    public notifySubscribersAboutSyncedSettingKeysChange(): void {
        this.syncedSettingsSubscribers.forEach((subscriber) => {
            subscriber(this.syncedSettingKeys);
        });
    }

    public subscribeToModuleInstanceStateChange(cb: () => void): () => void {
        this.moduleInstanceStateSubscribers.add(cb);
        return () => {
            this.moduleInstanceStateSubscribers.delete(cb);
        };
    }

    public notifySubscribersAboutModuleInstanceStateChange(): void {
        this.moduleInstanceStateSubscribers.forEach((subscriber) => {
            subscriber(this.moduleInstanceState);
        });
    }

    private setModuleInstanceState(moduleInstanceState: ModuleInstanceState): void {
        this.moduleInstanceState = moduleInstanceState;
        this.notifySubscribersAboutModuleInstanceStateChange();
    }

    public getModuleInstanceState(): ModuleInstanceState {
        return this.moduleInstanceState;
    }

    public setFatalError(err: Error, errInfo: ErrorInfo): void {
        this.setModuleInstanceState(ModuleInstanceState.ERROR);
        this.fatalError = {
            err,
            errInfo,
        };
    }

    public getFatalError(): {
        err: Error;
        errInfo: ErrorInfo;
    } | null {
        return this.fatalError;
    }

    public reset(): Promise<void> {
        this.setModuleInstanceState(ModuleInstanceState.RESETTING);

        return new Promise((resolve) => {
            this.setDefaultState(this.cachedDefaultState as StateType, this.cachedStateStoreOptions);
            resolve();
        });
    }

    setPresetProps(presetProps: InitialSettings): void {
        this._presetProps = presetProps;
    }

    getPresetProps(): InitialSettings | null {
        return this._presetProps;
    }
}<|MERGE_RESOLUTION|>--- conflicted
+++ resolved
@@ -58,12 +58,8 @@
         this.titleChangeSubscribers = new Set();
         this.moduleInstanceState = ModuleInstanceState.INITIALIZING;
         this.fatalError = null;
-<<<<<<< HEAD
-        this.cachedInitialState = null;
+        this.cachedDefaultState = null;
         this._presetProps = null;
-=======
-        this.cachedDefaultState = null;
->>>>>>> 7f264a8c
 
         this.broadcastChannels = {} as Record<string, BroadcastChannel>;
 
