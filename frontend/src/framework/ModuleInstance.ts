import { ErrorInfo } from "react";

import { cloneDeep } from "lodash";

import { BroadcastChannel, BroadcastChannelsDef, InputBroadcastChannelDef } from "./Broadcaster";
import { InitialSettings } from "./InitialSettings";
import { ImportState, Module, ModuleFC } from "./Module";
import { ModuleContext } from "./ModuleContext";
import { StateBaseType, StateOptions, StateStore } from "./StateStore";
import { SyncSettingKey } from "./SyncSettings";
import { Workbench } from "./Workbench";
import { ModuleInstanceStatusControllerInternal } from "./internal/ModuleInstanceStatusControllerInternal";

export enum ModuleInstanceState {
    INITIALIZING,
    OK,
    ERROR,
    RESETTING,
}

export class ModuleInstance<StateType extends StateBaseType> {
    private _id: string;
    private _title: string;
    private _initialised: boolean;
    private _moduleInstanceState: ModuleInstanceState;
    private _fatalError: { err: Error; errInfo: ErrorInfo } | null;
    private _syncedSettingKeys: SyncSettingKey[];
    private _stateStore: StateStore<StateType> | null;
    private _module: Module<StateType>;
    private _context: ModuleContext<StateType> | null;
    private _importStateSubscribers: Set<() => void>;
    private _moduleInstanceStateSubscribers: Set<(moduleInstanceState: ModuleInstanceState) => void>;
    private _syncedSettingsSubscribers: Set<(syncedSettings: SyncSettingKey[]) => void>;
    private _inputChannelSubscribers: Record<string, Set<(channel: BroadcastChannel | null) => void>>;
    private _inputChannelsSubscribers: Set<() => void>;
    private _titleChangeSubscribers: Set<(title: string) => void>;
    private _broadcastChannels: Record<string, BroadcastChannel>;
    private _cachedDefaultState: StateType | null;
    private _cachedStateStoreOptions?: StateOptions<StateType>;
    private _initialSettings: InitialSettings | null;
<<<<<<< HEAD
    private _inputChannelDefs: InputBroadcastChannelDef[];
    private _inputChannels: Record<string, BroadcastChannel> = {};
    private _workbench: Workbench;
=======
    private _statusController: ModuleInstanceStatusControllerInternal;
>>>>>>> 120053cc

    constructor(
        module: Module<StateType>,
        instanceNumber: number,
        broadcastChannelsDef: BroadcastChannelsDef,
        workbench: Workbench,
        inputChannelDefs: InputBroadcastChannelDef[]
    ) {
        this._id = `${module.getName()}-${instanceNumber}`;
        this._title = module.getDefaultTitle();
        this._stateStore = null;
        this._module = module;
        this._importStateSubscribers = new Set();
        this._context = null;
        this._initialised = false;
        this._syncedSettingKeys = [];
        this._syncedSettingsSubscribers = new Set();
        this._moduleInstanceStateSubscribers = new Set();
        this._titleChangeSubscribers = new Set();
        this._inputChannelSubscribers = {};
        this._inputChannelsSubscribers = new Set();
        this._moduleInstanceState = ModuleInstanceState.INITIALIZING;
        this._fatalError = null;
        this._cachedDefaultState = null;
        this._initialSettings = null;
<<<<<<< HEAD
        this._inputChannelDefs = inputChannelDefs;
        this._inputChannels = {};
        this._workbench = workbench;
=======
        this._statusController = new ModuleInstanceStatusControllerInternal();
>>>>>>> 120053cc

        this._broadcastChannels = {} as Record<string, BroadcastChannel>;

        const broadcastChannelNames = Object.keys(broadcastChannelsDef);

        if (broadcastChannelNames) {
            broadcastChannelNames.forEach((channelName) => {
                const enrichedChannelName = `${this._id} - ${channelName as string}`;
                this._broadcastChannels[channelName] = workbench
                    .getBroadcaster()
                    .registerChannel(
                        enrichedChannelName,
                        channelName,
                        broadcastChannelsDef[channelName as string],
                        this._id
                    );
            });
        }
    }

    getInputChannelDefs(): InputBroadcastChannelDef[] {
        return this._inputChannelDefs;
    }

    setInputChannel(inputName: string, channelName: string): void {
        const channel = this._workbench.getBroadcaster().getChannel(channelName);
        if (!channel) {
            throw new Error(`Channel '${channelName}' does not exist on module '${this._title}'`);
        }
        this._inputChannels[inputName] = channel;
        this.notifySubscribersAboutInputChannelChange(inputName);
        this.notifySubscribersAboutInputChannelsChange();
    }

    removeInputChannel(inputName: string): void {
        delete this._inputChannels[inputName];
        this.notifySubscribersAboutInputChannelChange(inputName);
        this.notifySubscribersAboutInputChannelsChange();
    }

    getInputChannel(inputName: string): BroadcastChannel | null {
        if (!this._inputChannels[inputName]) {
            return null;
        }
        return this._inputChannels[inputName];
    }

    getInputChannels(): Record<string, BroadcastChannel> {
        return this._inputChannels;
    }

    getBroadcastChannel(channelName: string): BroadcastChannel {
        if (!this._broadcastChannels[channelName]) {
            throw new Error(`Channel '${channelName}' does not exist on module '${this._title}'`);
        }

        return this._broadcastChannels[channelName];
    }

    getBroadcastChannels(): Record<string, BroadcastChannel> {
        return this._broadcastChannels;
    }

    hasBroadcastChannels(): boolean {
        return Object.keys(this._broadcastChannels).length > 0;
    }

    setDefaultState(defaultState: StateType, options?: StateOptions<StateType>): void {
        if (this._cachedDefaultState === null) {
            this._cachedDefaultState = defaultState;
            this._cachedStateStoreOptions = options;
        }

        this._stateStore = new StateStore<StateType>(cloneDeep(defaultState), options);
        this._context = new ModuleContext<StateType>(this, this._stateStore);
        this._initialised = true;
        this.setModuleInstanceState(ModuleInstanceState.OK);
    }

    addSyncedSetting(settingKey: SyncSettingKey): void {
        this._syncedSettingKeys.push(settingKey);
        this.notifySubscribersAboutSyncedSettingKeysChange();
    }

    getSyncedSettingKeys(): SyncSettingKey[] {
        return this._syncedSettingKeys;
    }

    isSyncedSetting(settingKey: SyncSettingKey): boolean {
        return this._syncedSettingKeys.includes(settingKey);
    }

    removeSyncedSetting(settingKey: SyncSettingKey): void {
        this._syncedSettingKeys = this._syncedSettingKeys.filter((a) => a !== settingKey);
        this.notifySubscribersAboutSyncedSettingKeysChange();
    }

    subscribeToSyncedSettingKeysChange(cb: (syncedSettings: SyncSettingKey[]) => void): () => void {
        this._syncedSettingsSubscribers.add(cb);

        // Trigger callback immediately with our current set of keys
        cb(this._syncedSettingKeys);

        return () => {
            this._syncedSettingsSubscribers.delete(cb);
        };
    }

    subscribeToInputChannelsChange(cb: () => void): () => void {
        this._inputChannelsSubscribers.add(cb);

        // Trigger callback immediately with our current set of keys
        cb();

        return () => {
            this._inputChannelsSubscribers.delete(cb);
        };
    }

    subscribeToInputChannelChange(inputName: string, cb: (channel: BroadcastChannel | null) => void): () => void {
        if (!this._inputChannelSubscribers[inputName]) {
            this._inputChannelSubscribers[inputName] = new Set();
        }

        this._inputChannelSubscribers[inputName].add(cb);

        cb(this.getInputChannel(inputName));

        return () => {
            this._inputChannelSubscribers[inputName].delete(cb);
        };
    }

    isInitialised(): boolean {
        return this._initialised;
    }

    getViewFC(): ModuleFC<StateType> {
        return this._module.viewFC;
    }

    getSettingsFC(): ModuleFC<StateType> {
        return this._module.settingsFC;
    }

    getImportState(): ImportState {
        return this._module.getImportState();
    }

    getContext(): ModuleContext<StateType> {
        if (!this._context) {
            throw `Module context is not available yet. Did you forget to init the module '${this._title}.'?`;
        }
        return this._context;
    }

    getId(): string {
        return this._id;
    }

    getName(): string {
        return this._module.getName();
    }

    getTitle(): string {
        return this._title;
    }

    setTitle(title: string): void {
        this._title = title;
        this.notifySubscribersAboutTitleChange();
    }

    subscribeToTitleChange(cb: (title: string) => void): () => void {
        this._titleChangeSubscribers.add(cb);
        return () => {
            this._titleChangeSubscribers.delete(cb);
        };
    }

    notifySubscribersAboutTitleChange(): void {
        this._titleChangeSubscribers.forEach((subscriber) => {
            subscriber(this._title);
        });
    }

    getModule(): Module<StateType> {
        return this._module;
    }

    getStatusController(): ModuleInstanceStatusControllerInternal {
        return this._statusController;
    }

    subscribeToImportStateChange(cb: () => void): () => void {
        this._importStateSubscribers.add(cb);
        return () => {
            this._importStateSubscribers.delete(cb);
        };
    }

    notifySubscribersAboutImportStateChange(): void {
        this._importStateSubscribers.forEach((subscriber) => {
            subscriber();
        });
    }

    notifySubscribersAboutSyncedSettingKeysChange(): void {
        this._syncedSettingsSubscribers.forEach((subscriber) => {
            subscriber(this._syncedSettingKeys);
        });
    }

    notifySubscribersAboutInputChannelsChange(): void {
        this._inputChannelsSubscribers.forEach((subscriber) => {
            subscriber();
        });
    }

    notifySubscribersAboutInputChannelChange(inputName: string): void {
        if (!this._inputChannelSubscribers[inputName]) {
            return;
        }
        this._inputChannelSubscribers[inputName].forEach((subscriber) => {
            subscriber(this.getInputChannel(inputName));
        });
    }

    subscribeToModuleInstanceStateChange(cb: () => void): () => void {
        this._moduleInstanceStateSubscribers.add(cb);
        return () => {
            this._moduleInstanceStateSubscribers.delete(cb);
        };
    }

    notifySubscribersAboutModuleInstanceStateChange(): void {
        this._moduleInstanceStateSubscribers.forEach((subscriber) => {
            subscriber(this._moduleInstanceState);
        });
    }

    private setModuleInstanceState(moduleInstanceState: ModuleInstanceState): void {
        this._moduleInstanceState = moduleInstanceState;
        this.notifySubscribersAboutModuleInstanceStateChange();
    }

    getModuleInstanceState(): ModuleInstanceState {
        return this._moduleInstanceState;
    }

    setFatalError(err: Error, errInfo: ErrorInfo): void {
        this.setModuleInstanceState(ModuleInstanceState.ERROR);
        this._fatalError = {
            err,
            errInfo,
        };
    }

    getFatalError(): {
        err: Error;
        errInfo: ErrorInfo;
    } | null {
        return this._fatalError;
    }

    reset(): Promise<void> {
        this.setModuleInstanceState(ModuleInstanceState.RESETTING);

        return new Promise((resolve) => {
            this.setDefaultState(this._cachedDefaultState as StateType, this._cachedStateStoreOptions);
            resolve();
        });
    }

    setInitialSettings(initialSettings: InitialSettings): void {
        this._initialSettings = initialSettings;
    }

    getInitialSettings(): InitialSettings | null {
        return this._initialSettings;
    }
}<|MERGE_RESOLUTION|>--- conflicted
+++ resolved
@@ -38,13 +38,10 @@
     private _cachedDefaultState: StateType | null;
     private _cachedStateStoreOptions?: StateOptions<StateType>;
     private _initialSettings: InitialSettings | null;
-<<<<<<< HEAD
+    private _statusController: ModuleInstanceStatusControllerInternal;
     private _inputChannelDefs: InputBroadcastChannelDef[];
     private _inputChannels: Record<string, BroadcastChannel> = {};
     private _workbench: Workbench;
-=======
-    private _statusController: ModuleInstanceStatusControllerInternal;
->>>>>>> 120053cc
 
     constructor(
         module: Module<StateType>,
@@ -70,13 +67,10 @@
         this._fatalError = null;
         this._cachedDefaultState = null;
         this._initialSettings = null;
-<<<<<<< HEAD
+        this._statusController = new ModuleInstanceStatusControllerInternal();
         this._inputChannelDefs = inputChannelDefs;
         this._inputChannels = {};
         this._workbench = workbench;
-=======
-        this._statusController = new ModuleInstanceStatusControllerInternal();
->>>>>>> 120053cc
 
         this._broadcastChannels = {} as Record<string, BroadcastChannel>;
 
