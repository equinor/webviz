--- conflicted
+++ resolved
@@ -2,12 +2,8 @@
 
 import { cloneDeep } from "lodash";
 
-<<<<<<< HEAD
 import { BroadcastChannel, BroadcastChannelsDef, InputBroadcastChannelDef } from "./Broadcaster";
-=======
-import { BroadcastChannel, BroadcastChannelsDef } from "./Broadcaster";
 import { InitialSettings } from "./InitialSettings";
->>>>>>> b3681e21
 import { ImportState, Module, ModuleFC } from "./Module";
 import { ModuleContext } from "./ModuleContext";
 import { StateBaseType, StateOptions, StateStore } from "./StateStore";
@@ -22,32 +18,6 @@
 }
 
 export class ModuleInstance<StateType extends StateBaseType> {
-<<<<<<< HEAD
-    private id: string;
-    private title: string;
-    private initialised: boolean;
-    private moduleInstanceState: ModuleInstanceState;
-    private fatalError: {
-        err: Error;
-        errInfo: ErrorInfo;
-    } | null;
-    private syncedSettingKeys: SyncSettingKey[];
-    private stateStore: StateStore<StateType> | null;
-    private module: Module<StateType>;
-    private context: ModuleContext<StateType> | null;
-    private importStateSubscribers: Set<() => void>;
-    private moduleInstanceStateSubscribers: Set<(moduleInstanceState: ModuleInstanceState) => void>;
-    private syncedSettingsSubscribers: Set<(syncedSettings: SyncSettingKey[]) => void>;
-    private inputChannelSubscribers: Record<string, Set<(channel: BroadcastChannel | null) => void>>;
-    private inputChannelsSubscribers: Set<() => void>;
-    private titleChangeSubscribers: Set<(title: string) => void>;
-    private broadcastChannels: Record<string, BroadcastChannel>;
-    private cachedInitialState: StateType | null;
-    private cachedStateStoreOptions?: StateOptions<StateType>;
-    private inputChannelDefs: InputBroadcastChannelDef[];
-    private inputChannels: Record<string, BroadcastChannel> = {};
-    private workbench: Workbench;
-=======
     private _id: string;
     private _title: string;
     private _initialised: boolean;
@@ -65,7 +35,9 @@
     private _cachedDefaultState: StateType | null;
     private _cachedStateStoreOptions?: StateOptions<StateType>;
     private _initialSettings: InitialSettings | null;
->>>>>>> b3681e21
+    private inputChannelDefs: InputBroadcastChannelDef[];
+    private inputChannels: Record<string, BroadcastChannel> = {};
+    private workbench: Workbench;
 
     constructor(
         module: Module<StateType>,
@@ -74,29 +46,6 @@
         workbench: Workbench,
         inputChannelDefs: InputBroadcastChannelDef[]
     ) {
-<<<<<<< HEAD
-        this.id = `${module.getName()}-${instanceNumber}`;
-        this.title = module.getDefaultTitle();
-        this.stateStore = null;
-        this.module = module;
-        this.importStateSubscribers = new Set();
-        this.context = null;
-        this.initialised = false;
-        this.syncedSettingKeys = [];
-        this.syncedSettingsSubscribers = new Set();
-        this.moduleInstanceStateSubscribers = new Set();
-        this.titleChangeSubscribers = new Set();
-        this.inputChannelSubscribers = {};
-        this.inputChannelsSubscribers = new Set();
-        this.moduleInstanceState = ModuleInstanceState.INITIALIZING;
-        this.fatalError = null;
-        this.cachedInitialState = null;
-        this.inputChannelDefs = inputChannelDefs;
-        this.inputChannels = {};
-        this.workbench = workbench;
-
-        this.broadcastChannels = {} as Record<string, BroadcastChannel>;
-=======
         this._id = `${module.getName()}-${instanceNumber}`;
         this._title = module.getDefaultTitle();
         this._stateStore = null;
@@ -112,9 +61,11 @@
         this._fatalError = null;
         this._cachedDefaultState = null;
         this._initialSettings = null;
+        this.inputChannelDefs = inputChannelDefs;
+        this.inputChannels = {};
+        this.workbench = workbench;
 
         this._broadcastChannels = {} as Record<string, BroadcastChannel>;
->>>>>>> b3681e21
 
         const broadcastChannelNames = Object.keys(broadcastChannelsDef);
 
@@ -123,7 +74,6 @@
                 const enrichedChannelName = `${this._id} - ${channelName as string}`;
                 this._broadcastChannels[channelName] = workbench
                     .getBroadcaster()
-<<<<<<< HEAD
                     .registerChannel(
                         enrichedChannelName,
                         channelName,
@@ -168,22 +118,11 @@
     public getBroadcastChannel(channelName: string): BroadcastChannel {
         if (!this.broadcastChannels[channelName]) {
             throw new Error(`Channel '${channelName}' does not exist on module '${this.title}'`);
-=======
-                    .registerChannel(enrichedChannelName, broadcastChannelsDef[channelName as string], this._id);
-            });
-        }
-    }
-
-    getBroadcastChannel(channelName: string): BroadcastChannel {
-        if (!this._broadcastChannels[channelName]) {
-            throw new Error(`Channel '${channelName}' does not exist on module '${this._title}'`);
->>>>>>> b3681e21
         }
 
         return this._broadcastChannels[channelName];
     }
 
-<<<<<<< HEAD
     public getBroadcastChannels(): Record<string, BroadcastChannel> {
         return this.broadcastChannels;
     }
@@ -192,16 +131,10 @@
         return Object.keys(this.broadcastChannels).length > 0;
     }
 
-    public setInitialState(initialState: StateType, options?: StateOptions<StateType>): void {
-        if (this.cachedInitialState === null) {
-            this.cachedInitialState = initialState;
-            this.cachedStateStoreOptions = options;
-=======
     setDefaultState(defaultState: StateType, options?: StateOptions<StateType>): void {
         if (this._cachedDefaultState === null) {
             this._cachedDefaultState = defaultState;
             this._cachedStateStoreOptions = options;
->>>>>>> b3681e21
         }
 
         this._stateStore = new StateStore<StateType>(cloneDeep(defaultState), options);
@@ -239,7 +172,6 @@
         };
     }
 
-<<<<<<< HEAD
     public subscribeToInputChannelsChange(cb: () => void): () => void {
         this.inputChannelsSubscribers.add(cb);
 
@@ -270,10 +202,6 @@
 
     public isInitialised(): boolean {
         return this.initialised;
-=======
-    isInitialised(): boolean {
-        return this._initialised;
->>>>>>> b3681e21
     }
 
     getViewFC(): ModuleFC<StateType> {
@@ -348,7 +276,6 @@
         });
     }
 
-<<<<<<< HEAD
     public notifySubscribersAboutInputChannelChange(inputName: string): void {
         if (!this.inputChannelSubscribers[inputName]) {
             return;
@@ -366,10 +293,6 @@
 
     public subscribeToModuleInstanceStateChange(cb: () => void): () => void {
         this.moduleInstanceStateSubscribers.add(cb);
-=======
-    subscribeToModuleInstanceStateChange(cb: () => void): () => void {
-        this._moduleInstanceStateSubscribers.add(cb);
->>>>>>> b3681e21
         return () => {
             this._moduleInstanceStateSubscribers.delete(cb);
         };
