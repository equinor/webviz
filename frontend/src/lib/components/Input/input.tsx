import React from "react";

import { resolveClassNames } from "@lib/utils/resolveClassNames";
import type { InputProps as InputUnstyledProps } from "@mui/base";
import { Input as InputUnstyled } from "@mui/base";

import { BaseComponent } from "../BaseComponent";

export type InputProps = InputUnstyledProps & {
    wrapperStyle?: React.CSSProperties;
    min?: number;
    max?: number;
    rounded?: "all" | "left" | "right" | "none";
    debounceTimeMs?: number;
    onValueChange?: (value: string) => void;
};

function InputComponent(props: InputProps, ref: React.ForwardedRef<HTMLDivElement>) {
    const {
        startAdornment,
        endAdornment,
        wrapperStyle,
        value: propsValue,
        onValueChange,
        debounceTimeMs,
        inputRef,
        ...other
    } = props;

    const [value, setValue] = React.useState<unknown>(propsValue);
    const [prevValue, setPrevValue] = React.useState<unknown>(propsValue);

    if (propsValue !== prevValue) {
        setValue(propsValue);
        setPrevValue(propsValue);
    }

    const internalRef = React.useRef<HTMLInputElement>(null);

    React.useImperativeHandle<
        HTMLInputElement | HTMLTextAreaElement | null,
        HTMLInputElement | HTMLTextAreaElement | null
    >(inputRef, () => internalRef.current);

    const debounceTimerRef = React.useRef<ReturnType<typeof setTimeout> | null>(null);

    React.useEffect(function handleMount() {
        return function handleUnmount() {
            if (debounceTimerRef.current) {
                clearTimeout(debounceTimerRef.current);
            }
        };
    }, []);

    const handleAdornmentClick = React.useCallback((event: React.MouseEvent<HTMLDivElement, MouseEvent>) => {
        if (internalRef.current) {
            internalRef.current.focus();
        }
        event.stopPropagation();
    }, []);

    function handleKeyUp(event: React.KeyboardEvent<HTMLInputElement>) {
        if (event.key === "Enter") {
            handleInputEditingDone();
        }
    }

    function handleInputBlur(evt: React.FocusEvent<HTMLInputElement>) {
        handleInputEditingDone();
        props.onBlur?.(evt);
    }

    function handleInputEditingDone() {
        let adjustedValue: unknown = value;
        if (props.type === "number") {
            let newValue = 0;

            if (!isNaN(parseFloat(value as string))) {
                newValue = parseFloat((value as string) || "0");
                if (props.min !== undefined) {
                    newValue = Math.max(props.min, newValue);
                }

                if (props.max !== undefined) {
                    newValue = Math.min(props.max, newValue);
                }
            }

            adjustedValue = newValue.toString();
            setValue(adjustedValue);
        }

        if (!onValueChange) {
            return;
        }

        if (debounceTimerRef.current) {
            clearTimeout(debounceTimerRef.current);
        }

        if (!debounceTimeMs) {
            onValueChange(`${adjustedValue}`);
            return;
        }

        debounceTimerRef.current = setTimeout(() => {
            onValueChange(`${adjustedValue}`);
        }, debounceTimeMs);
    }

    function handleInputChange(event: React.ChangeEvent<HTMLInputElement>) {
        setValue(event.target.value);

        if (props.onChange) {
            if (props.type === "number") {
                let newValue = 0;

                if (!isNaN(parseFloat(event.target.value as string))) {
                    newValue = parseFloat((event.target.value as string) || "0");
                    if (props.min !== undefined) {
                        newValue = Math.max(props.min, newValue);
                    }

                    if (props.max !== undefined) {
                        newValue = Math.min(props.max, newValue);
                    }
                }

                event.target.value = newValue.toString();
            }
            props.onChange(event);
        }
    }

    return (
        <BaseComponent
            disabled={props.disabled}
            ref={ref}
            className={resolveClassNames(
                "flex",
                "justify-center",
                "gap-2",
                "bg-white",
                "shadow-xs",
                "focus-within:border-indigo-500",
                "w-full",
                "h-full",
                "sm:text-sm",
                "px-2",
                "py-1.5",
                "outline-hidden",
                "cursor-text",
                {
                    "border border-gray-300": !props.error,
                    "border-2 border-red-300": props.error,
                    "rounded-l": props.rounded === "left",
                    "rounded-r": props.rounded === "right",
                    rounded: props.rounded === "all" || !props.rounded,
                },
            )}
            style={wrapperStyle}
        >
            {startAdornment && (
                <div className="flex items-center h-full" onClick={handleAdornmentClick}>
                    {startAdornment}
                </div>
            )}
            <InputUnstyled
                {...other}
                value={value}
                onChange={handleInputChange}
                onBlur={handleInputBlur}
                onKeyUp={handleKeyUp}
                slotProps={{
                    root: {
                        className: "grow",
                    },
                    input: {
<<<<<<< HEAD
                        className: resolveClassNames("h-full block w-full sm:text-sm outline-none truncate"),
=======
                        className: resolveClassNames("h-full block w-full sm:text-sm outline-hidden"),
>>>>>>> 9b698b85
                        ref: internalRef,
                    },
                }}
            />
            {endAdornment && (
                <div className="flex items-center h-full" onClick={handleAdornmentClick}>
                    {endAdornment}
                </div>
            )}
        </BaseComponent>
    );
}

export const Input = React.forwardRef(InputComponent);<|MERGE_RESOLUTION|>--- conflicted
+++ resolved
@@ -176,11 +176,7 @@
                         className: "grow",
                     },
                     input: {
-<<<<<<< HEAD
                         className: resolveClassNames("h-full block w-full sm:text-sm outline-none truncate"),
-=======
-                        className: resolveClassNames("h-full block w-full sm:text-sm outline-hidden"),
->>>>>>> 9b698b85
                         ref: internalRef,
                     },
                 }}
