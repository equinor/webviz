import React from "react";

import { resolveClassNames } from "@lib/utils/resolveClassNames";
import { Input as InputUnstyled, InputProps as InputUnstyledProps } from "@mui/base";

import { BaseComponent } from "../BaseComponent";

export type InputProps = InputUnstyledProps & {
    wrapperStyle?: React.CSSProperties;
    min?: number;
    max?: number;
    rounded?: "all" | "left" | "right" | "none";
    debounceTimeMs?: number;
    onValueChange?: (value: string) => void;
};

function InputComponent(props: InputProps, ref: React.ForwardedRef<HTMLDivElement>) {
    const {
        startAdornment,
        endAdornment,
        wrapperStyle,
        value: propsValue,
        onValueChange,
        debounceTimeMs,
        ...other
    } = props;

    const [value, setValue] = React.useState<unknown>(propsValue);
    const [prevValue, setPrevValue] = React.useState<unknown>(propsValue);

    if (propsValue !== prevValue) {
        setValue(propsValue);
        setPrevValue(propsValue);
    }

    const internalRef = React.useRef<HTMLInputElement>(null);

    React.useImperativeHandle<
        HTMLInputElement | HTMLTextAreaElement | null,
        HTMLInputElement | HTMLTextAreaElement | null
    >(props.inputRef, () => internalRef.current);

    const debounceTimerRef = React.useRef<ReturnType<typeof setTimeout> | null>(null);

    React.useEffect(function handleMount() {
        return function handleUnmount() {
            if (debounceTimerRef.current) {
                clearTimeout(debounceTimerRef.current);
            }
        };
    }, []);

    const handleAdornmentClick = React.useCallback((event: React.MouseEvent<HTMLDivElement, MouseEvent>) => {
        if (internalRef.current) {
            internalRef.current.focus();
        }
        event.stopPropagation();
    }, []);

    function handleKeyUp(event: React.KeyboardEvent<HTMLInputElement>) {
        if (event.key === "Enter") {
            handleInputEditingDone();
        }
    }

    function handleInputEditingDone() {
        let adjustedValue: unknown = value;
        if (props.type === "number") {
            let newValue = 0;

            if (!isNaN(parseFloat(value as string))) {
                newValue = parseFloat((value as string) || "0");
                if (props.min !== undefined) {
                    newValue = Math.max(props.min, newValue);
                }

                if (props.max !== undefined) {
                    newValue = Math.min(props.max, newValue);
                }
            }

            adjustedValue = newValue.toString();
            setValue(adjustedValue);
        }

        if (!onValueChange) {
            return;
        }

        if (debounceTimerRef.current) {
            clearTimeout(debounceTimerRef.current);
        }

        if (!debounceTimeMs) {
            onValueChange(`${adjustedValue}`);
            return;
        }

        debounceTimerRef.current = setTimeout(() => {
            onValueChange(`${adjustedValue}`);
        }, debounceTimeMs);
    }

    function handleInputChange(event: React.ChangeEvent<HTMLInputElement>) {
        setValue(event.target.value);

        if (props.onChange) {
            if (props.type === "number") {
                let newValue = 0;

                if (!isNaN(parseFloat(event.target.value as string))) {
                    newValue = parseFloat((event.target.value as string) || "0");
                    if (props.min !== undefined) {
                        newValue = Math.max(props.min, newValue);
                    }

                    if (props.max !== undefined) {
                        newValue = Math.min(props.max, newValue);
                    }
                }

                event.target.value = newValue.toString();
            }
            props.onChange(event);
        }
    }

    return (
<<<<<<< HEAD
        <BaseComponent disabled={props.disabled}>
            <div
                ref={ref}
                className={resolveClassNames(
                    "flex",
                    "justify-center",
                    "gap-2",
                    "bg-white",
                    "border",
                    "border-gray-300",
                    "shadow-sm",
                    "focus:border-indigo-500",
                    "w-full",
                    "h-full",
                    "sm:text-sm",
                    "px-2",
                    "py-1.5",
                    "outline-none",
                    "cursor-text",
                    {
                        "border-red-300": props.error,
                        "border-2": props.error,
                        "rounded-l": props.rounded === "left",
                        "rounded-r": props.rounded === "right",
                        rounded: props.rounded === "all" || !props.rounded,
                    }
                )}
                style={wrapperStyle}
            >
                {startAdornment && (
                    <div className="flex items-center h-full" onClick={handleAdornmentClick}>
                        {startAdornment}
                    </div>
                )}
                <InputUnstyled
                    {...other}
                    value={value}
                    onChange={handleInputChange}
                    onBlur={handleInputEditingDone}
                    onKeyUp={handleKeyUp}
                    ref={internalRef}
                    slotProps={{
                        root: {
                            className: "grow",
                        },
                        input: {
                            className: resolveClassNames(
                                "h-full focus:border-indigo-500 block w-full sm:text-sm border-gray-300 outline-none truncate"
                            ),
                        },
                    }}
                />
                {endAdornment && (
                    <div className="flex items-center h-full" onClick={handleAdornmentClick}>
                        {endAdornment}
                    </div>
                )}
            </div>
=======
        <BaseComponent
            disabled={props.disabled}
            ref={ref}
            className={resolveClassNames(
                "flex",
                "justify-center",
                "gap-2",
                "bg-white",
                "border",
                "border-gray-300",
                "shadow-sm",
                "focus-within:border-indigo-500",
                "w-full",
                "h-full",
                "sm:text-sm",
                "px-2",
                "py-1.5",
                "outline-none",
                "cursor-text",
                {
                    "border-red-300": props.error,
                    "border-2": props.error,
                    "rounded-l": props.rounded === "left",
                    "rounded-r": props.rounded === "right",
                    rounded: props.rounded === "all" || !props.rounded,
                }
            )}
            style={wrapperStyle}
        >
            {startAdornment && (
                <div className="flex items-center h-full" onClick={handleAdornmentClick}>
                    {startAdornment}
                </div>
            )}
            <InputUnstyled
                {...other}
                value={value}
                onChange={handleInputChange}
                onBlur={handleInputEditingDone}
                onKeyUp={handleKeyUp}
                slotProps={{
                    root: {
                        className: "grow",
                    },
                    input: {
                        className: resolveClassNames("h-full block w-full sm:text-sm outline-none"),
                        ref: internalRef,
                    },
                }}
            />
            {endAdornment && (
                <div className="flex items-center h-full" onClick={handleAdornmentClick}>
                    {endAdornment}
                </div>
            )}
>>>>>>> 5d3130b9
        </BaseComponent>
    );
}

export const Input = React.forwardRef(InputComponent);<|MERGE_RESOLUTION|>--- conflicted
+++ resolved
@@ -126,66 +126,6 @@
     }
 
     return (
-<<<<<<< HEAD
-        <BaseComponent disabled={props.disabled}>
-            <div
-                ref={ref}
-                className={resolveClassNames(
-                    "flex",
-                    "justify-center",
-                    "gap-2",
-                    "bg-white",
-                    "border",
-                    "border-gray-300",
-                    "shadow-sm",
-                    "focus:border-indigo-500",
-                    "w-full",
-                    "h-full",
-                    "sm:text-sm",
-                    "px-2",
-                    "py-1.5",
-                    "outline-none",
-                    "cursor-text",
-                    {
-                        "border-red-300": props.error,
-                        "border-2": props.error,
-                        "rounded-l": props.rounded === "left",
-                        "rounded-r": props.rounded === "right",
-                        rounded: props.rounded === "all" || !props.rounded,
-                    }
-                )}
-                style={wrapperStyle}
-            >
-                {startAdornment && (
-                    <div className="flex items-center h-full" onClick={handleAdornmentClick}>
-                        {startAdornment}
-                    </div>
-                )}
-                <InputUnstyled
-                    {...other}
-                    value={value}
-                    onChange={handleInputChange}
-                    onBlur={handleInputEditingDone}
-                    onKeyUp={handleKeyUp}
-                    ref={internalRef}
-                    slotProps={{
-                        root: {
-                            className: "grow",
-                        },
-                        input: {
-                            className: resolveClassNames(
-                                "h-full focus:border-indigo-500 block w-full sm:text-sm border-gray-300 outline-none truncate"
-                            ),
-                        },
-                    }}
-                />
-                {endAdornment && (
-                    <div className="flex items-center h-full" onClick={handleAdornmentClick}>
-                        {endAdornment}
-                    </div>
-                )}
-            </div>
-=======
         <BaseComponent
             disabled={props.disabled}
             ref={ref}
@@ -231,7 +171,7 @@
                         className: "grow",
                     },
                     input: {
-                        className: resolveClassNames("h-full block w-full sm:text-sm outline-none"),
+                        className: resolveClassNames("h-full block w-full sm:text-sm outline-none truncate"),
                         ref: internalRef,
                     },
                 }}
@@ -241,7 +181,6 @@
                     {endAdornment}
                 </div>
             )}
->>>>>>> 5d3130b9
         </BaseComponent>
     );
 }
