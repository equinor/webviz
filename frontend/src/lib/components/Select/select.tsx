--- conflicted
+++ resolved
@@ -67,13 +67,8 @@
     const [options, setOptions] = React.useState<SelectOption<TValue>[]>(props.options);
     const [filteredOptions, setFilteredOptions] = React.useState<SelectOption<TValue>[]>(props.options);
     const [selectionAnchor, setSelectionAnchor] = React.useState<number | null>(null);
-<<<<<<< HEAD
-    const [selectedOptionValues, setSelectedOptionValues] = React.useState<string[]>([]);
-    const [prevPropsValue, setPrevPropsValue] = React.useState<string[] | undefined>(undefined);
-=======
     const [selectedOptionValues, setSelectedOptionValues] = React.useState<TValue[]>([]);
     const [prevPropsValue, setPrevPropsValue] = React.useState<TValue[] | undefined>(undefined);
->>>>>>> 463315b1
     const [currentFocusIndex, setCurrentFocusIndex] = React.useState<number>(0);
     const [virtualizationStartIndex, setVirtualizationStartIndex] = React.useState<number>(0);
     const [reportedVirtualizationStartIndex, setReportedVirtualizationStartIndex] = React.useState<number>(0);
@@ -90,16 +85,10 @@
     }
 
     if (!isEqual(props.value, prevPropsValue)) {
-<<<<<<< HEAD
-        setPrevPropsValue(props.value ? [...props.value] : undefined);
-        setSelectedOptionValues(props.value ? [...props.value] : []);
-        setSelectionAnchor(props.value ? filteredOptions.findIndex((option) => option.value === props.value[0]) : null);
-=======
         const firstValueIndex = filteredOptions.findIndex((option) => option.value === props.value?.[0]);
         setSelectionAnchor(firstValueIndex !== -1 ? firstValueIndex : null);
         setPrevPropsValue(props.value ? [...props.value] : undefined);
         setSelectedOptionValues(props.value ? [...props.value] : []);
->>>>>>> 463315b1
     }
 
     const handleOnChange = React.useCallback(
