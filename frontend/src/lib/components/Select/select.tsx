--- conflicted
+++ resolved
@@ -418,13 +418,7 @@
                     <Virtualization
                         containerRef={virtualizationRef}
                         items={filteredOptions}
-<<<<<<< HEAD
-                        itemSize={24}
-                        onStartIndexChange={setVirtualizationStartIndex}
-=======
                         itemSize={props.optionHeight ?? 24}
-                        onScroll={handleVirtualizationScroll}
->>>>>>> e28d8325
                         renderItem={(option, index) => {
                             return (
                                 <div
