--- conflicted
+++ resolved
@@ -91,7 +91,7 @@
 function makeOptionListItemsRecursively<TValue>(
     options: DropdownOptionOrGroup<TValue>[],
     filter?: string | null,
-    parentGroup?: DropdownOptionGroup<TValue>
+    parentGroup?: DropdownOptionGroup<TValue>,
 ): OptionOrTitle<TValue>[] {
     return options.flatMap((option) => {
         if (isDropdownOptionGroup(option)) {
@@ -155,7 +155,7 @@
 
     const allOptionsWithSeparators = React.useMemo(
         () => makeOptionListItemsRecursively(props.options),
-        [props.options]
+        [props.options],
     );
     const filteredOptionsWithSeparators = React.useMemo(() => {
         if (!filter) return allOptionsWithSeparators;
@@ -171,12 +171,6 @@
 
     const [selection, setSelection] = React.useState<TValue | null>(props.value ?? null);
     const [selectionIndex, setSelectionIndex] = React.useState<number>(-1);
-<<<<<<< HEAD
-=======
-    const [filteredOptionsWithSeparators, setFilteredOptionsWithSeparators] = React.useState<OptionListItem<TValue>[]>(
-        makeOptionListItems(props.options),
-    );
->>>>>>> 9b698b85
     const [optionIndexWithFocus, setOptionIndexWithFocus] = React.useState<number>(-1);
     const [startIndex, setStartIndex] = React.useState<number>(0);
     const [keyboardFocus, setKeyboardFocus] = React.useState<boolean>(false);
@@ -191,23 +185,14 @@
     // Sets the currently focused item as the selected item
     const setOptionIndexWithFocusToCurrentSelection = React.useCallback(
         function handleFilteredOptionsChange() {
-<<<<<<< HEAD
             const index = filteredOptionsWithSeparators.findIndex((option) =>
-                isOptionOfValue(option, valueWithDefault)
-=======
-            const index = filteredOptionsWithSeparators.findIndex(
-                (option) => option.type === "option" && isEqual(option.content.value, selection),
->>>>>>> 9b698b85
+                isOptionOfValue(option, valueWithDefault),
             );
 
             setSelectionIndex(index);
             setOptionIndexWithFocus(index);
         },
-<<<<<<< HEAD
-        [filteredOptionsWithSeparators, valueWithDefault]
-=======
-        [filteredOptionsWithSeparators, selection],
->>>>>>> 9b698b85
+        [filteredOptionsWithSeparators, valueWithDefault],
     );
 
     const firstItemIsGroupTitle = allOptionsWithSeparators[selectionIndex]?.type === ItemType.GROUP_TITLE;
@@ -258,11 +243,7 @@
                 dropdownWrapper?.removeEventListener("focusout", handleWrapperFocusOut);
             };
         },
-<<<<<<< HEAD
-        [closePopover]
-=======
-        [props.options],
->>>>>>> 9b698b85
+        [closePopover],
     );
 
     React.useEffect(
@@ -296,11 +277,7 @@
 
             setDropdownRect((prev) => ({ ...prev, width: longestOptionWidth + 32 }));
         },
-<<<<<<< HEAD
-        [allOptionsWithSeparators, filter, popoverMaxWidthOrDefault]
-=======
-        [props.options, filter],
->>>>>>> 9b698b85
+        [allOptionsWithSeparators, filter, popoverMaxWidthOrDefault],
     );
 
     React.useEffect(
@@ -329,11 +306,7 @@
                         newDropdownRect.top = inputBoundingRect.y + inputBoundingRect.height;
                         newDropdownRect.height = Math.min(
                             preferredHeight,
-<<<<<<< HEAD
-                            window.innerHeight - inputBoundingRect.y - inputBoundingRect.height
-=======
-                            window.innerHeight - inputClientBoundingRect.y - inputBoundingRect.height,
->>>>>>> 9b698b85
+                            window.innerHeight - inputBoundingRect.y - inputBoundingRect.height,
                         );
                     }
                     if (inputBoundingRect.x + inputBoundingRect.width > window.innerWidth / 2) {
@@ -344,21 +317,8 @@
 
                     setDropdownRect((prev) => ({ ...newDropdownRect, width: prev.width }));
 
-<<<<<<< HEAD
                     const selectedIndex = filteredOptionsWithSeparators.findIndex((opt) =>
-                        isOptionOfValue(opt, selection)
-=======
-                    setStartIndex(
-                        Math.max(
-                            0,
-                            Math.round(
-                                (filteredOptionsWithSeparators.findIndex(
-                                    (option) => option.type === "option" && option.content.value === selection,
-                                ) || 0) -
-                                    preferredHeight / OPTION_HEIGHT / 2,
-                            ),
-                        ),
->>>>>>> 9b698b85
+                        isOptionOfValue(opt, selection),
                     );
                     const selectedIndexOrDefault = selectedIndex !== -1 ? selectedIndex : 0;
                     const visibleOptions = Math.round(preferredHeight / OPTION_HEIGHT / 2);
@@ -408,20 +368,7 @@
             closePopover();
             handleOnChange(value);
         },
-<<<<<<< HEAD
-        [allOptionsWithSeparators, handleOnChange, closePopover]
-=======
-        [
-            props.options,
-            setOptionIndexWithFocus,
-            setSelectionIndex,
-            setDropdownVisible,
-            setFilter,
-            setFilteredOptionsWithSeparators,
-            setSelection,
-            handleOnChange,
-        ],
->>>>>>> 9b698b85
+        [allOptionsWithSeparators, handleOnChange, closePopover],
     );
 
     React.useEffect(
@@ -431,7 +378,6 @@
                 if (dropdownVisible && e.key === "Escape") {
                     closePopover();
                 }
-<<<<<<< HEAD
 
                 // Select the currently highlighted element
                 if (e.key === "Enter" && dropdownRef.current && dropdownVisible) {
@@ -452,7 +398,7 @@
                     const newSelectionIndex = findValidDropdownIndex(
                         allOptionsWithSeparators,
                         currentIndex,
-                        selectionMove
+                        selectionMove,
                     );
 
                     if (!dropdownVisible || !dropdownRef.current) {
@@ -475,67 +421,6 @@
                             setStartIndex(newStartIndex);
                         } else if (newStartIndex >= virtualizationBottomIndex) {
                             setStartIndex(Math.max(0, newStartIndex - MIN_HEIGHT / OPTION_HEIGHT + 1));
-=======
-                if (dropdownRef.current) {
-                    const currentStartIndex = Math.round(dropdownRef.current?.scrollTop / OPTION_HEIGHT);
-                    if (dropdownVisible) {
-                        if (e.key === "ArrowUp") {
-                            e.preventDefault();
-                            let adjustedOptionIndexWithFocus =
-                                optionIndexWithFocus === -1 ? selectionIndex : optionIndexWithFocus;
-                            adjustedOptionIndexWithFocus--;
-
-                            // Make sure we are focusing on an option and not a separator
-                            const item = filteredOptionsWithSeparators[adjustedOptionIndexWithFocus];
-                            let scrollToTop = false;
-                            if (item && item.type !== "option") {
-                                if (adjustedOptionIndexWithFocus === 0) {
-                                    adjustedOptionIndexWithFocus = 1;
-                                    scrollToTop = true;
-                                } else {
-                                    adjustedOptionIndexWithFocus--;
-                                }
-                            }
-
-                            const newIndex = Math.max(0, adjustedOptionIndexWithFocus);
-                            setOptionIndexWithFocus(newIndex);
-                            const newStartIndex = newIndex - (scrollToTop ? 1 : 0);
-                            if (newStartIndex < currentStartIndex) {
-                                setStartIndex(newStartIndex);
-                            }
-                            setKeyboardFocus(true);
-                        }
-                        if (e.key === "ArrowDown") {
-                            e.preventDefault();
-                            let adjustedOptionIndexWithFocus =
-                                optionIndexWithFocus === -1 ? selectionIndex : optionIndexWithFocus;
-                            adjustedOptionIndexWithFocus++;
-
-                            // Make sure we are focusing on an option and not a separator
-                            const item = filteredOptionsWithSeparators[adjustedOptionIndexWithFocus];
-                            if (item && item.type !== "option") {
-                                adjustedOptionIndexWithFocus++;
-                            }
-
-                            const newIndex = Math.min(
-                                filteredOptionsWithSeparators.length - 1,
-                                adjustedOptionIndexWithFocus,
-                            );
-
-                            setOptionIndexWithFocus(newIndex);
-                            if (newIndex >= currentStartIndex + MIN_HEIGHT / OPTION_HEIGHT - 1) {
-                                setStartIndex(Math.max(0, newIndex - MIN_HEIGHT / OPTION_HEIGHT + 1));
-                            }
-                            setKeyboardFocus(true);
-                        }
-                        if (e.key === "Enter") {
-                            e.preventDefault();
-                            const option =
-                                filteredOptionsWithSeparators[keyboardFocus ? optionIndexWithFocus : selectionIndex];
-                            if (option && option.type === "option" && !option.content.disabled) {
-                                handleOptionClick(option.content.value);
-                            }
->>>>>>> 9b698b85
                         }
                     }
                 }
@@ -563,34 +448,18 @@
             selectionIndex,
             optionIndexWithFocus,
             keyboardFocus,
-<<<<<<< HEAD
             closePopover,
             handleOptionClick,
-        ]
-=======
         ],
->>>>>>> 9b698b85
     );
 
     const handleInputClick = React.useCallback(function handleInputClick() {
         setDropdownVisible(true);
     }, []);
 
-<<<<<<< HEAD
     const handleInputChange = React.useCallback(function handleInputChange(event: React.ChangeEvent<HTMLInputElement>) {
         setFilter(event.target.value);
     }, []);
-=======
-    const handleInputChange = React.useCallback(
-        function handleInputChange(event: React.ChangeEvent<HTMLInputElement>) {
-            setFilter(event.target.value);
-            const newFilteredOptions = props.options.filter((option) => option.label.includes(event.target.value));
-            setFilteredOptionsWithSeparators(makeOptionListItems(newFilteredOptions));
-            setSelectionIndex(newFilteredOptions.findIndex((option) => isEqual(option.value, selection)));
-        },
-        [props.options, selection],
-    );
->>>>>>> 9b698b85
 
     const handlePointerOver = React.useCallback(function handlePointerOver(index: number) {
         setOptionIndexWithFocus(index);
@@ -610,7 +479,7 @@
         }
 
         const selectedOption = allOptionsWithSeparators.find((opt): opt is OptionItem<TValue> =>
-            isOptionOfValue(opt, selection)
+            isOptionOfValue(opt, selection),
         );
 
         // Prioritize own adornment, fallback to parent group, if any
@@ -701,15 +570,9 @@
                             className={resolveClassNames(
                                 "border border-gray-300 hover:bg-blue-100 rounded-tr cursor-pointer",
                                 {
-<<<<<<< HEAD
                                     "pointer-events-none": selectionIndex <= (firstItemIsGroupTitle ? 1 : 0),
                                     "text-gray-400": selectionIndex <= (firstItemIsGroupTitle ? 1 : 0),
-                                }
-=======
-                                    "pointer-events-none": selectionIndex <= 0,
-                                    "text-gray-400": selectionIndex <= 0,
                                 },
->>>>>>> 9b698b85
                             )}
                             onClick={handleSelectPreviousOption}
                         >
@@ -752,13 +615,8 @@
                                     startIndex={startIndex}
                                     renderItem={renderItem}
                                 />
-<<<<<<< HEAD
                             </ul>
-                        </div>
-=======
-                            </div>
                         </div>,
->>>>>>> 9b698b85
                     )}
             </div>
         </BaseComponent>
