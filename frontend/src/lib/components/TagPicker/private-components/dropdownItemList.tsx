--- conflicted
+++ resolved
@@ -19,14 +19,9 @@
     optionHeight: number;
     dropdownMaxHeight: number;
     itemFocusIndex?: number;
-<<<<<<< HEAD
+    itemFocusMode?: ItemFocusMode;
+    minWidth?: number;
 } & Pick<VirtualizationProps<T>, "makeKey" | "renderItem">;
-=======
-    minWidth?: number;
-    itemFocusMode?: ItemFocusMode;
-    renderItem?: (item: T, index: number) => React.ReactNode;
-};
->>>>>>> a0fd9491
 
 type DropdownRect = {
     left?: number;
