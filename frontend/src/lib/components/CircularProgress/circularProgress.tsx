--- conflicted
+++ resolved
@@ -4,11 +4,7 @@
 import { resolveClassNames } from "../_utils/resolveClassNames";
 
 export type CircularProgressProps = {
-<<<<<<< HEAD
-    size?: "extra-small" | "small" | "medium" | "large";
-=======
     size?: "extra-small" | "small" | "medium-small" | "medium" | "large";
->>>>>>> c0ccb922
     color?: string;
     variant?: "determinate" | "indeterminate";
     value?: number;
