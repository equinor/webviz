--- conflicted
+++ resolved
@@ -136,10 +136,7 @@
             if (onSizesChange) {
                 onSizesChange(changedSizes);
             }
-<<<<<<< HEAD
             removeEventListeners();
-=======
->>>>>>> 5cecfeb6
         }
 
         function addEventListeners() {
