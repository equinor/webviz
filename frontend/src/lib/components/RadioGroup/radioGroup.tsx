--- conflicted
+++ resolved
@@ -10,11 +10,7 @@
 export type RadioGroupProps<T = string | number> = {
     name?: string;
     options: {
-<<<<<<< HEAD
-        labelElement: React.ReactNode;
-=======
         label: React.ReactNode;
->>>>>>> a1a96fcf
         value: T;
         disabled?: boolean;
     }[];
