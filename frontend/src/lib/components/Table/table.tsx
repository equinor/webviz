import React from "react";

import { ChevronDownIcon, ChevronUpIcon, XMarkIcon } from "@heroicons/react/20/solid";

import { v4 } from "uuid";

import { IconButton } from "../IconButton";
import { Input } from "../Input";
import { Virtualization } from "../Virtualization";
import { BaseComponent, BaseComponentProps } from "../_BaseComponent/baseComponent";

export type TableHeading = {
    [key: string]: {
        label: string;
        sortable?: boolean;
        sizeInPercent: number;
        format?: (value: string | number) => string | number;
    };
};

type TableRow<T extends TableHeading> = {
    [key in keyof T]: string | number;
};

type IdentifiedTableRow<T extends TableHeading> = {
    id: string;
    values: { [key in keyof T]: string | number };
};

export type TableProps<T extends TableHeading> = {
    headings: T;
    data: TableRow<T>[];
    width?: number | string;
    height?: number | string;
    onHover?: (row: TableRow<T>) => void;
    onClick?: (row: TableRow<T>) => void;
    highlightFilter?: (row: TableRow<T>) => boolean;
} & BaseComponentProps;

type LayoutError = {
    error: boolean;
    message: string;
};

enum SortDirection {
    Asc = "asc",
    Desc = "desc",
}

function filterData(
    data: IdentifiedTableRow<TableHeading>[],
    filterValues: { [key: string]: string },
    headings: TableHeading
): IdentifiedTableRow<TableHeading>[] {
    return data.filter((series) => {
        for (const col in filterValues) {
            const format = headings[col].format || ((value: string | number) => value);
            if (
                filterValues[col] !== "" &&
                format(series.values[col]).toString().toLowerCase().indexOf(filterValues[col].toLowerCase()) === -1
            ) {
                return false;
            }
        }
        return true;
    });
}

function sortData(
    data: IdentifiedTableRow<TableHeading>[],
    col: string,
    dir: SortDirection
): IdentifiedTableRow<TableHeading>[] {
    return [
        ...data.sort((a, b) => {
            if (a.values[col] < b.values[col]) {
                return dir === SortDirection.Asc ? -1 : 1;
            }
            if (a.values[col] > b.values[col]) {
                return dir === SortDirection.Asc ? 1 : -1;
            }
            return 0;
        }),
    ];
}

function preprocessData(data: TableRow<TableHeading>[]): IdentifiedTableRow<TableHeading>[] {
    return data.map((series) => {
        return {
            id: v4(),
            values: series,
        };
    });
}

export const Table: React.FC<TableProps<TableHeading>> = (props) => {
    const [layoutError, setLayoutError] = React.useState<LayoutError>({ error: false, message: "" });
    const [preprocessedData, setPreprocessedData] = React.useState<IdentifiedTableRow<TableHeading>[]>([]);
    const [filteredData, setFilteredData] = React.useState<IdentifiedTableRow<TableHeading>[]>([]);
    const [filterValues, setFilterValues] = React.useState<{ [key: string]: string }>({});
    const [sortColumnAndDirection, setSortColumnAndDirection] = React.useState<{ col: string; dir: SortDirection }>({
        col: "",
        dir: SortDirection.Asc,
    });
    const containerRef = React.useRef<HTMLDivElement>(null);

    React.useEffect(() => {
        setPreprocessedData(preprocessData(props.data));
    }, [props.data]);

    React.useEffect(() => {
        setFilteredData(filterData(preprocessedData, filterValues, props.headings));
    }, [preprocessedData, filterValues]);

    React.useEffect(() => {
        setFilteredData((prev) => sortData(prev, sortColumnAndDirection.col, sortColumnAndDirection.dir));
    }, [sortColumnAndDirection]);

    React.useEffect(() => {
        const maxNumberOfSubheadings = Object.keys(props.headings).length;
        for (const row of props.data) {
            if (Object.keys(row).length !== maxNumberOfSubheadings) {
                setLayoutError({
                    error: true,
                    message: "The number of headings does not match the number of data series.",
                });
                break;
            }
        }
    }, [props.headings, props.data]);

    const handlePointerOver = (row: TableRow<any>) => {
        if (props.onHover) {
            props.onHover(row);
        }
    };

    const handlePointerDown = (row: TableRow<any>) => {
        if (props.onClick) {
            props.onClick(row);
        }
    };

    const handleFilterChange = (col: string, value: string) => {
        setFilterValues({ ...filterValues, [col]: value });
    };

    const handleSortDirectionChange = (col: string, dir: SortDirection) => {
        setSortColumnAndDirection({ col, dir });
    };

    if (layoutError.error) {
        return <div>{layoutError.message}</div>;
    }

    return (
        <BaseComponent disabled={props.disabled}>
            <div
                ref={containerRef}
                className="overflow-auto relative"
                style={{ width: props.width, maxHeight: props.height }}
            >
                <table className="w-full h-full border-0 border-separate border-spacing-0">
                    <thead className="border-0 m-0 p-0">
                        <tr className="sticky p-0 border-0">
                            {Object.keys(props.headings).map((col) => (
                                <th
                                    key={col}
                                    className="bg-slate-100 border border-gray-400 border-solid p-0 text-left sticky top-0 drop-shadow"
                                    style={{ width: `${props.headings[col].sizeInPercent}%` }}
                                >
                                    <div className="p-1 flex items-center">
                                        <span className="flex-grow">{props.headings[col].label}</span>
                                        <div className="flex flex-col">
                                            <IconButton
                                                size="small"
                                                onClick={() => handleSortDirectionChange(col, SortDirection.Asc)}
                                                color={
                                                    sortColumnAndDirection.col === col &&
<<<<<<< HEAD
                                                    sortColumnAndDirection.dir === SortDirection.Asc
                                                        ? "danger"
=======
                                                        sortColumnAndDirection.dir === SortDirection.Asc
                                                        ? "text-red-600"
>>>>>>> 8be47379
                                                        : undefined
                                                }
                                            >
                                                <ChevronUpIcon />
                                            </IconButton>
                                            <IconButton
                                                size="small"
                                                onClick={() => handleSortDirectionChange(col, SortDirection.Desc)}
                                                color={
                                                    sortColumnAndDirection.col === col &&
<<<<<<< HEAD
                                                    sortColumnAndDirection.dir === SortDirection.Desc
                                                        ? "danger"
=======
                                                        sortColumnAndDirection.dir === SortDirection.Desc
                                                        ? "text-red-600"
>>>>>>> 8be47379
                                                        : undefined
                                                }
                                            >
                                                <ChevronDownIcon />
                                            </IconButton>
                                        </div>
                                    </div>
                                    <div className="border-gray-400 border-t border-solid p-1">
                                        <Input
                                            type="text"
                                            value={filterValues[col] || ""}
                                            placeholder={`Filter ${props.headings[col].label}...`}
                                            onChange={(e) => handleFilterChange(col, e.target.value)}
                                            endAdornment={
                                                <IconButton size="small" onClick={() => handleFilterChange(col, "")}>
                                                    <XMarkIcon />
                                                </IconButton>
                                            }
                                        />
                                    </div>
                                </th>
                            ))}
                        </tr>
                    </thead>
                    <tbody style={{ width: props.width, maxHeight: props.height }}>
                        <Virtualization
                            containerRef={containerRef}
                            direction="vertical"
                            placeholderComponent="tr"
                            items={filteredData}
                            itemSize={30}
                            renderItem={(item: IdentifiedTableRow<any>) => {
                                return (
                                    <tr
                                        key={item.id}
                                        className={`${props.highlightFilter && props.highlightFilter(item.values)
                                            ? "bg-blue-50 "
                                            : ""
                                            } hover:bg-blue-100`}
                                        onPointerOver={() => handlePointerOver(item.values)}
                                        onPointerDown={() => handlePointerDown(item.values)}
                                        style={{ height: 30 }}
                                    >
                                        {Object.keys(item.values).map((col) => {
                                            const format = props.headings[col].format;
                                            return (
                                                <td key={`${item.id}-${col}`} className="border p-1">
                                                    {format ? format(item.values[col]) : item.values[col]}
                                                </td>
                                            );
                                        })}
                                    </tr>
                                );
                            }}
                        />
                    </tbody>
                </table>
            </div>
        </BaseComponent>
    );
};

Table.displayName = "Table";<|MERGE_RESOLUTION|>--- conflicted
+++ resolved
@@ -177,13 +177,8 @@
                                                 onClick={() => handleSortDirectionChange(col, SortDirection.Asc)}
                                                 color={
                                                     sortColumnAndDirection.col === col &&
-<<<<<<< HEAD
                                                     sortColumnAndDirection.dir === SortDirection.Asc
                                                         ? "danger"
-=======
-                                                        sortColumnAndDirection.dir === SortDirection.Asc
-                                                        ? "text-red-600"
->>>>>>> 8be47379
                                                         : undefined
                                                 }
                                             >
@@ -194,13 +189,8 @@
                                                 onClick={() => handleSortDirectionChange(col, SortDirection.Desc)}
                                                 color={
                                                     sortColumnAndDirection.col === col &&
-<<<<<<< HEAD
                                                     sortColumnAndDirection.dir === SortDirection.Desc
                                                         ? "danger"
-=======
-                                                        sortColumnAndDirection.dir === SortDirection.Desc
-                                                        ? "text-red-600"
->>>>>>> 8be47379
                                                         : undefined
                                                 }
                                             >
