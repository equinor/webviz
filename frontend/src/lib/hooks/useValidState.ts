--- conflicted
+++ resolved
@@ -1,11 +1,14 @@
 import React from "react";
 
-<<<<<<< HEAD
-export function useValidState<T>(options: {
-    initialState: T | (() => T);
-    validStates: readonly T[];
-    keepStateWhenInvalid?: boolean;
-}): [T, (newState: T | ((prevState: T) => T), acceptInvalidState?: boolean) => void];
+import { isEqual } from "lodash";
+
+export function useValidState<T, K = any>(
+    initialState: T | (() => T),
+    validStates: readonly T[] | [readonly K[], (element: K) => T],
+    keepStateWhenInvalid = true
+): [T, (newState: T | ((prevState: T) => T), acceptInvalidState?: boolean) => void] {
+    const [state, setState] = React.useState<T>(initialState);
+    const [adjustedValidStates, setAdjustedValidStates] = React.useState<T[]>([]);
 
 export function useValidState<T>(options: {
     initialState: T | (() => T);
@@ -28,54 +31,11 @@
     }
 
     const [state, setState] = React.useState<T>(options.initialState);
-=======
-import { isEqual } from "lodash";
-
-export function useValidState<T, K = any>(
-    initialState: T | (() => T),
-    validStates: readonly T[] | [readonly K[], (element: K) => T],
-    keepStateWhenInvalid = true
-): [T, (newState: T | ((prevState: T) => T), acceptInvalidState?: boolean) => void] {
-    const [state, setState] = React.useState<T>(initialState);
-    const [adjustedValidStates, setAdjustedValidStates] = React.useState<T[]>([]);
->>>>>>> 41641b32
 
     let validState = state;
     const computedInitialState =
         typeof options.initialState === "function" ? (options.initialState as () => T)() : options.initialState;
 
-    if (options.validateStateFunc !== undefined) {
-        if (!options.validateStateFunc(state)) {
-            validState = computedInitialState;
-            if (!options.keepStateWhenInvalid) {
-                setState(validState);
-            }
-        }
-
-        const validatingFunc = options.validateStateFunc;
-
-        function setValidState(newState: T | ((prevState: T) => T), acceptInvalidState = true) {
-            const computedNewState =
-                typeof newState === "function" ? (newState as (prevState: T) => T)(state) : newState;
-            if (!acceptInvalidState && !validatingFunc(computedNewState)) {
-                return;
-            }
-
-            setState(newState);
-        }
-
-        return [validState, setValidState];
-    }
-
-<<<<<<< HEAD
-    if (options.validStates === undefined) {
-        throw new Error("validStates must be provided");
-    }
-
-    if (!options.validStates.includes(state)) {
-        if (options.validStates.length > 0) {
-            validState = options.validStates[0];
-=======
     let newAdjustedValidStates: T[] = [];
     if (validStates.length === 2 && Array.isArray(validStates[0]) && typeof validStates[1] === "function") {
         newAdjustedValidStates = validStates[0].map(validStates[1] as (element: K) => T);
@@ -86,7 +46,6 @@
     if (!newAdjustedValidStates.includes(state)) {
         if (newAdjustedValidStates.length > 0) {
             validState = newAdjustedValidStates[0];
->>>>>>> 41641b32
         } else {
             validState = computedInitialState;
         }
@@ -95,20 +54,8 @@
         }
     }
 
-<<<<<<< HEAD
-    const validStates = options.validStates;
-
-    function setValidState(newState: T | ((prevState: T) => T), acceptInvalidState = true) {
-        const computedNewState = typeof newState === "function" ? (newState as (prevState: T) => T)(state) : newState;
-        if (!acceptInvalidState && !validStates.includes(computedNewState)) {
-            return;
-        }
-
-        setState(newState);
-=======
     if (!isEqual(adjustedValidStates, newAdjustedValidStates)) {
         setAdjustedValidStates(newAdjustedValidStates);
->>>>>>> 41641b32
     }
 
     const setValidState = React.useCallback(
