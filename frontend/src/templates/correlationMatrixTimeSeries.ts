<<<<<<< HEAD
import { KeyKind } from "@framework/DataChannelTypes";
=======
import { ParameterIdent } from "@framework/EnsembleParameters";
>>>>>>> 90ac7714
import { SyncSettingKey } from "@framework/SyncSettings";
import type { Template } from "@framework/TemplateRegistry";
import { TemplateRegistry } from "@framework/TemplateRegistry";
import { KeyKind } from "@framework/types/dataChannnel";
import { IndexValueCriteria } from "@modules/_shared/InplaceVolumes/TableDefinitionsAccessor";
import { ChannelIds as InplaceChannelIds } from "@modules/InplaceVolumesPlot/channelDefs";
import { ChannelIds as TimeSeriesChannelIds } from "@modules/SimulationTimeSeries/channelDefs";
import { VisualizationMode } from "@modules/SimulationTimeSeries/typesAndEnums";

const template: Template = {
    description:
        "Example template for a correlation matrix between input parameters and various responses. " +
        "Either a full matrix or a parameter vs. response matrix can be shown. ",
    moduleInstances: [
        {
            instanceRef: "MainSimulationTimeSeriesInstance",
            moduleName: "SimulationTimeSeries",
            layout: {
                relHeight: 0.5,
                relWidth: 0.5,
                relX: 0,
                relY: 0,
            },

            initialSettings: {
                selectedVectorTags: ["FOPT", "FGPT", "FOPR", "FGPR"],
                visualizationMode: VisualizationMode.INDIVIDUAL_REALIZATIONS,
            },
        },
        {
            instanceRef: "MainInplaceVolumesPlotInstance",
            moduleName: "InplaceVolumesPlot",
            layout: {
                relHeight: 0.5,
                relWidth: 0.5,
                relX: 0.5,
                relY: 0,
            },
            syncedSettings: [SyncSettingKey.INPLACE_VOLUMES_FILTER],
            initialSettings: {
                selectedIndexValueCriteria: IndexValueCriteria.ALLOW_INTERSECTION,
            },
        },
        {
            instanceRef: "MyParameterResponseCorrelationMatrixPlotInstance",
            moduleName: "ParameterResponseCorrelationMatrixPlot",
            layout: {
                relHeight: 0.5,
                relWidth: 1,
                relX: 0,
                relY: 0.5,
            },

            dataChannelsToInitialSettingsMapping: {
                channelResponse: {
                    listensToInstanceRef: "MainSimulationTimeSeriesInstance",
                    kindOfKey: KeyKind.REALIZATION,
                    channelIdString: TimeSeriesChannelIds.TIME_SERIES,
                },
                channelResponse2: {
                    listensToInstanceRef: "MainInplaceVolumesPlotInstance",
                    kindOfKey: KeyKind.REALIZATION,
                    channelIdString: InplaceChannelIds.RESPONSE_PER_REAL,
                },
            },
            initialSettings: {
                showLabels: true,
                correlationSettings: {
                    hideIndividualCells: true,
                    filterColumns: true,
                    filterRows: true,
                    threshold: 0.1,
                },
            },
        },
    ],
};

TemplateRegistry.registerTemplate("Correlation matrix between input parameters and multiple responses", template);<|MERGE_RESOLUTION|>--- conflicted
+++ resolved
@@ -1,8 +1,3 @@
-<<<<<<< HEAD
-import { KeyKind } from "@framework/DataChannelTypes";
-=======
-import { ParameterIdent } from "@framework/EnsembleParameters";
->>>>>>> 90ac7714
 import { SyncSettingKey } from "@framework/SyncSettings";
 import type { Template } from "@framework/TemplateRegistry";
 import { TemplateRegistry } from "@framework/TemplateRegistry";
