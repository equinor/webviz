--- conflicted
+++ resolved
@@ -1,3 +1,4 @@
+import { ParameterIdent } from "@framework/EnsembleParameters";
 import { SyncSettingKey } from "@framework/SyncSettings";
 import type { Template } from "@framework/TemplateRegistry";
 import { TemplateRegistry } from "@framework/TemplateRegistry";
@@ -67,16 +68,10 @@
                     channelIdString: InplaceChannelIds.RESPONSE_PER_REAL,
                 },
             },
-<<<<<<< HEAD
-            initialSettings: {
-                showLabels: true,
-                correlationSettings: {
-=======
             initialState: {
                 settings: {
                     showLabels: true,
                     correlationThreshold: 0.1,
->>>>>>> d2593707
                     hideIndividualCells: true,
                     filterRows: true,
                     filterColumns: true,
