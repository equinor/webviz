--- conflicted
+++ resolved
@@ -1,18 +1,8 @@
 import { describe, expect, it } from "vitest";
 
 import { WellLogCurveSourceEnum_api } from "@api";
-<<<<<<< HEAD
-import type { TemplatePlot } from "@modules/WellLogViewer/types";
-import {
-    curveSourceToText,
-    getUniqueCurveNameForPlotConfig,
-    simplifyLogName,
-} from "@modules/WellLogViewer/utils/strings";
-
-=======
 import type { TemplatePlot } from "@modules/_shared/types/wellLogTemplates";
 import { curveSourceToText, getUniqueCurveNameForPlotConfig, simplifyLogName } from "@modules/_shared/utils/wellLog";
->>>>>>> 4ebba3e4
 
 describe("curveSourceToText", () => {
     it("should return 'Geology' for SMDA_GEOLOGY", () => {
