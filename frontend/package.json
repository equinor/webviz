--- conflicted
+++ resolved
@@ -72,18 +72,7 @@
         "@types/react-dom": "^18.2.7",
         "@types/react-plotly.js": "^2.6.0",
         "@types/uuid": "^9.0.0",
-<<<<<<< HEAD
         "@types/workerpool": "^6.4.7",
-        "@typescript-eslint/eslint-plugin": "^6.21.0",
-        "@typescript-eslint/parser": "^6.21.0",
-        "@vitejs/plugin-react": "^4.2.1",
-        "@vitest/coverage-istanbul": "^1.1.3",
-        "autoprefixer": "^10.4.13",
-        "dependency-cruiser": "^13.1.0",
-        "eslint": "^8.40.0",
-        "eslint-config-prettier": "^8.6.0",
-        "eslint-plugin-import": "^2.27.5",
-=======
         "@vitejs/plugin-react": "^4.3.4",
         "@vitest/coverage-istanbul": "^3.0.7",
         "dependency-cruiser": "^14.0.0",
@@ -91,7 +80,6 @@
         "eslint-config-prettier": "^10.0.2",
         "eslint-import-resolver-typescript": "^3.8.3",
         "eslint-plugin-import": "2.31",
->>>>>>> bc880d09
         "eslint-plugin-prettier": "^4.2.1",
         "eslint-plugin-react": "7.35",
         "eslint-plugin-react-hooks": "^5.1.0",
@@ -100,16 +88,10 @@
         "prettier": "^3.5.2",
         "tailwindcss": "^4.0.9",
         "typescript": "^5.3.3",
-<<<<<<< HEAD
-        "vite": "^5.0.12",
-        "vite-plugin-checker": "^0.6.0",
-        "vite-plugin-glsl": "^1.3.1",
-        "vitest": "^1.1.3"
-=======
         "typescript-eslint": "^8.25.0",
         "vite": "^6.0.0",
         "vite-plugin-checker": "^0.9.0",
+        "vite-plugin-glsl": "^1.3.1",
         "vitest": "^3.0.7"
->>>>>>> bc880d09
     }
 }