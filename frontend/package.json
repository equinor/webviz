{
    "name": "webviz",
    "private": true,
    "version": "0.0.0",
    "type": "module",
    "scripts": {
        "dev": "vite --host",
        "build": "tsc && NODE_OPTIONS='--max-old-space-size=8192' vite build",
        "preview": "vite preview",
        "generate-api": "openapi-ts && node scripts/add-api-suffix.cjs --suffix '_api' --dir src/api/autogen --exportTanstackQueryFromIndex",
        "typecheck": "tsc --noEmit",
        "lint": "eslint 'src/**/*.+(ts|tsx|js|jsx|json)' 'tests/**/*.+(ts|tsx|js|jsx|json)' --max-warnings=0",
        "depscheck": "dependency-cruise src",
        "validate": "npm run typecheck && npm run lint && npm run depscheck",
        "test:unit": "vitest run --coverage",
        "test:e2e": "playwright test --config=tests/e2e/_playwright.config.ts",
        "test:e2e:ui": "playwright test --config=tests/e2e/_playwright.config.ts -- --ui",
        "test:ct": "playwright test -c playwright.ct.config.ts",
        "test:ct:ui": "playwright test -c playwright.ct.config.ts --ui"
    },
    "dependencies": {
        "@deck.gl/aggregation-layers": "^9.0.33",
        "@deck.gl/core": "^9.0.33",
        "@deck.gl/extensions": "^9.0.33",
        "@deck.gl/geo-layers": "^9.0.33",
        "@deck.gl/json": "^9.0.33",
        "@deck.gl/layers": "^9.0.33",
        "@deck.gl/mesh-layers": "^9.0.33",
        "@deck.gl/react": "^9.0.33",
        "@equinor/eds-core-react": "^0.42.5",
        "@equinor/esv-intersection": "^3.0.10",
        "@headlessui/react": "^1.7.8",
        "@hey-api/client-axios": "^0.4.0",
        "@mui/base": "^5.0.0-beta.3",
        "@mui/icons-material": "^5.14.9",
        "@tanstack/query-core": "^5.62.16",
        "@tanstack/react-query": "^5.63",
        "@tanstack/react-query-devtools": "^5.63",
        "@types/geojson": "^7946.0.14",
<<<<<<< HEAD
        "@webviz/group-tree-plot": "^1.3.24",
        "@webviz/subsurface-viewer": "^1.6.1",
        "@webviz/well-completions-plot": "^1.5.20",
        "@webviz/well-log-viewer": "^1.12.7",
=======
        "@webviz/group-tree-plot": "^1.4.0",
        "@webviz/subsurface-viewer": "^1.1.1",
        "@webviz/well-completions-plot": "^1.5.11",
        "@webviz/well-log-viewer": "^2.1.0",
>>>>>>> 9fb5a86e
        "animate.css": "^4.1.1",
        "axios": "^1.6.5",
        "culori": "^3.2.0",
        "geojson": "^0.5.0",
        "jotai": "^2.6.2",
        "jotai-effect": "^1.0.0",
        "jotai-scope": "^0.5.1",
        "jotai-tanstack-query": "^0.9.0",
        "lodash": "^4.17.21",
        "pixi.js": "^7.1.0",
        "react": "^18.2.0",
        "react-dom": "^18.2.0",
        "react-plotly.js": "^2.6.0",
        "simplify-js": "^1.2.4",
        "uuid": "^9.0.0",
        "wonka": "^6.3.4",
        "workerpool": "^9.2.0"
    },
    "devDependencies": {
        "@hey-api/openapi-ts": "^0.61.1",
        "@playwright/experimental-ct-react": "^1.39.0",
        "@playwright/test": "^1.39.0",
        "@trivago/prettier-plugin-sort-imports": "^4.0.0",
        "@types/culori": "^2.0.0",
        "@types/lodash-es": "^4.17.9",
        "@types/node": "^18.11.18",
        "@types/react": "^18.2.21",
        "@types/react-dom": "^18.2.7",
        "@types/react-plotly.js": "^2.6.0",
        "@types/uuid": "^9.0.0",
        "@types/workerpool": "^6.4.7",
        "@typescript-eslint/eslint-plugin": "^6.21.0",
        "@typescript-eslint/parser": "^6.21.0",
        "@vitejs/plugin-react": "^4.2.1",
        "@vitest/coverage-istanbul": "^1.1.3",
        "autoprefixer": "^10.4.13",
        "dependency-cruiser": "^13.1.0",
        "eslint": "^8.40.0",
        "eslint-config-prettier": "^8.6.0",
        "eslint-plugin-import": "^2.27.5",
        "eslint-plugin-prettier": "^4.2.1",
        "eslint-plugin-react": "^7.32.2",
        "eslint-plugin-react-hooks": "^4.6.0",
        "glob": "^10.3.3",
        "postcss": "^8.5.0",
        "prettier": "2.8.3",
        "sass": "^1.62.0",
        "tailwindcss": "^3.4.15",
        "typescript": "^5.3.3",
        "vite": "^5.0.12",
        "vite-plugin-checker": "^0.6.0",
        "vite-plugin-glsl": "^1.3.1",
        "vitest": "^1.1.3"
    }
}<|MERGE_RESOLUTION|>--- conflicted
+++ resolved
@@ -37,17 +37,10 @@
         "@tanstack/react-query": "^5.63",
         "@tanstack/react-query-devtools": "^5.63",
         "@types/geojson": "^7946.0.14",
-<<<<<<< HEAD
-        "@webviz/group-tree-plot": "^1.3.24",
+        "@webviz/group-tree-plot": "^1.4.0",
         "@webviz/subsurface-viewer": "^1.6.1",
         "@webviz/well-completions-plot": "^1.5.20",
-        "@webviz/well-log-viewer": "^1.12.7",
-=======
-        "@webviz/group-tree-plot": "^1.4.0",
-        "@webviz/subsurface-viewer": "^1.1.1",
-        "@webviz/well-completions-plot": "^1.5.11",
         "@webviz/well-log-viewer": "^2.1.0",
->>>>>>> 9fb5a86e
         "animate.css": "^4.1.1",
         "axios": "^1.6.5",
         "culori": "^3.2.0",
