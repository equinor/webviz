--- conflicted
+++ resolved
@@ -32,13 +32,10 @@
       - WEBVIZ_SMDA_RESOURCE_SCOPE
       - WEBVIZ_SMDA_SUBSCRIPTION_KEY
       - WEBVIZ_SUMO_ENV
-<<<<<<< HEAD
       - WEBVIZ_VDS_HOST_ADDRESS
-=======
       - APPLICATIONINSIGHTS_CONNECTION_STRING
       - OTEL_SERVICE_NAME=primary-backend
       - OTEL_RESOURCE_ATTRIBUTES=service.namespace=local, service.version=dummy0.1.2
->>>>>>> 15bf7446
       - CODESPACE_NAME  # Automatically set env. variable by GitHub codespace
     volumes:
       - ./backend/src:/home/appuser/backend/src
@@ -63,13 +60,10 @@
       - WEBVIZ_SMDA_RESOURCE_SCOPE
       - WEBVIZ_SMDA_SUBSCRIPTION_KEY
       - WEBVIZ_SUMO_ENV
-<<<<<<< HEAD
       - WEBVIZ_VDS_HOST_ADDRESS
-=======
       - APPLICATIONINSIGHTS_CONNECTION_STRING
       - OTEL_SERVICE_NAME=user-session
       - OTEL_RESOURCE_ATTRIBUTES=service.namespace=local, service.version=dummy0.1.2
->>>>>>> 15bf7446
     volumes:
       - ./backend/src:/home/appuser/backend/src
 
