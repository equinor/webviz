--- conflicted
+++ resolved
@@ -1,9 +1,4 @@
-<<<<<<< HEAD
 from typing import List
-=======
-from typing import List, Optional, Sequence
-from fastapi import APIRouter, Depends, Query, HTTPException
->>>>>>> fdee465b
 
 from fastapi import APIRouter, Depends, Query, Body
 from primary.services.sumo_access.inplace_volumetrics_access import InplaceVolumetricsAccess
@@ -30,14 +25,7 @@
     access = await InplaceVolumetricsAccess.from_case_uuid_async(
         authenticated_user.get_sumo_access_token(), case_uuid, ensemble_name
     )
-<<<<<<< HEAD
     table_names = await access.get_inplace_volumetrics_table_definitions_async()
-=======
-    table_names = await access.get_table_names_and_metadata()
-    if len(table_names) == 0:
-        raise HTTPException(status_code=404, detail="No volumetric tables found")
-
->>>>>>> fdee465b
     return table_names
 
 
@@ -47,7 +35,6 @@
     case_uuid: str = Query(description="Sumo case uuid"),
     ensemble_name: str = Query(description="Ensemble name"),
     table_name: str = Query(description="Table name"),
-<<<<<<< HEAD
     result_name: schemas.InplaceVolumetricResponseNames = Query(
         description="The name of the volumetric result/response"
     ),
@@ -56,15 +43,6 @@
 ) -> schemas.InplaceVolumetricData:
     """Get volumetric data summed per realization for a given table, result and categories/index filter."""
     access = await InplaceVolumetricsAccess.from_case_uuid(
-=======
-    response_name:str = Query(description="Response name"),
-    categorical_filter:Optional[List[InplaceVolumetricsCategoricalMetaData]] = None,
-    realizations: Optional[Sequence[int]] = None,
-    # fmt:on
-) -> EnsembleScalarResponse:
-    """Get response for a given table and index filter."""
-    access = await InplaceVolumetricsAccess.from_case_uuid_async(
->>>>>>> fdee465b
         authenticated_user.get_sumo_access_token(), case_uuid, ensemble_name
     )
 
