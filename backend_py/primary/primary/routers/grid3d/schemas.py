--- conflicted
+++ resolved
@@ -4,8 +4,8 @@
 from webviz_pkg.core_utils.b64 import B64FloatArray, B64UintArray
 
 
-# Rename this to GridGeometry?
-class GridSurface(BaseModel):
+# Rename?
+class Grid3dGeometry(BaseModel):
     polys_b64arr: B64UintArray
     points_b64arr: B64FloatArray
     poly_source_cell_indices_b64arr: B64UintArray
@@ -19,12 +19,12 @@
     zmax: float
 
 
-<<<<<<< HEAD
-# Rename this to MappedGridProperties?
-class GridParameter(BaseModel):
+# Rename?
+class Grid3dMappedProperty(BaseModel):
     # poly_props_b64arr: B64FloatArray
     poly_props_arr: list[float]
-=======
+
+
 class Grid3dBoundingBox(BaseModel):
     """Bounding box for a 3D grid geometry"""
 
@@ -45,7 +45,7 @@
 
 
 class Grid3dDimensions(BaseModel):
-    """Specification of a 3D grid geometry"""
+    """Specification of a 3D grid dimensions"""
 
     i_count: int
     j_count: int
@@ -66,5 +66,4 @@
     grid_name: str
     bbox: Grid3dBoundingBox
     dimensions: Grid3dDimensions
-    property_info_arr: List[Grid3dPropertyInfo]
->>>>>>> 77a03f6d
+    property_info_arr: List[Grid3dPropertyInfo]