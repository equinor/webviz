import logging
from typing import List
from typing import Annotated

import numpy as np
from fastapi import APIRouter, Depends, Query, HTTPException, status, Body
from starlette.requests import Request

<<<<<<< HEAD
from webviz_pkg.core_utils.perf_metrics import PerfMetrics
from webviz_pkg.core_utils.b64 import b64_decode_float_array_to_list
=======
from webviz_pkg.core_utils.perf_timer import PerfTimer
from webviz_pkg.core_utils.b64 import b64_decode_float_array, b64_decode_int_array
from webviz_pkg.core_utils.b64 import B64FloatArray, B64IntArray
>>>>>>> a314b797

from primary.services.utils.authenticated_user import AuthenticatedUser
from primary.auth.auth_helper import AuthHelper

from primary.services.user_grid3d_service.user_grid3d_service import (
    UserGrid3dService,
    IJKIndexFilter,
    PolylineIntersection,
)
from primary.services.sumo_access.grid3d_access import Grid3dAccess

from . import schemas

LOGGER = logging.getLogger(__name__)

router = APIRouter()

# pylint: disable=unused-argument
# pylint: disable=unused-variable


@router.get("/grid_models_info/")
async def get_grid_models_info(
    authenticated_user: Annotated[AuthenticatedUser, Depends(AuthHelper.get_authenticated_user)],
    case_uuid: Annotated[str, Query(description="Sumo case uuid")],
    ensemble_name: Annotated[str, Query(description="Ensemble name")],
    realization_num: int = Query(description="Realization"),
) -> List[schemas.Grid3dInfo]:
    """
    Get metadata for all 3D grid models, including bbox, dimensions and properties
    """
    access = await Grid3dAccess.from_case_uuid(authenticated_user.get_sumo_access_token(), case_uuid, ensemble_name)
    return await access.get_models_info_arr_async(realization_num)


@router.get("/is_grid_geometry_shared/")
async def is_grid_geometry_shared(
    authenticated_user: Annotated[AuthenticatedUser, Depends(AuthHelper.get_authenticated_user)],
    case_uuid: Annotated[str, Query(description="Sumo case uuid")],
    ensemble_name: Annotated[str, Query(description="Ensemble name")],
    grid_name: Annotated[str, Query(description="Grid name")],
) -> bool:
    """
    Check if a 3D grid geometry is shared across realizations
    """
    access = await Grid3dAccess.from_case_uuid(authenticated_user.get_sumo_access_token(), case_uuid, ensemble_name)
    return await access.is_geometry_shared_async(grid_name)


# Primary backend
@router.get("/grid_surface")
async def grid_surface(
    authenticated_user: Annotated[AuthenticatedUser, Depends(AuthHelper.get_authenticated_user)],
    case_uuid: Annotated[str, Query(description="Sumo case uuid")],
    ensemble_name: Annotated[str, Query(description="Ensemble name")],
    grid_name: Annotated[str, Query(description="Grid name")],
    realization_num: Annotated[int, Query(description="Realization")],
    single_k_layer: Annotated[int, Query(description="Show only a single k layer")] = -1,
) -> schemas.Grid3dGeometry:
    """Get a grid"""

    perf_metrics = PerfMetrics()

    ijk_index_filter = None
    if single_k_layer >= 0:
        ijk_index_filter = IJKIndexFilter(
            min_i=-1, max_i=-1, min_j=-1, max_j=-1, min_k=single_k_layer, max_k=single_k_layer
        )
    access = await Grid3dAccess.from_case_uuid(authenticated_user.get_sumo_access_token(), case_uuid, ensemble_name)
    grid_blob_object_uuid = await access.get_geometry_blob_id_async(grid_name, realization_num)
    LOGGER.debug(f".get_grid_geometry_blob_id_async() - {grid_blob_object_uuid=}")
    perf_metrics.record_lap("blob-ids")

    perf_metrics.reset_lap_timer()
    grid_service = await UserGrid3dService.create_async(authenticated_user, case_uuid)
    grid_geometry = await grid_service.get_grid_geometry_async(
        grid_blob_object_uuid=grid_blob_object_uuid, ijk_index_filter=ijk_index_filter
    )

    response = schemas.Grid3dGeometry(
        points_b64arr=grid_geometry.vertices_b64arr,
        polys_b64arr=grid_geometry.polys_b64arr,
        poly_source_cell_indices_b64arr=grid_geometry.poly_source_cell_indices_b64arr,
        origin_utm_x=grid_geometry.origin_utm_x,
        origin_utm_y=grid_geometry.origin_utm_y,
        xmin=grid_geometry.bounding_box.min_x,
        xmax=grid_geometry.bounding_box.max_x,
        ymin=grid_geometry.bounding_box.min_y,
        ymax=grid_geometry.bounding_box.max_y,
        zmin=grid_geometry.bounding_box.min_z,
        zmax=grid_geometry.bounding_box.max_z,
    )

    LOGGER.debug(f"------------------ GRID3D - grid_surface took: {perf_metrics.get_elapsed_ms():.2f}ms")

    return response


@router.get("/grid_parameter")
async def grid_parameter(
    authenticated_user: Annotated[AuthenticatedUser, Depends(AuthHelper.get_authenticated_user)],
    case_uuid: Annotated[str, Query(description="Sumo case uuid")],
    ensemble_name: Annotated[str, Query(description="Ensemble name")],
    grid_name: Annotated[str, Query(description="Grid name")],
    parameter_name: Annotated[str, Query(description="Grid parameter")],
    realization_num: Annotated[int, Query(description="Realization")],
    single_k_layer: Annotated[int, Query(description="Show only a single k layer")] = -1,
) -> schemas.Grid3dMappedProperty:
    """Get a grid parameter"""

    perf_metrics = PerfMetrics()

    ijk_index_filter = None
    if single_k_layer >= 0:
        ijk_index_filter = IJKIndexFilter(
            min_i=-1, max_i=-1, min_j=-1, max_j=-1, min_k=single_k_layer, max_k=single_k_layer
        )
    sumo_grid_access = await Grid3dAccess.from_case_uuid(
        authenticated_user.get_sumo_access_token(), case_uuid, ensemble_name
    )

    grid_blob_object_uuid = await sumo_grid_access.get_geometry_blob_id_async(grid_name, realization_num)
    LOGGER.debug(f".get_grid_geometry_blob_id_async() - {grid_blob_object_uuid=}")
    property_blob_object_uuid = await sumo_grid_access.get_property_uuid_async(
        grid_name, parameter_name, realization_num
    )
    LOGGER.debug(f".get_mapped_grid_properties_blob_id_async() - {property_blob_object_uuid=}")
    perf_metrics.record_lap("blob-ids")

    perf_metrics.reset_lap_timer()
    grid_service = await UserGrid3dService.create_async(authenticated_user, case_uuid)

    mapped_grid_properties = await grid_service.get_mapped_grid_properties_async(
        grid_blob_object_uuid=grid_blob_object_uuid,
        property_blob_object_uuid=property_blob_object_uuid,
        ijk_index_filter=ijk_index_filter,
    )

    # Until the response schema is updated to use the b64 encoded array, we need to decode it here
<<<<<<< HEAD
    response = schemas.Grid3dMappedProperty(poly_props_b64arr=mapped_grid_properties.poly_props_b64arr)
=======
    poly_props_float_list: list[float] = _hack_convert_b64_property_array_to_float_list(
        mapped_grid_properties.poly_props_b64arr, mapped_grid_properties.undefined_int_value
    )
    response = schemas.GridParameter(poly_props_arr=poly_props_float_list)
>>>>>>> a314b797

    LOGGER.debug(f"------------------ GRID3D - grid_parameter took: {perf_metrics.get_elapsed_ms():.2f}ms")

    return response


@router.post("/get_polyline_intersection")
async def post_get_polyline_intersection(
    authenticated_user: Annotated[AuthenticatedUser, Depends(AuthHelper.get_authenticated_user)],
    case_uuid: Annotated[str, Query(description="Sumo case uuid")],
    ensemble_name: Annotated[str, Query(description="Ensemble name")],
    grid_name: Annotated[str, Query(description="Grid name")],
    parameter_name: Annotated[str, Query(description="Grid parameter")],
    realization_num: Annotated[int, Query(description="Realization")],
    polyline_utm_xy: list[float] = Body(embed=True),
) -> PolylineIntersection:
    perf_metrics = PerfMetrics()

    sumo_grid_access = await Grid3dAccess.from_case_uuid(
        authenticated_user.get_sumo_access_token(), case_uuid, ensemble_name
    )

    grid_blob_object_uuid = await sumo_grid_access.get_geometry_blob_id_async(grid_name, realization_num)
    LOGGER.debug(f".get_grid_geometry_blob_id_async() - {grid_blob_object_uuid=}")
    property_blob_object_uuid = await sumo_grid_access.get_property_uuid_async(
        grid_name, parameter_name, realization_num
    )
    LOGGER.debug(f".get_mapped_grid_properties_blob_id_async() - {property_blob_object_uuid=}")
    perf_metrics.record_lap("blob-ids")

    grid_service = await UserGrid3dService.create_async(authenticated_user, case_uuid)
    polyline_intersection = await grid_service.get_polyline_intersection_async(
        grid_blob_object_uuid=grid_blob_object_uuid,
        property_blob_object_uuid=property_blob_object_uuid,
        polyline_utm_xy=polyline_utm_xy,
    )

    LOGGER.debug(f"------------------ GRID3D - get_polyline_intersection took: {perf_metrics.get_elapsed_ms():.2f}ms")

    return polyline_intersection


def _hack_convert_b64_property_array_to_float_list(
    props_b64arr: B64FloatArray | B64IntArray, undefined_int_value: int | None
) -> List[float]:
    float_props_list: list[float]
    if type(props_b64arr) == B64FloatArray:
        LOGGER.debug(f"Decoding float array")
        float_arr_np = b64_decode_float_array(props_b64arr)
        float_arr_np = np.nan_to_num(float_arr_np, nan=0)
        float_props_list = float_arr_np.tolist()
    elif type(props_b64arr) == B64IntArray:
        LOGGER.debug(f"Decoding int array")
        int_arr_np = b64_decode_int_array(props_b64arr)
        int_arr_np = np.where(int_arr_np == undefined_int_value, -1, int_arr_np)
        float_props_list = np.asarray(int_arr_np, dtype=np.float32).tolist()
    else:
        raise HTTPException(status.HTTP_500_INTERNAL_SERVER_ERROR, "Unknown element_type")

    return float_props_list<|MERGE_RESOLUTION|>--- conflicted
+++ resolved
@@ -6,14 +6,11 @@
 from fastapi import APIRouter, Depends, Query, HTTPException, status, Body
 from starlette.requests import Request
 
-<<<<<<< HEAD
 from webviz_pkg.core_utils.perf_metrics import PerfMetrics
 from webviz_pkg.core_utils.b64 import b64_decode_float_array_to_list
-=======
 from webviz_pkg.core_utils.perf_timer import PerfTimer
 from webviz_pkg.core_utils.b64 import b64_decode_float_array, b64_decode_int_array
 from webviz_pkg.core_utils.b64 import B64FloatArray, B64IntArray
->>>>>>> a314b797
 
 from primary.services.utils.authenticated_user import AuthenticatedUser
 from primary.auth.auth_helper import AuthHelper
@@ -153,14 +150,7 @@
     )
 
     # Until the response schema is updated to use the b64 encoded array, we need to decode it here
-<<<<<<< HEAD
     response = schemas.Grid3dMappedProperty(poly_props_b64arr=mapped_grid_properties.poly_props_b64arr)
-=======
-    poly_props_float_list: list[float] = _hack_convert_b64_property_array_to_float_list(
-        mapped_grid_properties.poly_props_b64arr, mapped_grid_properties.undefined_int_value
-    )
-    response = schemas.GridParameter(poly_props_arr=poly_props_float_list)
->>>>>>> a314b797
 
     LOGGER.debug(f"------------------ GRID3D - grid_parameter took: {perf_metrics.get_elapsed_ms():.2f}ms")
 
