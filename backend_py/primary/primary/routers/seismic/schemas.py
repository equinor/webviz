--- conflicted
+++ resolved
@@ -9,8 +9,6 @@
 class SeismicCubeSpec(BaseModel):
     """
     Specification for a seismic cube.
-<<<<<<< HEAD
-=======
 
     `Properties:`
     - `numCols`: The number of columns in the seismic cube.
@@ -25,7 +23,6 @@
     - `yFlip`: {-1, 1} - The flip factor for the y-direction (1 if not flipped, -1 if flipped).
     - `zFlip`: {-1, 1} - The flip factor for the z-direction (1 if not flipped, -1 if flipped).
     - `rotationDeg`: The rotation angle of the cube [deg].
->>>>>>> 9fb5a86e
     """
 
     numCols: int
@@ -39,11 +36,7 @@
     zInc: float
     yFlip: int
     zFlip: int
-<<<<<<< HEAD
-    rotation: float
-=======
     rotationDeg: float
->>>>>>> 9fb5a86e
 
 
 class SeismicCubeMeta(BaseModel):
@@ -110,12 +103,6 @@
 
 
 class SeismicSliceData(BaseModel):
-<<<<<<< HEAD
-    slice_traces_b64arr: B64FloatArray
-    bbox_utm: List[List[float]]
-    u_min: int
-    u_max: int
-=======
     """
     Definition of a seismic slice from a seismic cube. This could be an inline, crossline, or depth slice.
     u and v axes are the respective domain coordinate system axes, and the slice traces are the seismic data values.
@@ -143,7 +130,6 @@
     bbox_utm: List[List[float]]
     u_min: float
     u_max: float
->>>>>>> 9fb5a86e
     u_num_samples: int
     u_unit: str
     v_min: float
