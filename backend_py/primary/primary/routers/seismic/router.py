import logging
from typing import List, Optional

from fastapi import APIRouter, Body, Depends, HTTPException, Query
from webviz_pkg.core_utils.b64 import b64_encode_float_array_as_float32

from primary.auth.auth_helper import AuthHelper
from primary.services.sumo_access.seismic_access import SeismicAccess, VdsHandle
from primary.services.utils.authenticated_user import AuthenticatedUser
from primary.services.vds_access.request_types import VdsCoordinates, VdsCoordinateSystem
from primary.services.vds_access.response_types import VdsMetadata
from primary.services.vds_access.vds_access import VdsAccess
from . import schemas
from . import converters

LOGGER = logging.getLogger(__name__)

router = APIRouter()


@router.get("/seismic_cube_meta_list/")
async def get_seismic_cube_meta_list(
    authenticated_user: AuthenticatedUser = Depends(AuthHelper.get_authenticated_user),
    case_uuid: str = Query(description="Sumo case uuid"),
    ensemble_name: str = Query(description="Ensemble name"),
) -> List[schemas.SeismicCubeMeta]:
    """
    Get a list of seismic cube meta.
    """
    access = await SeismicAccess.from_case_uuid_async(
        authenticated_user.get_sumo_access_token(), case_uuid, ensemble_name
    )
    seismic_cube_meta_list = await access.get_seismic_cube_meta_list_async()
    try:
        return [converters.to_api_vds_cube_meta(meta) for meta in seismic_cube_meta_list]
    except ValueError as exc:
        raise HTTPException(status_code=400, detail=str(exc)) from exc


@router.get("/get_inline_slice/")
async def get_inline_slice(
    authenticated_user: AuthenticatedUser = Depends(AuthHelper.get_authenticated_user),
    case_uuid: str = Query(description="Sumo case uuid"),
    ensemble_name: str = Query(description="Ensemble name"),
    realization_num: int = Query(description="Realization number"),
    seismic_attribute: str = Query(description="Seismic cube attribute"),
    time_or_interval_str: str = Query(description="Timestamp or timestep"),
    observed: bool = Query(description="Observed or simulated"),
    inline_no: int = Query(description="Inline number"),
) -> schemas.SeismicSliceData:
    """Get a seismic inline from a seismic cube."""
    seismic_access = await SeismicAccess.from_case_uuid_async(
        authenticated_user.get_sumo_access_token(), case_uuid, ensemble_name
    )

    vds_handle: Optional[VdsHandle] = None
    try:
        vds_handle = await seismic_access.get_vds_handle_async(
            realization=realization_num,
            seismic_attribute=seismic_attribute,
            time_or_interval_str=time_or_interval_str,
            observed=observed,
        )
    except ValueError as err:
        raise HTTPException(status_code=404, detail=str(err)) from err

    if vds_handle is None:
        raise HTTPException(status_code=404, detail="Vds handle not found")

    vds_access = VdsAccess(sas_token=vds_handle.sas_token, vds_url=vds_handle.vds_url)

<<<<<<< HEAD
    flattened_slice_traces_array, metadata = await vds_access.get_inline_slice(line_no=inline_no)
=======
    flattened_slice_traces_array, metadata = await vds_access.get_inline_slice_async(line_no=inline_no)
>>>>>>> 9fb5a86e

    return converters.to_api_vds_slice_data(
        flattened_slice_traces_array=flattened_slice_traces_array, metadata=metadata
    )


@router.get("/get_crossline_slice/")
async def get_crossline_slice(
    authenticated_user: AuthenticatedUser = Depends(AuthHelper.get_authenticated_user),
    case_uuid: str = Query(description="Sumo case uuid"),
    ensemble_name: str = Query(description="Ensemble name"),
    realization_num: int = Query(description="Realization number"),
    seismic_attribute: str = Query(description="Seismic cube attribute"),
    time_or_interval_str: str = Query(description="Timestamp or timestep"),
    observed: bool = Query(description="Observed or simulated"),
    crossline_no: int = Query(description="Crossline number"),
) -> schemas.SeismicSliceData:
    """Get a seismic crossline from a seismic cube."""
    seismic_access = await SeismicAccess.from_case_uuid_async(
        authenticated_user.get_sumo_access_token(), case_uuid, ensemble_name
    )

    vds_handle: Optional[VdsHandle] = None
    try:
        vds_handle = await seismic_access.get_vds_handle_async(
            realization=realization_num,
            seismic_attribute=seismic_attribute,
            time_or_interval_str=time_or_interval_str,
            observed=observed,
        )
    except ValueError as err:
        raise HTTPException(status_code=404, detail=str(err)) from err

    if vds_handle is None:
        raise HTTPException(status_code=404, detail="Vds handle not found")

    vds_access = VdsAccess(sas_token=vds_handle.sas_token, vds_url=vds_handle.vds_url)

<<<<<<< HEAD
    flattened_slice_traces_array, metadata = await vds_access.get_crossline_slice(line_no=crossline_no)
=======
    flattened_slice_traces_array, metadata = await vds_access.get_crossline_slice_async(line_no=crossline_no)
>>>>>>> 9fb5a86e

    return converters.to_api_vds_slice_data(
        flattened_slice_traces_array=flattened_slice_traces_array, metadata=metadata
    )


@router.get("/get_depth_slice/")
async def get_depth_slice(
    authenticated_user: AuthenticatedUser = Depends(AuthHelper.get_authenticated_user),
    case_uuid: str = Query(description="Sumo case uuid"),
    ensemble_name: str = Query(description="Ensemble name"),
    realization_num: int = Query(description="Realization number"),
    seismic_attribute: str = Query(description="Seismic cube attribute"),
    time_or_interval_str: str = Query(description="Timestamp or timestep"),
    observed: bool = Query(description="Observed or simulated"),
<<<<<<< HEAD
    depth: int = Query(description="depth"),
=======
    depth_slice_no: int = Query(description="Depth slice no"),
>>>>>>> 9fb5a86e
) -> schemas.SeismicSliceData:
    """Get a seismic depth slice from a seismic cube."""
    seismic_access = await SeismicAccess.from_case_uuid_async(
        authenticated_user.get_sumo_access_token(), case_uuid, ensemble_name
    )

    vds_handle: Optional[VdsHandle] = None
    try:
        vds_handle = await seismic_access.get_vds_handle_async(
            realization=realization_num,
            seismic_attribute=seismic_attribute,
            time_or_interval_str=time_or_interval_str,
            observed=observed,
        )
    except ValueError as err:
        raise HTTPException(status_code=404, detail=str(err)) from err

    if vds_handle is None:
        raise HTTPException(status_code=404, detail="Vds handle not found")

    vds_access = VdsAccess(sas_token=vds_handle.sas_token, vds_url=vds_handle.vds_url)

<<<<<<< HEAD
    flattened_slice_traces_array, metadata = await vds_access.get_depth_slice(depth=depth)
=======
    flattened_slice_traces_array, metadata = await vds_access.get_depth_slice_async(depth_slice_no=depth_slice_no)
>>>>>>> 9fb5a86e

    return converters.to_api_vds_slice_data(
        flattened_slice_traces_array=flattened_slice_traces_array, metadata=metadata
    )


@router.post("/get_seismic_fence/")
async def post_get_seismic_fence(
    authenticated_user: AuthenticatedUser = Depends(AuthHelper.get_authenticated_user),
    case_uuid: str = Query(description="Sumo case uuid"),
    ensemble_name: str = Query(description="Ensemble name"),
    realization_num: int = Query(description="Realization number"),
    seismic_attribute: str = Query(description="Seismic cube attribute"),
    time_or_interval_str: str = Query(description="Timestamp or timestep"),
    observed: bool = Query(description="Observed or simulated"),
    polyline: schemas.SeismicFencePolyline = Body(embed=True),
) -> schemas.SeismicFenceData:
    """Get a fence of seismic data from a polyline defined by a set of (x, y) coordinates in domain coordinate system.

    The fence data contains a set of traces perpendicular to the polyline, with one trace per (x, y)-point in polyline.
    Each trace has equal number of samples, and is a set of sample values along the depth direction of the seismic cube.

    Returns:
    A SeismicFenceData object with fence traces in encoded 1D array, metadata for trace array decoding and fence min/max depth.
    """
    seismic_access = await SeismicAccess.from_case_uuid_async(
        authenticated_user.get_sumo_access_token(), case_uuid, ensemble_name
    )

    vds_handle: Optional[VdsHandle] = None
    try:
        vds_handle = await seismic_access.get_vds_handle_async(
            realization=realization_num,
            seismic_attribute=seismic_attribute,
            time_or_interval_str=time_or_interval_str,
            observed=observed,
        )
    except ValueError as err:
        raise HTTPException(status_code=404, detail=str(err)) from err

    if vds_handle is None:
        raise HTTPException(status_code=404, detail="Vds handle not found")

    vds_access = VdsAccess(sas_token=vds_handle.sas_token, vds_url=vds_handle.vds_url)

    # Retrieve fence and post as seismic intersection using cdp coordinates for vds-slice
    # NOTE: Correct coordinate format and scaling - see VdsCoordinateSystem?
    [
        flattened_fence_traces_array,
        num_traces,
        num_samples_per_trace,
    ] = await vds_access.get_flattened_fence_traces_array_and_metadata_async(
        coordinates=VdsCoordinates(polyline.x_points, polyline.y_points),
        coordinate_system=VdsCoordinateSystem.CDP,
    )
    meta: VdsMetadata = await vds_access.get_metadata_async()

    if len(meta.axis) != 3:
        raise HTTPException(status_code=400, detail=f"Expected 3 axes, got {len(meta.axis)}")
    depth_axis_meta = meta.axis[2]

    return schemas.SeismicFenceData(
        fence_traces_b64arr=b64_encode_float_array_as_float32(flattened_fence_traces_array),
        num_traces=num_traces,
        num_samples_per_trace=num_samples_per_trace,
        min_fence_depth=depth_axis_meta.min,
        max_fence_depth=depth_axis_meta.max,
    )<|MERGE_RESOLUTION|>--- conflicted
+++ resolved
@@ -69,11 +69,7 @@
 
     vds_access = VdsAccess(sas_token=vds_handle.sas_token, vds_url=vds_handle.vds_url)
 
-<<<<<<< HEAD
-    flattened_slice_traces_array, metadata = await vds_access.get_inline_slice(line_no=inline_no)
-=======
     flattened_slice_traces_array, metadata = await vds_access.get_inline_slice_async(line_no=inline_no)
->>>>>>> 9fb5a86e
 
     return converters.to_api_vds_slice_data(
         flattened_slice_traces_array=flattened_slice_traces_array, metadata=metadata
@@ -112,11 +108,7 @@
 
     vds_access = VdsAccess(sas_token=vds_handle.sas_token, vds_url=vds_handle.vds_url)
 
-<<<<<<< HEAD
-    flattened_slice_traces_array, metadata = await vds_access.get_crossline_slice(line_no=crossline_no)
-=======
     flattened_slice_traces_array, metadata = await vds_access.get_crossline_slice_async(line_no=crossline_no)
->>>>>>> 9fb5a86e
 
     return converters.to_api_vds_slice_data(
         flattened_slice_traces_array=flattened_slice_traces_array, metadata=metadata
@@ -132,11 +124,7 @@
     seismic_attribute: str = Query(description="Seismic cube attribute"),
     time_or_interval_str: str = Query(description="Timestamp or timestep"),
     observed: bool = Query(description="Observed or simulated"),
-<<<<<<< HEAD
-    depth: int = Query(description="depth"),
-=======
     depth_slice_no: int = Query(description="Depth slice no"),
->>>>>>> 9fb5a86e
 ) -> schemas.SeismicSliceData:
     """Get a seismic depth slice from a seismic cube."""
     seismic_access = await SeismicAccess.from_case_uuid_async(
@@ -159,11 +147,7 @@
 
     vds_access = VdsAccess(sas_token=vds_handle.sas_token, vds_url=vds_handle.vds_url)
 
-<<<<<<< HEAD
-    flattened_slice_traces_array, metadata = await vds_access.get_depth_slice(depth=depth)
-=======
     flattened_slice_traces_array, metadata = await vds_access.get_depth_slice_async(depth_slice_no=depth_slice_no)
->>>>>>> 9fb5a86e
 
     return converters.to_api_vds_slice_data(
         flattened_slice_traces_array=flattened_slice_traces_array, metadata=metadata
