import numpy as np
from numpy.typing import NDArray
from webviz_pkg.core_utils.b64 import b64_encode_float_array_as_float32

from primary.services.vds_access.response_types import VdsSliceMetadata
from primary.services.sumo_access.seismic_types import SeismicCubeMeta
from . import schemas


def to_api_vds_cube_meta(seismic_meta: SeismicCubeMeta) -> schemas.SeismicCubeMeta:
<<<<<<< HEAD
    """
    Create API SeismicCubeMeta from VdsSliceMetadata
    """

=======
>>>>>>> 9fb5a86e
    return schemas.SeismicCubeMeta(
        seismicAttribute=seismic_meta.seismic_attribute,
        unit=seismic_meta.unit,
        isoDateOrInterval=seismic_meta.iso_date_or_interval,
        isObservation=seismic_meta.is_observation,
        isDepth=seismic_meta.is_depth,
        bbox=schemas.BoundingBox3d(
            xmin=seismic_meta.bbox.xmin,
            ymin=seismic_meta.bbox.ymin,
            zmin=seismic_meta.bbox.zmin,
            xmax=seismic_meta.bbox.xmax,
            ymax=seismic_meta.bbox.ymax,
            zmax=seismic_meta.bbox.zmax,
        ),
        spec=schemas.SeismicCubeSpec(
            numCols=seismic_meta.spec.num_cols,
            numRows=seismic_meta.spec.num_rows,
            numLayers=seismic_meta.spec.num_layers,
            xOrigin=seismic_meta.spec.x_origin,
            yOrigin=seismic_meta.spec.y_origin,
            zOrigin=seismic_meta.spec.z_origin,
            xInc=seismic_meta.spec.x_inc,
            yInc=seismic_meta.spec.y_inc,
            zInc=seismic_meta.spec.z_inc,
            yFlip=seismic_meta.spec.y_flip,
            zFlip=seismic_meta.spec.z_flip,
<<<<<<< HEAD
            rotation=seismic_meta.spec.rotation,
=======
            rotationDeg=seismic_meta.spec.rotation,
>>>>>>> 9fb5a86e
        ),
    )


def to_api_vds_slice_data(
    flattened_slice_traces_array: NDArray[np.float32], metadata: VdsSliceMetadata
) -> schemas.SeismicSliceData:
<<<<<<< HEAD
    """
    Create API SeismicCrosslineData from VdsSliceMetadata and flattened slice traces array
    """

    return schemas.SeismicSliceData(
        slice_traces_b64arr=b64_encode_float_array_as_float32(flattened_slice_traces_array),
        bbox_utm=metadata.geospatial,
        u_min=metadata.x["min"],
        u_max=metadata.x["max"],
        u_num_samples=metadata.x["samples"],
        u_unit=metadata.x["unit"],
        v_min=metadata.y["min"],
        v_max=metadata.y["max"],
        v_num_samples=metadata.y["samples"],
        v_unit=metadata.y["unit"],
        value_min=np.nanmin(flattened_slice_traces_array),
        value_max=np.nanmax(flattened_slice_traces_array),
=======
    return schemas.SeismicSliceData(
        slice_traces_b64arr=b64_encode_float_array_as_float32(flattened_slice_traces_array),
        bbox_utm=metadata.geospatial,
        u_min=metadata.x_axis.min,
        u_max=metadata.x_axis.max,
        u_num_samples=metadata.x_axis.samples,
        u_unit=metadata.x_axis.unit,
        v_min=metadata.y_axis.min,
        v_max=metadata.y_axis.max,
        v_num_samples=metadata.y_axis.samples,
        v_unit=metadata.y_axis.unit,
        value_min=np.nanmin(flattened_slice_traces_array).astype(float),
        value_max=np.nanmax(flattened_slice_traces_array).astype(float),
>>>>>>> 9fb5a86e
    )<|MERGE_RESOLUTION|>--- conflicted
+++ resolved
@@ -8,13 +8,6 @@
 
 
 def to_api_vds_cube_meta(seismic_meta: SeismicCubeMeta) -> schemas.SeismicCubeMeta:
-<<<<<<< HEAD
-    """
-    Create API SeismicCubeMeta from VdsSliceMetadata
-    """
-
-=======
->>>>>>> 9fb5a86e
     return schemas.SeismicCubeMeta(
         seismicAttribute=seismic_meta.seismic_attribute,
         unit=seismic_meta.unit,
@@ -41,11 +34,7 @@
             zInc=seismic_meta.spec.z_inc,
             yFlip=seismic_meta.spec.y_flip,
             zFlip=seismic_meta.spec.z_flip,
-<<<<<<< HEAD
-            rotation=seismic_meta.spec.rotation,
-=======
             rotationDeg=seismic_meta.spec.rotation,
->>>>>>> 9fb5a86e
         ),
     )
 
@@ -53,25 +42,6 @@
 def to_api_vds_slice_data(
     flattened_slice_traces_array: NDArray[np.float32], metadata: VdsSliceMetadata
 ) -> schemas.SeismicSliceData:
-<<<<<<< HEAD
-    """
-    Create API SeismicCrosslineData from VdsSliceMetadata and flattened slice traces array
-    """
-
-    return schemas.SeismicSliceData(
-        slice_traces_b64arr=b64_encode_float_array_as_float32(flattened_slice_traces_array),
-        bbox_utm=metadata.geospatial,
-        u_min=metadata.x["min"],
-        u_max=metadata.x["max"],
-        u_num_samples=metadata.x["samples"],
-        u_unit=metadata.x["unit"],
-        v_min=metadata.y["min"],
-        v_max=metadata.y["max"],
-        v_num_samples=metadata.y["samples"],
-        v_unit=metadata.y["unit"],
-        value_min=np.nanmin(flattened_slice_traces_array),
-        value_max=np.nanmax(flattened_slice_traces_array),
-=======
     return schemas.SeismicSliceData(
         slice_traces_b64arr=b64_encode_float_array_as_float32(flattened_slice_traces_array),
         bbox_utm=metadata.geospatial,
@@ -85,5 +55,4 @@
         v_unit=metadata.y_axis.unit,
         value_min=np.nanmin(flattened_slice_traces_array).astype(float),
         value_max=np.nanmax(flattened_slice_traces_array).astype(float),
->>>>>>> 9fb5a86e
     )