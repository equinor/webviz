import logging

from fastapi import APIRouter, Depends, Query

from primary.auth.auth_helper import AuthHelper
from primary.services.sumo_access.observation_access import ObservationAccess
from primary.services.utils.authenticated_user import AuthenticatedUser

from . import schemas

LOGGER = logging.getLogger(__name__)

router = APIRouter()


@router.get("/observations/")
async def get_observations(
    # fmt:off
    authenticated_user: AuthenticatedUser = Depends(AuthHelper.get_authenticated_user),
    case_uuid: str = Query(description="Sumo case uuid"),
    # fmt:on
) -> schemas.Observations:
    """Retrieve all observations found in sumo case"""
<<<<<<< HEAD
    access = await ObservationAccess.from_case_uuid_async(authenticated_user.get_sumo_access_token(), case_uuid)
    observations = await access.get_observations_async()
=======
    access = ObservationAccess.from_case_uuid(authenticated_user.get_sumo_access_token(), case_uuid)
    observations = await access.get_observations()
>>>>>>> 1367332c

    ret_observations = schemas.Observations.model_validate(observations.model_dump())
    return ret_observations<|MERGE_RESOLUTION|>--- conflicted
+++ resolved
@@ -21,13 +21,8 @@
     # fmt:on
 ) -> schemas.Observations:
     """Retrieve all observations found in sumo case"""
-<<<<<<< HEAD
-    access = await ObservationAccess.from_case_uuid_async(authenticated_user.get_sumo_access_token(), case_uuid)
+    access = ObservationAccess.from_case_uuid(authenticated_user.get_sumo_access_token(), case_uuid)
     observations = await access.get_observations_async()
-=======
-    access = ObservationAccess.from_case_uuid(authenticated_user.get_sumo_access_token(), case_uuid)
-    observations = await access.get_observations()
->>>>>>> 1367332c
 
     ret_observations = schemas.Observations.model_validate(observations.model_dump())
     return ret_observations