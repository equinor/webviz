--- conflicted
+++ resolved
@@ -69,11 +69,8 @@
         kickoffDepthMd=drilled_wellbore_header.kickoff_depth_md,
         kickoffDepthTvd=drilled_wellbore_header.kickoff_depth_tvd,
         parentWellbore=drilled_wellbore_header.parent_wellbore,
-<<<<<<< HEAD
-=======
         tvdMax=drilled_wellbore_header.tvd_max,
         mdMax=drilled_wellbore_header.md_max,
->>>>>>> 3b9297b2
     )
 
 
