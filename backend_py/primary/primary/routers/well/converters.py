from webviz_services.smda_access.types import (
    WellboreHeader,
    WellboreTrajectory,
    WellborePick,
    StratigraphicColumn,
    WellboreGeoHeader,
    WellboreGeoData,
    WellboreStratigraphicUnit,
    WellboreSurveyHeader,
    WellboreSurveySample,
)
from webviz_services.ssdl_access.types import (
    WellboreCasing,
    WellboreCompletion,
    WellboreLogCurveHeader,
    WellborePerforation,
    WellboreLogCurveData,
)

from primary.utils.arrays import safe_index_get

from . import schemas
from . import utils


def to_api_stratigraphic_column(column: StratigraphicColumn) -> schemas.StratigraphicColumn:
    return schemas.StratigraphicColumn(
        identifier=column.strat_column_identifier,
        areaType=column.strat_column_area_type,
        status=column.strat_column_status,
        type=column.strat_column_type,
    )


def convert_wellbore_pick_to_schema(wellbore_pick: WellborePick) -> schemas.WellborePick:
    return schemas.WellborePick(
        northing=wellbore_pick.northing,
        easting=wellbore_pick.easting,
        tvd=wellbore_pick.tvd,
        tvdMsl=wellbore_pick.tvd_msl,
        md=wellbore_pick.md,
        mdMsl=wellbore_pick.md_msl,
        uniqueWellboreIdentifier=wellbore_pick.unique_wellbore_identifier,
        wellboreUuid=wellbore_pick.wellbore_uuid,
        pickIdentifier=wellbore_pick.pick_identifier,
        confidence=wellbore_pick.confidence,
        depthReferencePoint=wellbore_pick.depth_reference_point,
        mdUnit=wellbore_pick.md_unit,
        interpreter=wellbore_pick.interpreter,
        obsNo=wellbore_pick.obs_no,
    )


def convert_wellbore_header_to_schema(
    drilled_wellbore_header: WellboreHeader,
) -> schemas.WellboreHeader:
    return schemas.WellboreHeader(
        wellboreUuid=drilled_wellbore_header.wellbore_uuid,
        uniqueWellboreIdentifier=drilled_wellbore_header.unique_wellbore_identifier,
        wellUuid=drilled_wellbore_header.well_uuid,
        uniqueWellIdentifier=drilled_wellbore_header.unique_well_identifier,
        wellEasting=drilled_wellbore_header.well_easting,
        wellNorthing=drilled_wellbore_header.well_northing,
        depthReferencePoint=drilled_wellbore_header.depth_reference_point,
        depthReferenceElevation=drilled_wellbore_header.depth_reference_elevation,
        wellborePurpose=(drilled_wellbore_header.wellbore_purpose if drilled_wellbore_header.wellbore_purpose else ""),
        wellboreStatus=drilled_wellbore_header.wellbore_status if drilled_wellbore_header.wellbore_status else "",
<<<<<<< HEAD
        mdMin=drilled_wellbore_header.md_min,
        mdMax=drilled_wellbore_header.md_max,
        mdUnit=drilled_wellbore_header.md_unit,
        tvdMin=drilled_wellbore_header.tvd_min,
        tvdMax=drilled_wellbore_header.tvd_max,
        tvdUnit=drilled_wellbore_header.tvd_unit,
=======
        currentTrack=drilled_wellbore_header.current_track,
        kickoffDepthMd=drilled_wellbore_header.kickoff_depth_md,
        kickoffDepthTvd=drilled_wellbore_header.kickoff_depth_tvd,
        parentWellbore=drilled_wellbore_header.parent_wellbore,
        tvdMax=drilled_wellbore_header.tvd_max,
        mdMax=drilled_wellbore_header.md_max,
>>>>>>> 1c74f787
    )


def convert_well_trajectory_to_schema(
    well_trajectory: WellboreTrajectory,
) -> schemas.WellboreTrajectory:
    return schemas.WellboreTrajectory(
        wellboreUuid=well_trajectory.wellbore_uuid,
        uniqueWellboreIdentifier=well_trajectory.unique_wellbore_identifier,
        tvdMslArr=well_trajectory.tvd_msl_arr,
        mdArr=well_trajectory.md_arr,
        eastingArr=well_trajectory.easting_arr,
        northingArr=well_trajectory.northing_arr,
    )


def convert_field_perforations_to_schema(
    perforations: list[WellborePerforation],
) -> list[schemas.WellborePerforations]:
    """Convert a list of perforations to a list of WellborePerforations grouped by wellbore."""
    perforations_by_wellbore: dict[str, list[schemas.WellborePerforation]] = {}
    for perf in perforations:
        if perf.wellbore_uuid not in perforations_by_wellbore:
            perforations_by_wellbore[perf.wellbore_uuid] = []
        perforations_by_wellbore[perf.wellbore_uuid].append(convert_wellbore_perforation_to_schema(perf))

    return [
        schemas.WellborePerforations(
            wellboreUuid=wellbore_uuid,
            perforations=perfs,
        )
        for wellbore_uuid, perfs in perforations_by_wellbore.items()
    ]


def convert_field_screens_to_schema(
    screens: list[WellboreCompletion],
) -> list[schemas.WellboreCompletions]:
    """Convert a list of screens to a list of WellboreCompletions grouped by wellbore."""
    screens_by_wellbore: dict[str, list[schemas.WellboreCompletion]] = {}
    for screen in screens:
        if screen.wellbore_uuid not in screens_by_wellbore:
            screens_by_wellbore[screen.wellbore_uuid] = []
        screens_by_wellbore[screen.wellbore_uuid].append(convert_wellbore_completion_to_schema(screen))

    return [
        schemas.WellboreCompletions(
            wellboreUuid=wellbore_uuid,
            completions=comps,
        )
        for wellbore_uuid, comps in screens_by_wellbore.items()
    ]


def convert_wellbore_completion_to_schema(
    wellbore_completion: WellboreCompletion,
) -> schemas.WellboreCompletion:
    return schemas.WellboreCompletion(
        mdTop=wellbore_completion.md_top,
        mdBottom=wellbore_completion.md_bottom,
        tvdTop=wellbore_completion.tvd_top,
        tvdBottom=wellbore_completion.tvd_bottom,
        description=wellbore_completion.description,
        symbolName=wellbore_completion.symbol_name,
        comment=wellbore_completion.comment,
    )


def convert_wellbore_casing_to_schema(
    wellbore_casing: WellboreCasing,
) -> schemas.WellboreCasing:
    return schemas.WellboreCasing(
        itemType=wellbore_casing.item_type,
        diameterNumeric=wellbore_casing.diameter_numeric,
        diameterInner=wellbore_casing.diameter_inner,
        description=wellbore_casing.description,
        remark=wellbore_casing.remark,
        depthTopMd=wellbore_casing.depth_top_md,
        depthBottomMd=wellbore_casing.depth_bottom_md,
        totalDepthMd=wellbore_casing.total_depth_md,
        startDepth=wellbore_casing.start_depth,
        endDepth=wellbore_casing.end_depth,
    )


def convert_wellbore_perforation_to_schema(
    wellbore_perforation: WellborePerforation,
) -> schemas.WellborePerforation:
    return schemas.WellborePerforation(
        mdTop=wellbore_perforation.md_top,
        mdBottom=wellbore_perforation.md_bottom,
        tvdTop=wellbore_perforation.tvd_top,
        tvdBottom=wellbore_perforation.tvd_bottom,
        status=wellbore_perforation.status,
        completionMode=wellbore_perforation.completion_mode,
        dateShot=wellbore_perforation.date_shot,
        dateClosed=wellbore_perforation.date_closed,
    )


# ? Should all these conversions happen within a dedicated service instead?
def convert_wellbore_log_curve_header_to_schema(curve_header: WellboreLogCurveHeader) -> schemas.WellboreLogCurveHeader:
    if curve_header.log_name is None:
        raise AttributeError("Missing log name is not allowed")

    # Replace the "UNITLESS" string to simplify frontend checks
    curve_unit = None
    if curve_header.curve_unit and str.upper(curve_header.curve_unit) != "UNITLESS":
        curve_unit = curve_header.curve_unit

    return schemas.WellboreLogCurveHeader(
        source=schemas.WellLogCurveSourceEnum.SSDL_WELL_LOG,
        curveType=utils.curve_type_from_header(curve_header),
        logName=curve_header.log_name,
        curveName=curve_header.curve_name,
        curveUnit=curve_unit,
    )


def convert_wellbore_geo_header_to_well_log_header(
    geo_header: WellboreGeoHeader,
) -> schemas.WellboreLogCurveHeader:
    return schemas.WellboreLogCurveHeader(
        source=schemas.WellLogCurveSourceEnum.SMDA_GEOLOGY,
        curveType=utils.curve_type_from_header(geo_header),
        logName=geo_header.interpreter,
        curveName=geo_header.identifier,
        curveUnit=None,
    )


def convert_strat_column_to_well_log_header(column: StratigraphicColumn) -> schemas.WellboreLogCurveHeader:
    type_or_default = column.strat_column_type or "UNNAMED"

    return schemas.WellboreLogCurveHeader(
        source=schemas.WellLogCurveSourceEnum.SMDA_STRATIGRAPHY,
        curveType=utils.curve_type_from_header(column),
        logName=column.strat_column_identifier,
        curveName=type_or_default,
        curveUnit=None,
    )


# ! Splits a single survey into distinct curves for Azimuth, dogleg, and inclination
def convert_survey_header_to_well_log_headers(
    survey_header: WellboreSurveyHeader,
) -> list[schemas.WellboreLogCurveHeader]:
    def make_curve(name: str, unit: str) -> schemas.WellboreLogCurveHeader:
        return schemas.WellboreLogCurveHeader(
            curveName=name,
            curveUnit=unit,
            ### Shared settings
            # Only expected to have a single survey, so name is static
            logName="Wellbore Survey",
            curveType=schemas.WellLogCurveTypeEnum.CONTINUOUS,
            source=schemas.WellLogCurveSourceEnum.SMDA_SURVEY,
        )

    return [
        # It's assumed that all surveys have these 3
        make_curve("AZI", survey_header.azimuth_unit),
        make_curve("INCL", survey_header.inclination_unit),
        make_curve("DLS", survey_header.dogleg_severity_unit),
    ]


def convert_wellbore_log_curve_data_to_schema(
    wellbore_log_curve_data: WellboreLogCurveData,
) -> schemas.WellboreLogCurveData:
    discrete_value_meta = utils.build_discrete_value_meta_for_ssdl_curve(wellbore_log_curve_data)

    # Replace the "UNITLESS" string to simplify frontend checks
    curve_unit = None
    if wellbore_log_curve_data.unit and str.upper(wellbore_log_curve_data.unit) != "UNITLESS":
        curve_unit = wellbore_log_curve_data.unit

    return schemas.WellboreLogCurveData(
        source=schemas.WellLogCurveSourceEnum.SSDL_WELL_LOG,
        name=wellbore_log_curve_data.name,
        logName=wellbore_log_curve_data.log_name,
        unit=curve_unit,
        curveUnitDesc=wellbore_log_curve_data.curve_unit_desc,
        indexMin=wellbore_log_curve_data.index_min,
        indexMax=wellbore_log_curve_data.index_max,
        minCurveValue=wellbore_log_curve_data.min_curve_value,
        maxCurveValue=wellbore_log_curve_data.max_curve_value,
        dataPoints=wellbore_log_curve_data.DataPoints,
        curveAlias=wellbore_log_curve_data.curve_alias,
        curveDescription=wellbore_log_curve_data.curve_description,
        indexUnit=wellbore_log_curve_data.index_unit,
        noDataValue=wellbore_log_curve_data.no_data_value,
        discreteValueMetadata=discrete_value_meta,
    )


def convert_geology_data_to_log_curve_schema(
    geo_header: WellboreGeoHeader,
    geo_data_entries: list[WellboreGeoData],
) -> schemas.WellboreLogCurveData:
    """Reduces a set of geo data entries and a geo data header into a combined well-log curve"""

    if len(geo_data_entries) < 1:
        raise ValueError("Expected at least one entry in geology data list")

    discrete_value_metadata = utils.build_discrete_value_meta_for_geo_data(geo_data_entries)
    data_points: list[tuple[float, float | str | None]] = []

    for idx, geo_data in enumerate(geo_data_entries):
        next_geo_data = safe_index_get(idx + 1, geo_data_entries)

        data_points.append((geo_data.top_depth_md, geo_data.code))

        # If the curve is without any gaps, the top of the next pick will be the same as this picks base. Only add a "none" value if the curve reaches a gap
        if next_geo_data is None or next_geo_data.top_depth_md != geo_data.base_depth_md:
            data_points.append((geo_data.base_depth_md, None))

    return schemas.WellboreLogCurveData(
        source=schemas.WellLogCurveSourceEnum.SMDA_GEOLOGY,
        curveDescription="Generated - Derived from geology data entries",
        name=geo_header.identifier,
        logName=geo_header.source,
        indexMin=geo_header.md_min,
        indexMax=geo_header.md_max,
        indexUnit=geo_header.md_unit,
        dataPoints=data_points,
        discreteValueMetadata=discrete_value_metadata,
        # These fields can't be derived in a meaningful way. Luckily, they shouldn't be needed for discrete curves anyways
        unit=None,
        minCurveValue=None,
        maxCurveValue=None,
        noDataValue=None,
        curveAlias=None,
        curveUnitDesc=None,
    )


def convert_strat_unit_data_to_log_curve_schema(
    strat_units: list[WellboreStratigraphicUnit],
) -> schemas.WellboreLogCurveData:
    if len(strat_units) < 1:
        raise ValueError("Expected at least one entry in strat-unit list")

    ident_to_code_map = _build_strat_unit_ident_to_code_map(strat_units)
    discrete_metadata = utils.build_discrete_value_meta_for_strat_data_and_codes(strat_units, ident_to_code_map)

    index_min = float("inf")
    index_max = float("-inf")

    data_points: list[tuple[float, float | str | None]] = []

    # The list of units has entries at different unit-levels, meaning some entries might be "inside" a different entry. Storing "parents" here to access them in later iterations
    parent_units: list[WellboreStratigraphicUnit] = []

    for idx, current_unit in enumerate(strat_units):
        index_min = min(index_min, current_unit.entry_md)
        index_max = max(index_max, current_unit.exit_md)

        next_unit = safe_index_get(idx + 1, strat_units)

        unit_ident = current_unit.strat_unit_identifier
        discrete_code = ident_to_code_map[unit_ident]

        # The previous pick might have exited where this one start. If so, remove the "exit" datapoint
        if data_points and data_points[-1][0] == current_unit.entry_md:
            data_points.pop()

        data_points.append((current_unit.entry_md, discrete_code))

        if not next_unit:
            # End of curve. Add a "None" entry to make it explicit.
            # ! For future refference; if the subsurface component is updated to respect min-max values, this "None" value shouldnt be needed

            # Get the exit_md furthest down the curve
            last_exit = current_unit.exit_md
            while parent_units:
                parent = parent_units.pop()
                last_exit = max(last_exit, parent.exit_md)

            data_points.append((last_exit, None))
            break

        if current_unit.exit_md < next_unit.entry_md:
            # This section isn't directly connected to the next, so the curve should return to the parent's value here
            exit_unit = _get_strat_unit_at_exit(current_unit, parent_units)
            exit_value = ident_to_code_map[exit_unit.strat_unit_identifier] if exit_unit else None

            data_points.append((current_unit.exit_md, exit_value))

        if current_unit.strat_unit_level < next_unit.strat_unit_level:
            parent_units.append(current_unit)

        elif current_unit.strat_unit_level > next_unit.strat_unit_level and parent_units:
            parent_units.pop()

    return schemas.WellboreLogCurveData(
        source=schemas.WellLogCurveSourceEnum.SMDA_STRATIGRAPHY,
        curveDescription="COMPUTED - Derived from stratigraphy unit entries",
        name=strat_units[0].strat_column_type or "UNNAMED",
        logName=strat_units[0].strat_column_identifier,
        indexMin=index_min,
        indexMax=index_max,
        indexUnit="m",
        dataPoints=data_points,
        discreteValueMetadata=discrete_metadata,
        # These fields can't be derived in a meaningful way. Luckily, they shouldn't be needed for discrete curves in the WellLogViewer anyways, soooooo
        unit=None,
        minCurveValue=None,
        maxCurveValue=None,
        noDataValue=None,
        curveAlias=None,
        curveUnitDesc=None,
    )


def _build_strat_unit_ident_to_code_map(strat_units: list[WellboreStratigraphicUnit]) -> dict[str, int]:
    ident_to_code_map: dict[str, int] = {}

    for unit in strat_units:
        if unit.strat_unit_identifier not in ident_to_code_map:
            ident_to_code_map.update({unit.strat_unit_identifier: len(ident_to_code_map.keys())})

    return ident_to_code_map


def _get_strat_unit_at_exit(
    unit: WellboreStratigraphicUnit,
    parent_units: list[WellboreStratigraphicUnit],
) -> WellboreStratigraphicUnit | None:
    for parent in parent_units:
        if parent.exit_md > unit.exit_md:
            return parent

    return None


def convert_survey_sample_to_log_curve_schemas(
    survey_samples: list[WellboreSurveySample],
    survey_header: WellboreSurveyHeader,
    curve_name: str,
) -> schemas.WellboreLogCurveData:
    (full_name, unit, curve_min, curve_max) = _get_curve_specific_header_values(curve_name, survey_header)

    curve_index_min = float("inf")
    curve_index_max = float("-inf")
    data_points: list[tuple[float, float | str | None]] = []

    for sample in survey_samples:
        curve_index_min = sample.md if sample.md < curve_index_min else curve_index_min
        curve_index_max = sample.md if sample.md > curve_index_max else curve_index_max
        data_points.append((sample.md, _get_sample_data_point_for_curve(curve_name, sample)))

    return schemas.WellboreLogCurveData(
        source=schemas.WellLogCurveSourceEnum.SMDA_SURVEY,
        curveDescription=f"{full_name} (COMPUTED - Derived from SMDA survey sample entries)",
        name=curve_name,
        curveAlias=full_name,
        unit=unit,
        # Only expected to have a single survey, so name is static
        logName="Wellbore Survey",
        minCurveValue=curve_min,
        maxCurveValue=curve_max,
        indexMin=curve_index_min,
        indexMax=curve_index_max,
        indexUnit="m",
        noDataValue=None,
        curveUnitDesc=None,
        dataPoints=data_points,
        discreteValueMetadata=None,
    )


def _get_curve_specific_header_values(
    curve_name: str, survey_header: WellboreSurveyHeader
) -> tuple[str, str, float, float]:
    if curve_name == "AZI":
        return ("Azimuth", survey_header.azimuth_unit, 0, 360)
    if curve_name == "INCL":
        return ("Inclination", survey_header.inclination_unit, 0, 120)
    if curve_name == "DLS":
        return ("Dogleg severity", survey_header.dogleg_severity_unit, 0, 6)

    raise ValueError(f"Unrecognized survey geometry curve name, {curve_name}")


def _get_sample_data_point_for_curve(curve_name: str, survey_sample: WellboreSurveySample) -> float:
    if curve_name == "AZI":
        return survey_sample.azimuth
    if curve_name == "INCL":
        return survey_sample.inclination
    if curve_name == "DLS":
        return survey_sample.dogleg_severity

    raise ValueError(f"Unrecognized survey geometry curve name, {curve_name}")<|MERGE_RESOLUTION|>--- conflicted
+++ resolved
@@ -65,21 +65,16 @@
         depthReferenceElevation=drilled_wellbore_header.depth_reference_elevation,
         wellborePurpose=(drilled_wellbore_header.wellbore_purpose if drilled_wellbore_header.wellbore_purpose else ""),
         wellboreStatus=drilled_wellbore_header.wellbore_status if drilled_wellbore_header.wellbore_status else "",
-<<<<<<< HEAD
+        currentTrack=drilled_wellbore_header.current_track,
+        kickoffDepthMd=drilled_wellbore_header.kickoff_depth_md,
+        kickoffDepthTvd=drilled_wellbore_header.kickoff_depth_tvd,
+        parentWellbore=drilled_wellbore_header.parent_wellbore,
         mdMin=drilled_wellbore_header.md_min,
         mdMax=drilled_wellbore_header.md_max,
         mdUnit=drilled_wellbore_header.md_unit,
         tvdMin=drilled_wellbore_header.tvd_min,
         tvdMax=drilled_wellbore_header.tvd_max,
         tvdUnit=drilled_wellbore_header.tvd_unit,
-=======
-        currentTrack=drilled_wellbore_header.current_track,
-        kickoffDepthMd=drilled_wellbore_header.kickoff_depth_md,
-        kickoffDepthTvd=drilled_wellbore_header.kickoff_depth_tvd,
-        parentWellbore=drilled_wellbore_header.parent_wellbore,
-        tvdMax=drilled_wellbore_header.tvd_max,
-        mdMax=drilled_wellbore_header.md_max,
->>>>>>> 1c74f787
     )
 
 
