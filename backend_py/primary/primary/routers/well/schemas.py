from enum import Enum
from typing import List, Optional, TypeAlias
from pydantic import BaseModel


class WellboreHeader(BaseModel):
    wellboreUuid: str
    uniqueWellboreIdentifier: str
    wellUuid: str
    uniqueWellIdentifier: str
    wellEasting: float
    wellNorthing: float
    depthReferencePoint: str
    depthReferenceElevation: float
    wellborePurpose: str
    wellboreStatus: str
<<<<<<< HEAD
    mdMin: float | None = None
    mdMax: float | None = None
    mdUnit: str | None = None
    tvdMin: float | None = None
    tvdMax: float | None = None
    tvdUnit: str | None = None
=======
    currentTrack: int
    tvdMax: float
    mdMax: float
    kickoffDepthMd: float | None
    kickoffDepthTvd: float | None
    parentWellbore: str | None
>>>>>>> 1c74f787


class WellboreTrajectory(BaseModel):
    wellboreUuid: str
    uniqueWellboreIdentifier: str
    tvdMslArr: List[float]
    mdArr: List[float]
    eastingArr: List[float]
    northingArr: List[float]


class StratigraphicColumn(BaseModel):
    """
    Stratigraphic column from SMDA
    """

    identifier: str
    areaType: str
    status: str
    type: str | None


class WellborePick(BaseModel):
    """
    Wellbore pick from SMDA

    Camel case attributes needed for esvIntersection component in front-end
    """

    northing: float
    easting: float
    tvd: float
    tvdMsl: float
    md: float
    mdMsl: float
    uniqueWellboreIdentifier: str
    wellboreUuid: str
    pickIdentifier: str
    confidence: Optional[str] = None
    depthReferencePoint: str
    mdUnit: str
    interpreter: str | None
    obsNo: int


class WellboreCompletion(BaseModel):
    """Single completion for a wellbore"""

    mdTop: float
    mdBottom: float
    tvdTop: float | None
    tvdBottom: float | None
    description: str | None
    symbolName: str | None
    comment: str | None


class WellboreCompletions(BaseModel):
    """Completions for a wellbore"""

    wellboreUuid: str
    completions: List[WellboreCompletion]


class WellboreCasing(BaseModel):
    """Single casing for a wellbore"""

    itemType: str  # Casing type
    diameterNumeric: float
    diameterInner: float
    description: str | None = None
    remark: str | None = None
    depthTopMd: float
    depthBottomMd: float
    totalDepthMd: float
    startDepth: float
    endDepth: float


class WellborePerforation(BaseModel):
    """Single perforation for a wellbore"""

    mdTop: float
    mdBottom: float
    tvdTop: float
    tvdBottom: float
    status: str
    completionMode: str
    dateShot: str | None
    dateClosed: str | None


class WellborePerforations(BaseModel):
    """Perforations for a wellbore"""

    wellboreUuid: str
    perforations: List[WellborePerforation]


class WellLogCurveSourceEnum(Enum):
    SSDL_WELL_LOG = "ssdl.well_log"
    SMDA_GEOLOGY = "smda.geology"
    SMDA_STRATIGRAPHY = "smda.stratigraphy"
    SMDA_SURVEY = "smda.survey"


class WellLogCurveTypeEnum(str, Enum):
    CONTINUOUS = "continuous"
    DISCRETE = "discrete"
    FLAG = "flag"


class WellboreLogCurveHeader(BaseModel):
    source: WellLogCurveSourceEnum
    curveType: WellLogCurveTypeEnum

    logName: str
    curveName: str
    curveUnit: str | None


RgbArray: TypeAlias = tuple[int, int, int]


class DiscreteValueMetadata(BaseModel):
    """
    Holds information that describes how a discrete curve value should be presented to the user.
    """

    code: int
    identifier: str
    rgbColor: RgbArray


class WellboreLogCurveData(BaseModel):
    source: WellLogCurveSourceEnum
    name: str
    logName: str
    indexMin: float
    indexMax: float
    minCurveValue: float | None
    maxCurveValue: float | None
    curveAlias: str | None
    curveDescription: str | None
    indexUnit: str
    noDataValue: float | None
    unit: str | None
    curveUnitDesc: str | None
    dataPoints: list[tuple[float, float | str | None]]
    discreteValueMetadata: list[DiscreteValueMetadata] | None<|MERGE_RESOLUTION|>--- conflicted
+++ resolved
@@ -14,21 +14,16 @@
     depthReferenceElevation: float
     wellborePurpose: str
     wellboreStatus: str
-<<<<<<< HEAD
+    currentTrack: int
+    kickoffDepthMd: float | None
+    kickoffDepthTvd: float | None
+    parentWellbore: str | None
     mdMin: float | None = None
     mdMax: float | None = None
     mdUnit: str | None = None
     tvdMin: float | None = None
     tvdMax: float | None = None
     tvdUnit: str | None = None
-=======
-    currentTrack: int
-    tvdMax: float
-    mdMax: float
-    kickoffDepthMd: float | None
-    kickoffDepthTvd: float | None
-    parentWellbore: str | None
->>>>>>> 1c74f787
 
 
 class WellboreTrajectory(BaseModel):
