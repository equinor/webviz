--- conflicted
+++ resolved
@@ -15,11 +15,8 @@
     wellborePurpose: str
     wellboreStatus: str
     currentTrack: int
-<<<<<<< HEAD
-=======
     tvdMax: float
     mdMax: float
->>>>>>> 3b9297b2
     kickoffDepthMd: float | None
     kickoffDepthTvd: float | None
     parentWellbore: str | None
