--- conflicted
+++ resolved
@@ -75,12 +75,7 @@
 ) -> List[str]:
     """Get wellbore pick identifiers for field and stratigraphic column"""
     well_access: Union[SmdaAccess, DrogonSmdaAccess]
-<<<<<<< HEAD
-    if strat_column_identifier == "DROGON_HAS_NO_STRATCOLUMN":
-=======
-
     if is_drogon_identifier(strat_column_identifier=strat_column_identifier):
->>>>>>> cbb406c1
         # Handle DROGON
         well_access = DrogonSmdaAccess()
 
@@ -126,11 +121,8 @@
 ) -> List[schemas.WellborePick]:
     """Get wellbore picks for field and pick identifier"""
     well_access: Union[SmdaAccess, DrogonSmdaAccess]
-<<<<<<< HEAD
-    if wellbore_uuid in ["drogon_horizontal", "drogon_vertical"]:
-=======
-    if is_drogon_identifier(wellbore_uuid=wellbore_uuid):
->>>>>>> cbb406c1
+
+    if is_drogon_identifier(wellbore_uuid=wellbore_uuid):
         # Handle DROGON
         well_access = DrogonSmdaAccess()
 
