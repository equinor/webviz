import asyncio
import logging
from typing import Annotated, List, Optional, Literal

from fastapi import APIRouter, Depends, HTTPException, Query, Response, Body, status
from webviz_pkg.core_utils.perf_metrics import PerfMetrics

from primary.services.sumo_access.case_inspector import CaseInspector
from primary.services.sumo_access.surface_access import SurfaceAccess
from primary.services.smda_access import SmdaAccess, StratigraphicUnit
from primary.services.smda_access.stratigraphy_utils import sort_stratigraphic_names_by_hierarchy
from primary.services.smda_access.drogon import DrogonSmdaAccess
from primary.services.utils.statistic_function import StatisticFunction
from primary.services.utils.surface_intersect_with_polyline import intersect_surface_with_polyline
from primary.services.utils.authenticated_user import AuthenticatedUser
from primary.auth.auth_helper import AuthHelper
from primary.services.surface_query_service.surface_query_service import batch_sample_surface_in_points_async
from primary.services.surface_query_service.surface_query_service import RealizationSampleResult
from primary.utils.response_perf_metrics import ResponsePerfMetrics
from primary.utils.drogon import is_drogon_identifier

from . import converters
from . import schemas
from . import dependencies

from .surface_address import RealizationSurfaceAddress, ObservedSurfaceAddress, StatisticalSurfaceAddress
from .surface_address import decode_surf_addr_str


LOGGER = logging.getLogger(__name__)

router = APIRouter()


GENERAL_SURF_ADDR_DOC_STR = """

---
*General description of the types of surface addresses that exist. The specific address types supported by this endpoint can be a subset of these.*

- *REAL* - Realization surface address. Addresses a specific realization surface within an ensemble. Always specifies a single realization number
- *OBS* - Observed surface address. Addresses an observed surface which is not associated with any specific ensemble.
- *STAT* - Statistical surface address. Fully specifies a statistical surface, including the statistic function and which realizations to include.
- *PARTIAL* - Partial surface address. Similar to a realization surface address, but does not include a specific realization number.

Structure of the different types of address strings:

```
REAL~~<case_uuid>~~<ensemble>~~<surface_name>~~<attribute>~~<realization>[~~<iso_date_or_interval>]
STAT~~<case_uuid>~~<ensemble>~~<surface_name>~~<attribute>~~<stat_function>~~<stat_realizations>[~~<iso_date_or_interval>]
OBS~~<case_uuid>~~<surface_name>~~<attribute>~~<iso_date_or_interval>
PARTIAL~~<case_uuid>~~<ensemble>~~<surface_name>~~<attribute>[~~<iso_date_or_interval>]
```

The `<stat_realizations>` component in a *STAT* address contains the list of realizations to include in the statistics
encoded as a `UintListStr` or "*" to include all realizations.

"""


@router.get("/realization_surfaces_metadata/")
async def get_realization_surfaces_metadata(
    response: Response,
    authenticated_user: AuthenticatedUser = Depends(AuthHelper.get_authenticated_user),
    case_uuid: str = Query(description="Sumo case uuid"),
    ensemble_name: str = Query(description="Ensemble name"),
) -> schemas.SurfaceMetaSet:
    """
    Get metadata for realization surfaces in a Sumo ensemble
    """
    perf_metrics = ResponsePerfMetrics(response)

    async with asyncio.TaskGroup() as tg:
        access = SurfaceAccess.from_iteration_name(authenticated_user.get_sumo_access_token(), case_uuid, ensemble_name)
        surf_meta_task = tg.create_task(access.get_realization_surfaces_metadata_async())
        surf_meta_task.add_done_callback(lambda _: perf_metrics.record_lap_no_reset("get-meta"))

        strat_units_task = tg.create_task(
            _get_stratigraphic_units_for_strat_column_async(authenticated_user, case_uuid)
        )
        strat_units_task.add_done_callback(lambda _: perf_metrics.record_lap_no_reset("get-strat"))

    perf_metrics.reset_lap_timer()
    sumo_surf_meta_set = surf_meta_task.result()
    strat_units = strat_units_task.result()

    sorted_stratigraphic_surfaces = sort_stratigraphic_names_by_hierarchy(strat_units)
    api_surf_meta_set = converters.to_api_surface_meta_set(sumo_surf_meta_set, sorted_stratigraphic_surfaces)
    perf_metrics.record_lap("compose")

    LOGGER.info(f"Got metadata for realization surfaces in: {perf_metrics.to_string()}")

    return api_surf_meta_set


@router.get("/observed_surfaces_metadata/")
async def get_observed_surfaces_metadata(
    response: Response,
    authenticated_user: AuthenticatedUser = Depends(AuthHelper.get_authenticated_user),
    case_uuid: str = Query(description="Sumo case uuid"),
) -> schemas.SurfaceMetaSet:
    """
    Get metadata for observed surfaces in a Sumo case
    """
    perf_metrics = ResponsePerfMetrics(response)

    async with asyncio.TaskGroup() as tg:
        access = SurfaceAccess.from_case_uuid_no_iteration(authenticated_user.get_sumo_access_token(), case_uuid)
        surf_meta_task = tg.create_task(access.get_observed_surfaces_metadata_async())
        surf_meta_task.add_done_callback(lambda _: perf_metrics.record_lap_no_reset("get-meta"))

        strat_units_task = tg.create_task(
            _get_stratigraphic_units_for_strat_column_async(authenticated_user, case_uuid)
        )
        strat_units_task.add_done_callback(lambda _: perf_metrics.record_lap_no_reset("get-strat"))

    perf_metrics.reset_lap_timer()
    sumo_surf_meta_set = surf_meta_task.result()
    strat_units = strat_units_task.result()

    sorted_stratigraphic_surfaces = sort_stratigraphic_names_by_hierarchy(strat_units)
    api_surf_meta_set = converters.to_api_surface_meta_set(sumo_surf_meta_set, sorted_stratigraphic_surfaces)
    perf_metrics.record_lap("compose")

    LOGGER.info(f"Got metadata for observed surfaces in: {perf_metrics.to_string()}")

    return api_surf_meta_set


@router.get("/surface_data", description="Get surface data for the specified surface." + GENERAL_SURF_ADDR_DOC_STR)
async def get_surface_data(
    # fmt:off
    response: Response,
    authenticated_user: Annotated[AuthenticatedUser, Depends(AuthHelper.get_authenticated_user)],
    surf_addr_str: Annotated[str, Query(description="Surface address string, supported address types are *REAL*, *OBS* and *STAT*")],
    data_format: Annotated[Literal["float", "png"], Query(description="Format of binary data in the response")] = "float",
    resample_to: Annotated[schemas.SurfaceDef | None, Depends(dependencies.get_resample_to_param_from_keyval_str)] = None,
    # fmt:on
) -> schemas.SurfaceDataFloat | schemas.SurfaceDataPng:
    perf_metrics = ResponsePerfMetrics(response)

    access_token = authenticated_user.get_sumo_access_token()

    addr = decode_surf_addr_str(surf_addr_str)
    if not isinstance(addr, RealizationSurfaceAddress | ObservedSurfaceAddress | StatisticalSurfaceAddress):
        raise HTTPException(status_code=404, detail="Endpoint only supports address types REAL, OBS and STAT")

    if addr.address_type == "REAL":
        access = SurfaceAccess.from_iteration_name(access_token, addr.case_uuid, addr.ensemble_name)
        xtgeo_surf = await access.get_realization_surface_data_async(
            real_num=addr.realization,
            name=addr.name,
            attribute=addr.attribute,
            time_or_interval_str=addr.iso_time_or_interval,
        )
        perf_metrics.record_lap("get-surf")
        if not xtgeo_surf:
            raise HTTPException(status_code=404, detail="Could not get realization surface")

    elif addr.address_type == "STAT":
        service_stat_func_to_compute = StatisticFunction.from_string_value(addr.stat_function)
        if service_stat_func_to_compute is None:
            raise HTTPException(status_code=404, detail="Invalid statistic requested")

        access = SurfaceAccess.from_iteration_name(access_token, addr.case_uuid, addr.ensemble_name)
        xtgeo_surf = await access.get_statistical_surface_data_async(
            statistic_function=service_stat_func_to_compute,
            name=addr.name,
            attribute=addr.attribute,
            realizations=addr.stat_realizations,
            time_or_interval_str=addr.iso_time_or_interval,
        )
        perf_metrics.record_lap("sumo-calc")
        if not xtgeo_surf:
            raise HTTPException(status_code=404, detail="Could not get or compute statistical surface")

    elif addr.address_type == "OBS":
        access = SurfaceAccess.from_case_uuid_no_iteration(access_token, addr.case_uuid)
        xtgeo_surf = await access.get_observed_surface_data_async(
            name=addr.name, attribute=addr.attribute, time_or_interval_str=addr.iso_time_or_interval
        )
        perf_metrics.record_lap("get-surf")
        if not xtgeo_surf:
            raise HTTPException(status_code=404, detail="Could not get observed surface")

    if resample_to is not None:
        xtgeo_surf = converters.resample_to_surface_def(xtgeo_surf, resample_to)
        perf_metrics.record_lap("resample")

    surf_data_response: schemas.SurfaceDataFloat | schemas.SurfaceDataPng
    if data_format == "float":
        surf_data_response = converters.to_api_surface_data_float(xtgeo_surf)
    elif data_format == "png":
        surf_data_response = converters.to_api_surface_data_png(xtgeo_surf)

    perf_metrics.record_lap("convert")

    LOGGER.info(f"Got {addr.address_type} surface in: {perf_metrics.to_string()}")

    return surf_data_response


@router.post("/get_surface_intersection")
async def post_get_surface_intersection(
    authenticated_user: AuthenticatedUser = Depends(AuthHelper.get_authenticated_user),
    case_uuid: str = Query(description="Sumo case uuid"),
    ensemble_name: str = Query(description="Ensemble name"),
    realization_num: int = Query(description="Realization number"),
    name: str = Query(description="Surface name"),
    attribute: str = Query(description="Surface attribute"),
    time_or_interval_str: Optional[str] = Query(None, description="Time point or time interval string"),
    cumulative_length_polyline: schemas.SurfaceIntersectionCumulativeLengthPolyline = Body(embed=True),
) -> schemas.SurfaceIntersectionData:
    """Get surface intersection data for requested surface name.

    The surface intersection data for surface name contains: An array of z-points, i.e. one z-value/depth per (x, y)-point in polyline,
    and cumulative lengths, the accumulated length at each z-point in the array.
    """
    access = SurfaceAccess.from_iteration_name(authenticated_user.get_sumo_access_token(), case_uuid, ensemble_name)

    surface = await access.get_realization_surface_data_async(
        real_num=realization_num, name=name, attribute=attribute, time_or_interval_str=time_or_interval_str
    )
    if surface is None:
        raise HTTPException(status_code=404, detail="Surface '{name}' not found")

    # Ensure name is applied
    surface.name = name

    intersection_polyline = converters.from_api_cumulative_length_polyline_to_xtgeo_polyline(cumulative_length_polyline)
    surface_intersection = intersect_surface_with_polyline(surface, intersection_polyline)

    surface_intersection_response = converters.to_api_surface_intersection(surface_intersection)

    return surface_intersection_response


@router.post("/get_sample_surface_in_points")
async def post_get_sample_surface_in_points(
    case_uuid: str = Query(description="Sumo case uuid"),
    ensemble_name: str = Query(description="Ensemble name"),
    surface_name: str = Query(description="Surface name"),
    surface_attribute: str = Query(description="Surface attribute"),
    realization_nums: List[int] = Query(description="Realization numbers"),
    sample_points: schemas.PointSetXY = Body(embed=True),
    authenticated_user: AuthenticatedUser = Depends(AuthHelper.get_authenticated_user),
) -> List[schemas.SurfaceRealizationSampleValues]:

    sumo_access_token = authenticated_user.get_sumo_access_token()

    result_arr: List[RealizationSampleResult] = await batch_sample_surface_in_points_async(
        sumo_access_token=sumo_access_token,
        case_uuid=case_uuid,
        iteration_name=ensemble_name,
        surface_name=surface_name,
        surface_attribute=surface_attribute,
        realizations=realization_nums,
        x_coords=sample_points.x_points,
        y_coords=sample_points.y_points,
    )

    intersections: List[schemas.SurfaceRealizationSampleValues] = []
    for res in result_arr:
        intersections.append(
            schemas.SurfaceRealizationSampleValues(
                realization=res.realization,
                sampled_values=res.sampledValues,
            )
        )

    return intersections


@router.get("/delta_surface_data")
async def get_delta_surface_data(
    # fmt:off
    response: Response,
    authenticated_user: Annotated[AuthenticatedUser, Depends(AuthHelper.get_authenticated_user)],
    surf_a_addr_str: Annotated[str, Query(description="Address string of surface A, supported types: *REAL*, *OBS* and *STAT*")],
    surf_b_addr_str: Annotated[str, Query(description="Address string of surface B, supported types: *REAL*, *OBS* and *STAT*")],
    data_format: Annotated[Literal["float", "png"], Query(description="Format of binary data in the response")] = "float",
    resample_to: Annotated[schemas.SurfaceDef | None, Depends(dependencies.get_resample_to_param_from_keyval_str)] = None,
    # fmt:on
) -> list[schemas.SurfaceDataFloat]:
    raise HTTPException(status.HTTP_501_NOT_IMPLEMENTED)


@router.get("/misfit_surface_data")
async def get_misfit_surface_data(
    # fmt:off
    response: Response,
    authenticated_user: Annotated[AuthenticatedUser, Depends(AuthHelper.get_authenticated_user)],
    obs_surf_addr_str: Annotated[str, Query(description="Address of observed surface, only supported address type is *OBS*")],
    sim_surf_addr_str: Annotated[str, Query(description="Address of simulated surface, supported type is *PARTIAL*")],
    statistic_functions: Annotated[list[schemas.SurfaceStatisticFunction], Query(description="Statistics to calculate")],
    realizations_encoded_as_uint_list_str: Annotated[str | None, Query(description="Optional list of realizations encoded as string to include. If not specified, all realizations will be included.")] = None,
    data_format: Annotated[Literal["float", "png"], Query(description="Format of binary data in the response")] = "float",
    resample_to: Annotated[schemas.SurfaceDef | None, Depends(dependencies.get_resample_to_param_from_keyval_str)] = None,
    # fmt:on
) -> list[schemas.SurfaceDataFloat]:
    raise HTTPException(status.HTTP_501_NOT_IMPLEMENTED)


<<<<<<< HEAD
@router.get("/wellbore_stratigraphic_columns/")
async def get_wellbore_stratigraphic_columns(
    authenticated_user: AuthenticatedUser = Depends(AuthHelper.get_authenticated_user),
    wellbore_uuid: str = Query(description="Wellbore uuid"),
) -> list[schemas.StratigraphicColumn]:

    smda_access: SmdaAccess | DrogonSmdaAccess
    if is_drogon_identifier(wellbore_uuid=wellbore_uuid):
        # Handle DROGON
        smda_access = DrogonSmdaAccess()
    else:
        smda_access = SmdaAccess(authenticated_user.get_smda_access_token())

    strat_columns = await smda_access.get_stratigraphic_columns_for_wellbore_async(wellbore_uuid)

    return [converters.to_api_stratigraphic_column(col) for col in strat_columns]


@router.get("/stratigraphic_units_for_case")
async def get_stratigraphic_units_for_case(
=======
@router.get("/deprecated_stratigraphic_units")
async def deprecated_get_stratigraphic_units(
>>>>>>> 13cc59eb
    # fmt:off
    response: Response,
    authenticated_user: Annotated[AuthenticatedUser, Depends(AuthHelper.get_authenticated_user)],
    case_uuid: Annotated[str, Query(description="Sumo case uuid")],
    # fmt:on
) -> list[schemas.StratigraphicUnit]:
    """
    NOTE: This endpoint is deprecated and is to be deleted when refactoring intersection module
    """
    perf_metrics = ResponsePerfMetrics(response)

    case_inspector = CaseInspector.from_case_uuid(authenticated_user.get_sumo_access_token(), case_uuid)
    strat_column_identifier = await case_inspector.get_stratigraphic_column_identifier_async()
    perf_metrics.record_lap("get-strat-ident")

    strat_units = await _get_stratigraphic_units_for_strat_column_async(authenticated_user, strat_column_identifier)
    api_strat_units = [converters.to_api_stratigraphic_unit(strat_unit) for strat_unit in strat_units]

    LOGGER.info(f"Got stratigraphic units in: {perf_metrics.to_string()}")

    return api_strat_units


@router.get("/stratigraphic_units_for_strat_column")
async def get_stratigraphic_units_for_strat_column(
    # fmt:off
    response: Response,
    authenticated_user: Annotated[AuthenticatedUser, Depends(AuthHelper.get_authenticated_user)],
    strat_column: Annotated[str, Query(description="SMDA stratigraphic column identifier")],
    # fmt:on
) -> list[schemas.StratigraphicUnit]:
    perf_metrics = ResponsePerfMetrics(response)

    strat_units = await _get_stratigraphic_units_for_strat_column_async(authenticated_user, strat_column)
    api_strat_units = [converters.to_api_stratigraphic_unit(strat_unit) for strat_unit in strat_units]

    LOGGER.info(f"Got stratigraphic units in: {perf_metrics.to_string()}")

    return api_strat_units


async def _get_stratigraphic_units_for_strat_column_async(
    authenticated_user: AuthenticatedUser, strat_column_identifier: str
) -> list[StratigraphicUnit]:
    perf_metrics = PerfMetrics()

    smda_access: SmdaAccess | DrogonSmdaAccess
    if is_drogon_identifier(strat_column_identifier=strat_column_identifier):
        smda_access = DrogonSmdaAccess()
    else:
        smda_access = SmdaAccess(authenticated_user.get_smda_access_token())

    strat_units = await smda_access.get_stratigraphic_units_async(strat_column_identifier)
    perf_metrics.record_lap("get-strat-units")

    LOGGER.info(f"Got stratigraphic units for case in : {perf_metrics.to_string()}")

    return strat_units<|MERGE_RESOLUTION|>--- conflicted
+++ resolved
@@ -300,31 +300,8 @@
     raise HTTPException(status.HTTP_501_NOT_IMPLEMENTED)
 
 
-<<<<<<< HEAD
-@router.get("/wellbore_stratigraphic_columns/")
-async def get_wellbore_stratigraphic_columns(
-    authenticated_user: AuthenticatedUser = Depends(AuthHelper.get_authenticated_user),
-    wellbore_uuid: str = Query(description="Wellbore uuid"),
-) -> list[schemas.StratigraphicColumn]:
-
-    smda_access: SmdaAccess | DrogonSmdaAccess
-    if is_drogon_identifier(wellbore_uuid=wellbore_uuid):
-        # Handle DROGON
-        smda_access = DrogonSmdaAccess()
-    else:
-        smda_access = SmdaAccess(authenticated_user.get_smda_access_token())
-
-    strat_columns = await smda_access.get_stratigraphic_columns_for_wellbore_async(wellbore_uuid)
-
-    return [converters.to_api_stratigraphic_column(col) for col in strat_columns]
-
-
-@router.get("/stratigraphic_units_for_case")
-async def get_stratigraphic_units_for_case(
-=======
 @router.get("/deprecated_stratigraphic_units")
 async def deprecated_get_stratigraphic_units(
->>>>>>> 13cc59eb
     # fmt:off
     response: Response,
     authenticated_user: Annotated[AuthenticatedUser, Depends(AuthHelper.get_authenticated_user)],
