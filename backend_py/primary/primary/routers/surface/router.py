import asyncio
import logging
from typing import Annotated, List, Optional, Literal

import xtgeo
from fastapi import APIRouter, Depends, HTTPException, Query, Response, Body, status
<<<<<<< HEAD
from webviz_pkg.core_utils.perf_metrics import PerfMetrics
import numpy as np
import xtgeo

from primary.services.sumo_access.case_inspector import CaseInspector
from primary.services.sumo_access.surface_access import SurfaceAccess
from primary.services.smda_access import SmdaAccess, StratigraphicUnit
from primary.services.smda_access.stratigraphy_utils import sort_stratigraphic_names_by_hierarchy
from primary.services.smda_access.drogon import DrogonSmdaAccess
from primary.services.utils.statistic_function import StatisticFunction
from primary.services.utils.surface_intersect_with_polyline import intersect_surface_with_polyline
from primary.services.utils.authenticated_user import AuthenticatedUser
=======

from webviz_core_utils.perf_metrics import PerfMetrics
from webviz_core_utils.type_utils import expect_type
from webviz_services.sumo_access.case_inspector import CaseInspector
from webviz_services.sumo_access.surface_access import SurfaceAccess
from webviz_services.sumo_access.surface_access import ExpectedError, InProgress
from webviz_services.smda_access import SmdaAccess, StratigraphicUnit
from webviz_services.smda_access.stratigraphy_utils import sort_stratigraphic_names_by_hierarchy
from webviz_services.smda_access.drogon import DrogonSmdaAccess
from webviz_services.utils.statistic_function import StatisticFunction
from webviz_services.utils.surface_intersect_with_polyline import intersect_surface_with_polyline
from webviz_services.utils.authenticated_user import AuthenticatedUser
from webviz_services.utils.task_meta_tracker import get_task_meta_tracker_for_user
from webviz_services.surface_query_service.surface_query_service import batch_sample_surface_in_points_async
from webviz_services.surface_query_service.surface_query_service import RealizationSampleResult

>>>>>>> 4ba93923
from primary.auth.auth_helper import AuthHelper
from primary.utils.response_perf_metrics import ResponsePerfMetrics
from primary.utils.drogon import is_drogon_identifier

from .._shared.long_running_operations import LroInProgressResp, LroFailureResp, LroSuccessResp

from . import converters
from . import schemas
from . import dependencies
<<<<<<< HEAD
from . import utils
=======
from . import task_helpers

>>>>>>> 4ba93923
from .surface_address import RealizationSurfaceAddress, ObservedSurfaceAddress, StatisticalSurfaceAddress
from .surface_address import decode_surf_addr_str


LOGGER = logging.getLogger(__name__)

router = APIRouter()


GENERAL_SURF_ADDR_DOC_STR = """

---
*General description of the types of surface addresses that exist. The specific address types supported by this endpoint can be a subset of these.*

- *REAL* - Realization surface address. Addresses a specific realization surface within an ensemble. Always specifies a single realization number
- *OBS* - Observed surface address. Addresses an observed surface which is not associated with any specific ensemble.
- *STAT* - Statistical surface address. Fully specifies a statistical surface, including the statistic function and which realizations to include.
- *PARTIAL* - Partial surface address. Similar to a realization surface address, but does not include a specific realization number.

Structure of the different types of address strings:

```
REAL~~<case_uuid>~~<ensemble>~~<surface_name>~~<attribute>~~<realization>[~~<iso_date_or_interval>]
STAT~~<case_uuid>~~<ensemble>~~<surface_name>~~<attribute>~~<stat_function>~~<stat_realizations>[~~<iso_date_or_interval>]
OBS~~<case_uuid>~~<surface_name>~~<attribute>~~<iso_date_or_interval>
PARTIAL~~<case_uuid>~~<ensemble>~~<surface_name>~~<attribute>[~~<iso_date_or_interval>]
```

The `<stat_realizations>` component in a *STAT* address contains the list of realizations to include in the statistics
encoded as a `UintListStr` or "*" to include all realizations.

"""


@router.get("/realization_surfaces_metadata/")
async def get_realization_surfaces_metadata(
    response: Response,
    authenticated_user: AuthenticatedUser = Depends(AuthHelper.get_authenticated_user),
    case_uuid: str = Query(description="Sumo case uuid"),
    ensemble_name: str = Query(description="Ensemble name"),
) -> schemas.SurfaceMetaSet:
    """
    Get metadata for realization surfaces in a Sumo ensemble
    """
    perf_metrics = ResponsePerfMetrics(response)

    async with asyncio.TaskGroup() as tg:
        access = SurfaceAccess.from_ensemble_name(authenticated_user.get_sumo_access_token(), case_uuid, ensemble_name)
        case_inspector = CaseInspector.from_case_uuid(authenticated_user.get_sumo_access_token(), case_uuid)

        surf_meta_task = tg.create_task(access.get_realization_surfaces_metadata_async())
        surf_meta_task.add_done_callback(lambda _: perf_metrics.record_lap_no_reset("get-meta"))

        strat_column_ident = await case_inspector.get_stratigraphic_column_identifier_async()
        strat_units_task = tg.create_task(
            _get_stratigraphic_units_for_strat_column_async(authenticated_user, strat_column_ident)
        )
        strat_units_task.add_done_callback(lambda _: perf_metrics.record_lap_no_reset("get-strat"))

    perf_metrics.reset_lap_timer()
    sumo_surf_meta_set = surf_meta_task.result()
    strat_units = strat_units_task.result()

    sorted_stratigraphic_surfaces = sort_stratigraphic_names_by_hierarchy(strat_units)
    api_surf_meta_set = converters.to_api_surface_meta_set(sumo_surf_meta_set, sorted_stratigraphic_surfaces)
    perf_metrics.record_lap("compose")

    LOGGER.info(f"Got metadata for realization surfaces in: {perf_metrics.to_string()}")

    return api_surf_meta_set


@router.get("/observed_surfaces_metadata/")
async def get_observed_surfaces_metadata(
    response: Response,
    authenticated_user: AuthenticatedUser = Depends(AuthHelper.get_authenticated_user),
    case_uuid: str = Query(description="Sumo case uuid"),
) -> schemas.SurfaceMetaSet:
    """
    Get metadata for observed surfaces in a Sumo case
    """
    perf_metrics = ResponsePerfMetrics(response)

    async with asyncio.TaskGroup() as tg:
        access = SurfaceAccess.from_case_uuid_no_ensemble(authenticated_user.get_sumo_access_token(), case_uuid)
        case_inspector = CaseInspector.from_case_uuid(authenticated_user.get_sumo_access_token(), case_uuid)

        surf_meta_task = tg.create_task(access.get_observed_surfaces_metadata_async())
        surf_meta_task.add_done_callback(lambda _: perf_metrics.record_lap_no_reset("get-meta"))

        strat_column_ident = await case_inspector.get_stratigraphic_column_identifier_async()
        strat_units_task = tg.create_task(
            _get_stratigraphic_units_for_strat_column_async(authenticated_user, strat_column_ident)
        )
        strat_units_task.add_done_callback(lambda _: perf_metrics.record_lap_no_reset("get-strat"))

    perf_metrics.reset_lap_timer()
    sumo_surf_meta_set = surf_meta_task.result()
    strat_units = strat_units_task.result()

    sorted_stratigraphic_surfaces = sort_stratigraphic_names_by_hierarchy(strat_units)
    api_surf_meta_set = converters.to_api_surface_meta_set(sumo_surf_meta_set, sorted_stratigraphic_surfaces)
    perf_metrics.record_lap("compose")

    LOGGER.info(f"Got metadata for observed surfaces in: {perf_metrics.to_string()}")

    return api_surf_meta_set


@router.get("/surface_data", description="Get surface data for the specified surface." + GENERAL_SURF_ADDR_DOC_STR)
async def get_surface_data(
    # fmt:off
    authenticated_user: Annotated[AuthenticatedUser, Depends(AuthHelper.get_authenticated_user)],
    surf_addr_str: Annotated[str, Query(description="Surface address string, supported address types are *REAL*, *OBS* and *STAT*")],
    data_format: Annotated[Literal["float", "png"], Query(description="Format of binary data in the response")] = "float",
    resample_to: Annotated[schemas.SurfaceDef | None, Depends(dependencies.get_resample_to_param_from_keyval_str)] = None,
    # fmt:on
) -> schemas.SurfaceDataFloat | schemas.SurfaceDataPng:

    access_token = authenticated_user.get_sumo_access_token()

<<<<<<< HEAD
    xtgeo_surf = await get_xtgeo_surface_from_sumo(
        access_token=access_token, surf_addr_str=surf_addr_str, resample_to=resample_to
    )
    surf_data_response: schemas.SurfaceDataFloat | schemas.SurfaceDataPng
    if data_format == "float":
        surf_data_response = converters.to_api_surface_data_float(xtgeo_surf)
    elif data_format == "png":
        surf_data_response = converters.to_api_surface_data_png(xtgeo_surf)

    return surf_data_response
=======
    addr = decode_surf_addr_str(surf_addr_str)
    if not isinstance(addr, RealizationSurfaceAddress | ObservedSurfaceAddress | StatisticalSurfaceAddress):
        raise HTTPException(status_code=404, detail="Endpoint only supports address types REAL, OBS and STAT")

    xtgeo_surf: xtgeo.RegularSurface | None = None
    if addr.address_type == "REAL":
        access = SurfaceAccess.from_ensemble_name(access_token, addr.case_uuid, addr.ensemble_name)
        xtgeo_surf = await access.get_realization_surface_data_async(
            real_num=addr.realization,
            name=addr.name,
            attribute=addr.attribute,
            time_or_interval_str=addr.iso_time_or_interval,
        )
        perf_metrics.record_lap("get-surf")

    elif addr.address_type == "STAT":
        service_stat_func_to_compute = StatisticFunction.from_string_value(addr.stat_function)
        if service_stat_func_to_compute is None:
            raise HTTPException(status_code=404, detail="Invalid statistic requested")

        access = SurfaceAccess.from_ensemble_name(access_token, addr.case_uuid, addr.ensemble_name)
        xtgeo_surf = await access.get_statistical_surface_data_async(
            statistic_function=service_stat_func_to_compute,
            name=addr.name,
            attribute=addr.attribute,
            realizations=addr.stat_realizations,
            time_or_interval_str=addr.iso_time_or_interval,
        )
        perf_metrics.record_lap("sumo-calc")

    elif addr.address_type == "OBS":
        access = SurfaceAccess.from_case_uuid_no_ensemble(access_token, addr.case_uuid)
        xtgeo_surf = await access.get_observed_surface_data_async(
            name=addr.name, attribute=addr.attribute, time_or_interval_str=addr.iso_time_or_interval
        )
        perf_metrics.record_lap("get-surf")

    if not xtgeo_surf:
        raise HTTPException(status_code=500, detail="Did not get a valid xtgeo surface from Sumo")

    surf_data_response = _resample_and_convert_to_surface_data_response(
        xtgeo_surf=xtgeo_surf, resample_to=resample_to, data_format=data_format, perf_metrics=perf_metrics
    )
>>>>>>> 4ba93923


@router.post("/get_surface_well_intersections")
async def post_get_surface_well_intersections(
    authenticated_user: Annotated[AuthenticatedUser, Depends(AuthHelper.get_authenticated_user)],
    surf_addr_str: Annotated[
        str, Query(description="Surface address string, supported address types are *REAL*, *OBS* and *STAT*")
    ],
    well_trajectories: Annotated[list[schemas.WellTrajectory], Body(embed=True)],
) -> list[schemas.SurfaceWellPick]:
    """Get surface/well intersections (well picks) for the specified surface and well trajectories."""
    access_token = authenticated_user.get_sumo_access_token()
    perf_metrics = PerfMetrics()
    xtgeo_surf = await get_xtgeo_surface_from_sumo(
        access_token=access_token, surf_addr_str=surf_addr_str, resample_to=None
    )
    perf_metrics.record_lap("get-surf")

    well_picks = []

    for well in well_trajectories:
        picks = utils.get_surface_picks_from_xtgeo(
            xtgeo_surf,
            unique_wellbore_identifier=well.uwi,
            xvalues=well.x_points,
            yvalues=well.y_points,
            zvalues=well.z_points,
            mdvalues=well.md_points,
        )
        if picks:
            well_picks.extend(picks)

    perf_metrics.record_lap("intersect-with-wells")
    LOGGER.info(f"Got surface well intersections in: {perf_metrics.to_string()}")
    return well_picks


@router.get("/statistical_surface_data/hybrid")
async def get_statistical_surface_data_hybrid(
    # fmt:off
    response: Response,
    authenticated_user: Annotated[AuthenticatedUser, Depends(AuthHelper.get_authenticated_user)],
    surf_addr_str: Annotated[str, Query(description="Surface address string, supported address type is *STAT*")],
    data_format: Annotated[Literal["float", "png"], Query(description="Format of binary data in the response")] = "float",
    resample_to: Annotated[schemas.SurfaceDef | None, Depends(dependencies.get_resample_to_param_from_keyval_str)] = None,
    # fmt:on
) -> LroSuccessResp[schemas.SurfaceDataFloat | schemas.SurfaceDataPng] | LroInProgressResp | LroFailureResp:

    perf_metrics = ResponsePerfMetrics(response)

    # LOGGER.debug(f"Entering HYBRID endpoint for statistical surface data  for address: {surf_addr_str}")

    addr = decode_surf_addr_str(surf_addr_str)
    if not isinstance(addr, StatisticalSurfaceAddress):
        raise HTTPException(status_code=status.HTTP_400_BAD_REQUEST, detail="Endpoint only supports address type STAT")

    access_token = authenticated_user.get_sumo_access_token()
    access = SurfaceAccess.from_ensemble_name(access_token, addr.case_uuid, addr.ensemble_name)
    task_tracker = get_task_meta_tracker_for_user(authenticated_user)
    perf_metrics.record_lap("init")

    # !!!!!!!!!!!!!
    # Todo!
    # We need to come up with a way to bust the task tracker cache in cases where tasks get "stuck".
    # One way of achieving this may be to have a separate endpoint to clear the task tracker cache for the user.
    task_fp = await task_helpers.determine_surf_task_fingerprint_async(authenticated_user, addr)
    perf_metrics.record_lap("fingerprint")

    task_meta = await task_tracker.get_task_meta_by_fingerprint_async(task_fp)
    perf_metrics.record_lap("task-meta")

    new_sumo_task_was_submitted = False
    if not task_meta:
        task_meta = await task_helpers.submit_and_track_stat_surf_task_async(access, addr, task_tracker, task_fp)
        LOGGER.info(f"Submitted new statistical surface calculation task for address: {surf_addr_str}")
        new_sumo_task_was_submitted = True
        perf_metrics.record_lap("submit")

    try:
        maybe_xtgeo_surf = await access.poll_statistical_surface_calculation_task_async(
            sumo_task_id=task_meta.task_id, timeout_s=0
        )
        perf_metrics.record_lap("poll")

        if isinstance(maybe_xtgeo_surf, ExpectedError):
            await task_tracker.delete_fingerprint_to_task_mapping_async(task_fp)
            response.headers["Cache-Control"] = "no-store"
            return task_helpers.make_lro_failure_resp(maybe_xtgeo_surf)

        if isinstance(maybe_xtgeo_surf, InProgress):
            LOGGER.info(f"Returning in-progress for statistical surface task (hybrid) in: {perf_metrics.to_string()}")
            response.status_code = status.HTTP_202_ACCEPTED
            response.headers["Cache-Control"] = "no-store"
            return task_helpers.make_lro_in_progress_resp(task_meta, new_sumo_task_was_submitted, maybe_xtgeo_surf)

        # We should now be left with a xtgeo RegularSurface
        xtgeo_surf: xtgeo.RegularSurface = expect_type(maybe_xtgeo_surf, xtgeo.RegularSurface)
        api_surf_data = _resample_and_convert_to_surface_data_response(
            xtgeo_surf=xtgeo_surf, resample_to=resample_to, data_format=data_format, perf_metrics=perf_metrics
        )

        LOGGER.info(f"Got statistical surface data (hybrid) in: {perf_metrics.to_string()}")

        return LroSuccessResp(status="success", result=api_surf_data)

    except Exception as _exc:
        # Must delete the fingerprint mapping so that the next call to this endpoint starts fresh.
        # Then just re-raise the exception and let our middleware handle it
        await task_tracker.delete_fingerprint_to_task_mapping_async(task_fp)
        raise


@router.post("/get_surface_intersection")
async def post_get_surface_intersection(
    authenticated_user: AuthenticatedUser = Depends(AuthHelper.get_authenticated_user),
    case_uuid: str = Query(description="Sumo case uuid"),
    ensemble_name: str = Query(description="Ensemble name"),
    realization_num: int = Query(description="Realization number"),
    name: str = Query(description="Surface name"),
    attribute: str = Query(description="Surface attribute"),
    time_or_interval_str: Optional[str] = Query(None, description="Time point or time interval string"),
    cumulative_length_polyline: schemas.SurfaceIntersectionCumulativeLengthPolyline = Body(embed=True),
) -> schemas.SurfaceIntersectionData:
    """Get surface intersection data for requested surface name.

    The surface intersection data for surface name contains: An array of z-points, i.e. one z-value/depth per (x, y)-point in polyline,
    and cumulative lengths, the accumulated length at each z-point in the array.
    """
    access = SurfaceAccess.from_ensemble_name(authenticated_user.get_sumo_access_token(), case_uuid, ensemble_name)

    surface = await access.get_realization_surface_data_async(
        real_num=realization_num, name=name, attribute=attribute, time_or_interval_str=time_or_interval_str
    )

    # Ensure name is applied
    surface.name = name

    intersection_polyline = converters.from_api_cumulative_length_polyline_to_xtgeo_polyline(cumulative_length_polyline)
    surface_intersection = intersect_surface_with_polyline(surface, intersection_polyline)

    surface_intersection_response = converters.to_api_surface_intersection(surface_intersection)

    return surface_intersection_response


@router.post("/get_sample_surface_in_points")
async def post_get_sample_surface_in_points(
    case_uuid: str = Query(description="Sumo case uuid"),
    ensemble_name: str = Query(description="Ensemble name"),
    surface_name: str = Query(description="Surface name"),
    surface_attribute: str = Query(description="Surface attribute"),
    realization_nums: List[int] = Query(description="Realization numbers"),
    sample_points: schemas.PointSetXY = Body(embed=True),
    authenticated_user: AuthenticatedUser = Depends(AuthHelper.get_authenticated_user),
) -> List[schemas.SurfaceRealizationSampleValues]:

    sumo_access_token = authenticated_user.get_sumo_access_token()

    result_arr: List[RealizationSampleResult] = await batch_sample_surface_in_points_async(
        sumo_access_token=sumo_access_token,
        case_uuid=case_uuid,
        ensemble_name=ensemble_name,
        surface_name=surface_name,
        surface_attribute=surface_attribute,
        realizations=realization_nums,
        x_coords=sample_points.x_points,
        y_coords=sample_points.y_points,
    )

    intersections: List[schemas.SurfaceRealizationSampleValues] = []
    for res in result_arr:
        intersections.append(
            schemas.SurfaceRealizationSampleValues(
                realization=res.realization,
                sampled_values=res.sampledValues,
            )
        )

    return intersections


@router.get("/delta_surface_data")
async def get_delta_surface_data(
    # fmt:off
    response: Response,
    authenticated_user: Annotated[AuthenticatedUser, Depends(AuthHelper.get_authenticated_user)],
    surf_a_addr_str: Annotated[str, Query(description="Address string of surface A, supported types: *REAL*, *OBS* and *STAT*")],
    surf_b_addr_str: Annotated[str, Query(description="Address string of surface B, supported types: *REAL*, *OBS* and *STAT*")],
    data_format: Annotated[Literal["float", "png"], Query(description="Format of binary data in the response")] = "float",
    resample_to: Annotated[schemas.SurfaceDef | None, Depends(dependencies.get_resample_to_param_from_keyval_str)] = None,
    # fmt:on
) -> list[schemas.SurfaceDataFloat]:
    raise HTTPException(status.HTTP_501_NOT_IMPLEMENTED)


@router.get("/misfit_surface_data")
async def get_misfit_surface_data(
    # fmt:off
    response: Response,
    authenticated_user: Annotated[AuthenticatedUser, Depends(AuthHelper.get_authenticated_user)],
    obs_surf_addr_str: Annotated[str, Query(description="Address of observed surface, only supported address type is *OBS*")],
    sim_surf_addr_str: Annotated[str, Query(description="Address of simulated surface, supported type is *PARTIAL*")],
    statistic_functions: Annotated[list[schemas.SurfaceStatisticFunction], Query(description="Statistics to calculate")],
    realizations_encoded_as_uint_list_str: Annotated[str | None, Query(description="Optional list of realizations encoded as string to include. If not specified, all realizations will be included.")] = None,
    data_format: Annotated[Literal["float", "png"], Query(description="Format of binary data in the response")] = "float",
    resample_to: Annotated[schemas.SurfaceDef | None, Depends(dependencies.get_resample_to_param_from_keyval_str)] = None,
    # fmt:on
) -> list[schemas.SurfaceDataFloat]:
    raise HTTPException(status.HTTP_501_NOT_IMPLEMENTED)


@router.get("/deprecated_stratigraphic_units")
async def deprecated_get_stratigraphic_units(
    # fmt:off
    response: Response,
    authenticated_user: Annotated[AuthenticatedUser, Depends(AuthHelper.get_authenticated_user)],
    case_uuid: Annotated[str, Query(description="Sumo case uuid")],
    # fmt:on
) -> list[schemas.StratigraphicUnit]:
    """
    NOTE: This endpoint is deprecated and is to be deleted when refactoring intersection module
    """
    perf_metrics = ResponsePerfMetrics(response)

    case_inspector = CaseInspector.from_case_uuid(authenticated_user.get_sumo_access_token(), case_uuid)
    strat_column_identifier = await case_inspector.get_stratigraphic_column_identifier_async()
    perf_metrics.record_lap("get-strat-ident")

    strat_units = await _get_stratigraphic_units_for_strat_column_async(authenticated_user, strat_column_identifier)
    api_strat_units = [converters.to_api_stratigraphic_unit(strat_unit) for strat_unit in strat_units]

    LOGGER.info(f"Got stratigraphic units in: {perf_metrics.to_string()}")

    return api_strat_units


@router.get("/stratigraphic_units_for_strat_column")
async def get_stratigraphic_units_for_strat_column(
    # fmt:off
    response: Response,
    authenticated_user: Annotated[AuthenticatedUser, Depends(AuthHelper.get_authenticated_user)],
    strat_column: Annotated[str, Query(description="SMDA stratigraphic column identifier")],
    # fmt:on
) -> list[schemas.StratigraphicUnit]:
    perf_metrics = ResponsePerfMetrics(response)

    strat_units = await _get_stratigraphic_units_for_strat_column_async(authenticated_user, strat_column)
    api_strat_units = [converters.to_api_stratigraphic_unit(strat_unit) for strat_unit in strat_units]

    LOGGER.info(f"Got stratigraphic units in: {perf_metrics.to_string()}")

    return api_strat_units


async def _get_stratigraphic_units_for_strat_column_async(
    authenticated_user: AuthenticatedUser, strat_column_identifier: str
) -> list[StratigraphicUnit]:
    perf_metrics = PerfMetrics()

    smda_access: SmdaAccess | DrogonSmdaAccess
    if is_drogon_identifier(strat_column_identifier=strat_column_identifier):
        smda_access = DrogonSmdaAccess()
    else:
        smda_access = SmdaAccess(authenticated_user.get_smda_access_token())

    strat_units = await smda_access.get_stratigraphic_units_async(strat_column_identifier)
    perf_metrics.record_lap("get-strat-units")

    LOGGER.info(f"Got stratigraphic units for case in : {perf_metrics.to_string()}")

    return strat_units


<<<<<<< HEAD
async def get_xtgeo_surface_from_sumo(
    access_token: str, surf_addr_str: str, resample_to: schemas.SurfaceDef | None
) -> xtgeo.RegularSurface:
    perf_metrics = PerfMetrics()
    addr = decode_surf_addr_str(surf_addr_str)
    if not isinstance(addr, RealizationSurfaceAddress | ObservedSurfaceAddress | StatisticalSurfaceAddress):
        raise HTTPException(status_code=404, detail="Endpoint only supports address types REAL, OBS and STAT")

    if addr.address_type == "REAL":
        access = SurfaceAccess.from_ensemble_name(access_token, addr.case_uuid, addr.ensemble_name)
        xtgeo_surf = await access.get_realization_surface_data_async(
            real_num=addr.realization,
            name=addr.name,
            attribute=addr.attribute,
            time_or_interval_str=addr.iso_time_or_interval,
        )
        perf_metrics.record_lap("get-surf")

    elif addr.address_type == "STAT":
        service_stat_func_to_compute = StatisticFunction.from_string_value(addr.stat_function)
        if service_stat_func_to_compute is None:
            raise HTTPException(status_code=404, detail="Invalid statistic requested")

        access = SurfaceAccess.from_ensemble_name(access_token, addr.case_uuid, addr.ensemble_name)
        xtgeo_surf = await access.get_statistical_surface_data_async(
            statistic_function=service_stat_func_to_compute,
            name=addr.name,
            attribute=addr.attribute,
            realizations=addr.stat_realizations,
            time_or_interval_str=addr.iso_time_or_interval,
        )
        perf_metrics.record_lap("sumo-calc")

    elif addr.address_type == "OBS":
        access = SurfaceAccess.from_case_uuid_no_ensemble(access_token, addr.case_uuid)
        xtgeo_surf = await access.get_observed_surface_data_async(
            name=addr.name, attribute=addr.attribute, time_or_interval_str=addr.iso_time_or_interval
        )
        perf_metrics.record_lap("get-surf")

=======
def _resample_and_convert_to_surface_data_response(
    xtgeo_surf: xtgeo.RegularSurface,
    resample_to: schemas.SurfaceDef | None,
    data_format: Literal["float", "png"],
    perf_metrics: ResponsePerfMetrics,
) -> schemas.SurfaceDataFloat | schemas.SurfaceDataPng:
    """
    Helper to do both resampling (if any) and conversion to API response format.
    """
>>>>>>> 4ba93923
    if resample_to is not None:
        xtgeo_surf = converters.resample_to_surface_def(xtgeo_surf, resample_to)
        perf_metrics.record_lap("resample")

<<<<<<< HEAD
    LOGGER.info(f"Got {addr.address_type} surface in: {perf_metrics.to_string()}")

    return xtgeo_surf
=======
    surf_data_response: schemas.SurfaceDataFloat | schemas.SurfaceDataPng
    if data_format == "float":
        surf_data_response = converters.to_api_surface_data_float(xtgeo_surf)
    elif data_format == "png":
        surf_data_response = converters.to_api_surface_data_png(xtgeo_surf)

    perf_metrics.record_lap("convert")

    return surf_data_response
>>>>>>> 4ba93923
<|MERGE_RESOLUTION|>--- conflicted
+++ resolved
@@ -4,20 +4,7 @@
 
 import xtgeo
 from fastapi import APIRouter, Depends, HTTPException, Query, Response, Body, status
-<<<<<<< HEAD
-from webviz_pkg.core_utils.perf_metrics import PerfMetrics
-import numpy as np
-import xtgeo
-
-from primary.services.sumo_access.case_inspector import CaseInspector
-from primary.services.sumo_access.surface_access import SurfaceAccess
-from primary.services.smda_access import SmdaAccess, StratigraphicUnit
-from primary.services.smda_access.stratigraphy_utils import sort_stratigraphic_names_by_hierarchy
-from primary.services.smda_access.drogon import DrogonSmdaAccess
-from primary.services.utils.statistic_function import StatisticFunction
-from primary.services.utils.surface_intersect_with_polyline import intersect_surface_with_polyline
-from primary.services.utils.authenticated_user import AuthenticatedUser
-=======
+
 
 from webviz_core_utils.perf_metrics import PerfMetrics
 from webviz_core_utils.type_utils import expect_type
@@ -34,7 +21,6 @@
 from webviz_services.surface_query_service.surface_query_service import batch_sample_surface_in_points_async
 from webviz_services.surface_query_service.surface_query_service import RealizationSampleResult
 
->>>>>>> 4ba93923
 from primary.auth.auth_helper import AuthHelper
 from primary.utils.response_perf_metrics import ResponsePerfMetrics
 from primary.utils.drogon import is_drogon_identifier
@@ -44,12 +30,9 @@
 from . import converters
 from . import schemas
 from . import dependencies
-<<<<<<< HEAD
 from . import utils
-=======
 from . import task_helpers
 
->>>>>>> 4ba93923
 from .surface_address import RealizationSurfaceAddress, ObservedSurfaceAddress, StatisticalSurfaceAddress
 from .surface_address import decode_surf_addr_str
 
@@ -162,75 +145,32 @@
 @router.get("/surface_data", description="Get surface data for the specified surface." + GENERAL_SURF_ADDR_DOC_STR)
 async def get_surface_data(
     # fmt:off
+    response: Response,
     authenticated_user: Annotated[AuthenticatedUser, Depends(AuthHelper.get_authenticated_user)],
     surf_addr_str: Annotated[str, Query(description="Surface address string, supported address types are *REAL*, *OBS* and *STAT*")],
     data_format: Annotated[Literal["float", "png"], Query(description="Format of binary data in the response")] = "float",
     resample_to: Annotated[schemas.SurfaceDef | None, Depends(dependencies.get_resample_to_param_from_keyval_str)] = None,
     # fmt:on
 ) -> schemas.SurfaceDataFloat | schemas.SurfaceDataPng:
-
+    perf_metrics = ResponsePerfMetrics(response)
     access_token = authenticated_user.get_sumo_access_token()
 
-<<<<<<< HEAD
-    xtgeo_surf = await get_xtgeo_surface_from_sumo(
-        access_token=access_token, surf_addr_str=surf_addr_str, resample_to=resample_to
+    xtgeo_surf = await get_xtgeo_surface_from_sumo_async(
+        access_token=access_token, surf_addr_str=surf_addr_str, perf_metrics=perf_metrics
     )
-    surf_data_response: schemas.SurfaceDataFloat | schemas.SurfaceDataPng
-    if data_format == "float":
-        surf_data_response = converters.to_api_surface_data_float(xtgeo_surf)
-    elif data_format == "png":
-        surf_data_response = converters.to_api_surface_data_png(xtgeo_surf)
-
-    return surf_data_response
-=======
-    addr = decode_surf_addr_str(surf_addr_str)
-    if not isinstance(addr, RealizationSurfaceAddress | ObservedSurfaceAddress | StatisticalSurfaceAddress):
-        raise HTTPException(status_code=404, detail="Endpoint only supports address types REAL, OBS and STAT")
-
-    xtgeo_surf: xtgeo.RegularSurface | None = None
-    if addr.address_type == "REAL":
-        access = SurfaceAccess.from_ensemble_name(access_token, addr.case_uuid, addr.ensemble_name)
-        xtgeo_surf = await access.get_realization_surface_data_async(
-            real_num=addr.realization,
-            name=addr.name,
-            attribute=addr.attribute,
-            time_or_interval_str=addr.iso_time_or_interval,
-        )
-        perf_metrics.record_lap("get-surf")
-
-    elif addr.address_type == "STAT":
-        service_stat_func_to_compute = StatisticFunction.from_string_value(addr.stat_function)
-        if service_stat_func_to_compute is None:
-            raise HTTPException(status_code=404, detail="Invalid statistic requested")
-
-        access = SurfaceAccess.from_ensemble_name(access_token, addr.case_uuid, addr.ensemble_name)
-        xtgeo_surf = await access.get_statistical_surface_data_async(
-            statistic_function=service_stat_func_to_compute,
-            name=addr.name,
-            attribute=addr.attribute,
-            realizations=addr.stat_realizations,
-            time_or_interval_str=addr.iso_time_or_interval,
-        )
-        perf_metrics.record_lap("sumo-calc")
-
-    elif addr.address_type == "OBS":
-        access = SurfaceAccess.from_case_uuid_no_ensemble(access_token, addr.case_uuid)
-        xtgeo_surf = await access.get_observed_surface_data_async(
-            name=addr.name, attribute=addr.attribute, time_or_interval_str=addr.iso_time_or_interval
-        )
-        perf_metrics.record_lap("get-surf")
-
-    if not xtgeo_surf:
-        raise HTTPException(status_code=500, detail="Did not get a valid xtgeo surface from Sumo")
 
     surf_data_response = _resample_and_convert_to_surface_data_response(
         xtgeo_surf=xtgeo_surf, resample_to=resample_to, data_format=data_format, perf_metrics=perf_metrics
     )
->>>>>>> 4ba93923
+
+    LOGGER.info(f"Got {surf_addr_str} surface in: {perf_metrics.to_string()}")
+
+    return surf_data_response
 
 
 @router.post("/get_surface_well_intersections")
 async def post_get_surface_well_intersections(
+    response: Response,
     authenticated_user: Annotated[AuthenticatedUser, Depends(AuthHelper.get_authenticated_user)],
     surf_addr_str: Annotated[
         str, Query(description="Surface address string, supported address types are *REAL*, *OBS* and *STAT*")
@@ -238,10 +178,11 @@
     well_trajectories: Annotated[list[schemas.WellTrajectory], Body(embed=True)],
 ) -> list[schemas.SurfaceWellPick]:
     """Get surface/well intersections (well picks) for the specified surface and well trajectories."""
+    perf_metrics = ResponsePerfMetrics(response)
     access_token = authenticated_user.get_sumo_access_token()
-    perf_metrics = PerfMetrics()
-    xtgeo_surf = await get_xtgeo_surface_from_sumo(
-        access_token=access_token, surf_addr_str=surf_addr_str, resample_to=None
+
+    xtgeo_surf = await get_xtgeo_surface_from_sumo_async(
+        access_token=access_token, surf_addr_str=surf_addr_str, perf_metrics=perf_metrics
     )
     perf_metrics.record_lap("get-surf")
 
@@ -500,11 +441,12 @@
     return strat_units
 
 
-<<<<<<< HEAD
-async def get_xtgeo_surface_from_sumo(
-    access_token: str, surf_addr_str: str, resample_to: schemas.SurfaceDef | None
+async def get_xtgeo_surface_from_sumo_async(
+    access_token: str,
+    surf_addr_str: str,
+    perf_metrics: ResponsePerfMetrics,
 ) -> xtgeo.RegularSurface:
-    perf_metrics = PerfMetrics()
+
     addr = decode_surf_addr_str(surf_addr_str)
     if not isinstance(addr, RealizationSurfaceAddress | ObservedSurfaceAddress | StatisticalSurfaceAddress):
         raise HTTPException(status_code=404, detail="Endpoint only supports address types REAL, OBS and STAT")
@@ -540,8 +482,11 @@
             name=addr.name, attribute=addr.attribute, time_or_interval_str=addr.iso_time_or_interval
         )
         perf_metrics.record_lap("get-surf")
-
-=======
+    LOGGER.info(f"Got {addr.address_type} surface in: {perf_metrics.to_string()}")
+
+    return xtgeo_surf
+
+
 def _resample_and_convert_to_surface_data_response(
     xtgeo_surf: xtgeo.RegularSurface,
     resample_to: schemas.SurfaceDef | None,
@@ -551,16 +496,10 @@
     """
     Helper to do both resampling (if any) and conversion to API response format.
     """
->>>>>>> 4ba93923
     if resample_to is not None:
         xtgeo_surf = converters.resample_to_surface_def(xtgeo_surf, resample_to)
         perf_metrics.record_lap("resample")
 
-<<<<<<< HEAD
-    LOGGER.info(f"Got {addr.address_type} surface in: {perf_metrics.to_string()}")
-
-    return xtgeo_surf
-=======
     surf_data_response: schemas.SurfaceDataFloat | schemas.SurfaceDataPng
     if data_format == "float":
         surf_data_response = converters.to_api_surface_data_float(xtgeo_surf)
@@ -569,5 +508,4 @@
 
     perf_metrics.record_lap("convert")
 
-    return surf_data_response
->>>>>>> 4ba93923
+    return surf_data_response