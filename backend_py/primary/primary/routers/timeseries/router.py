--- conflicted
+++ resolved
@@ -443,11 +443,7 @@
     vector_name: Annotated[str, Query(description="Name of the vector")],
     resampling_frequency: Annotated[schemas.Frequency, Query(description="Resampling frequency")],
     statistic_functions: Annotated[list[schemas.StatisticFunction] | None, Query(description="Optional list of statistics to calculate. If not specified, all statistics will be calculated.")] = None,
-<<<<<<< HEAD
     realizations_encoded_as_uint_list_str: Annotated[str | None, Query(description="Optional list of realizations to include. If not specified, all realizations will be included.")] = None,
-    # relative_to_timestamp: Annotated[datetime.datetime | None, Query(description="Calculate relative to timestamp")] = None,
-=======
->>>>>>> aa88fb7f
     # fmt:on
 ) -> list[schemas.VectorStatisticSensitivityData]:
     """Get statistical vector data for an ensemble per sensitivity"""
