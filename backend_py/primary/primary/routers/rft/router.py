import logging
from typing import Annotated

from fastapi import APIRouter, Depends, Query

from primary.auth.auth_helper import AuthHelper
from primary.services.sumo_access.rft_access import RftAccess
from primary.services.utils.authenticated_user import AuthenticatedUser
from primary.utils.query_string_utils import decode_uint_list_str

from . import schemas
from . import converters

LOGGER = logging.getLogger(__name__)

router = APIRouter()


@router.get("/table_definition")
async def get_table_definition(
    authenticated_user: Annotated[AuthenticatedUser, Depends(AuthHelper.get_authenticated_user)],
    case_uuid: Annotated[str, Query(description="Sumo case uuid")],
    ensemble_name: Annotated[str, Query(description="Ensemble name")],
) -> schemas.RftTableDefinition:
<<<<<<< HEAD
    access = await RftAccess.from_case_uuid_async(authenticated_user.get_sumo_access_token(), case_uuid, ensemble_name)
    rft_table_def = await access.get_rft_info_async()
=======
    access = RftAccess.from_iteration_name(authenticated_user.get_sumo_access_token(), case_uuid, ensemble_name)
    rft_table_def = await access.get_rft_info()
>>>>>>> 1367332c

    return converters.to_api_table_definition(rft_table_def)


@router.get("/realization_data")
async def get_realization_data(
    authenticated_user: Annotated[AuthenticatedUser, Depends(AuthHelper.get_authenticated_user)],
    case_uuid: Annotated[str, Query(description="Sumo case uuid")],
    ensemble_name: Annotated[str, Query(description="Ensemble name")],
    well_name: Annotated[str, Query(description="Well name")],
    response_name: Annotated[str, Query(description="Response name")],
    timestamps_utc_ms: Annotated[list[int] | None, Query(description="Timestamps utc ms")] = None,
    realizations_encoded_as_uint_list_str: Annotated[
        str | None,
        Query(
            description="Optional list of realizations encoded as string to include. If not specified, all realizations will be included."
        ),
    ] = None,
) -> list[schemas.RftRealizationData]:
    realizations: list[int] | None = None
    if realizations_encoded_as_uint_list_str:
        realizations = decode_uint_list_str(realizations_encoded_as_uint_list_str)

<<<<<<< HEAD
    access = await RftAccess.from_case_uuid_async(authenticated_user.get_sumo_access_token(), case_uuid, ensemble_name)
    data = await access.get_rft_well_realization_data_async(
=======
    access = RftAccess.from_iteration_name(authenticated_user.get_sumo_access_token(), case_uuid, ensemble_name)
    data = await access.get_rft_well_realization_data(
>>>>>>> 1367332c
        well_name=well_name,
        response_name=response_name,
        timestamps_utc_ms=timestamps_utc_ms,
        realizations=realizations,
    )

    ret_data: list[schemas.RftRealizationData] = []
    for item in data:
        ret_data.append(
            schemas.RftRealizationData(
                well_name=item.well_name,
                realization=item.realization,
                timestamp_utc_ms=item.timestamp_utc_ms,
                depth_arr=item.depth_arr,
                value_arr=item.value_arr,
            )
        )

    return ret_data<|MERGE_RESOLUTION|>--- conflicted
+++ resolved
@@ -22,13 +22,8 @@
     case_uuid: Annotated[str, Query(description="Sumo case uuid")],
     ensemble_name: Annotated[str, Query(description="Ensemble name")],
 ) -> schemas.RftTableDefinition:
-<<<<<<< HEAD
-    access = await RftAccess.from_case_uuid_async(authenticated_user.get_sumo_access_token(), case_uuid, ensemble_name)
+    access = RftAccess.from_iteration_name(authenticated_user.get_sumo_access_token(), case_uuid, ensemble_name)
     rft_table_def = await access.get_rft_info_async()
-=======
-    access = RftAccess.from_iteration_name(authenticated_user.get_sumo_access_token(), case_uuid, ensemble_name)
-    rft_table_def = await access.get_rft_info()
->>>>>>> 1367332c
 
     return converters.to_api_table_definition(rft_table_def)
 
@@ -52,13 +47,8 @@
     if realizations_encoded_as_uint_list_str:
         realizations = decode_uint_list_str(realizations_encoded_as_uint_list_str)
 
-<<<<<<< HEAD
-    access = await RftAccess.from_case_uuid_async(authenticated_user.get_sumo_access_token(), case_uuid, ensemble_name)
+    access = RftAccess.from_iteration_name(authenticated_user.get_sumo_access_token(), case_uuid, ensemble_name)
     data = await access.get_rft_well_realization_data_async(
-=======
-    access = RftAccess.from_iteration_name(authenticated_user.get_sumo_access_token(), case_uuid, ensemble_name)
-    data = await access.get_rft_well_realization_data(
->>>>>>> 1367332c
         well_name=well_name,
         response_name=response_name,
         timestamps_utc_ms=timestamps_utc_ms,
