import logging
from typing import List, Optional

import polars as pl

from primary.services.service_exceptions import (
    Service,
    NoDataError,
)

from .types import (
    WellborePick,
    WellboreTrajectory,
    WellboreHeader,
    StratigraphicUnit,
    StratigraphicSurface,
    StratigraphicColumn,
    WellboreStratigraphicUnit,
)
from .utils.queries import data_model_to_projection_param
from .stratigraphy_utils import sort_stratigraphic_names_by_hierarchy
from ._smda_get_request import smda_get_request, smda_get_aggregation_request


LOGGER = logging.getLogger(__name__)


class SmdaEndpoints:
    STRAT_UNITS = "strat-units"
    WELLBORE_STRATIGRAPHY = "wellbore-stratigraphy"
    WELLBORE_STRAT_COLUMN = "wellbore-strat-columns"
    WELLBORE_SURVEY_HEADERS = "wellbore-survey-headers"
    WELLHEADERS = "wellheaders"
    WELLBORE_SURVEY_SAMPLES = "wellbore-survey-samples"
    WELLBORE_PICKS = "wellbore-picks"
    WELLBORE_PICKS_STRAT_COLUM = "wellbore-picks-columns"


class SmdaAccess:
    def __init__(self, access_token: str):
        self._smda_token = access_token

    async def _smda_get_request(self, endpoint: str, params: dict) -> List[dict]:
        return await smda_get_request(access_token=self._smda_token, endpoint=endpoint, params=params)

    async def _smda_get_aggregation_request(self, endpoint: str, params: dict) -> dict:
        return await smda_get_aggregation_request(access_token=self._smda_token, endpoint=endpoint, params=params)

    async def get_stratigraphic_units(
        self,
        strat_column_identifier: str,
        wellbore_uuid: Optional[str] = None,
        sort: Optional[list[str]] = None,
    ) -> List[StratigraphicUnit]:
        """
        Get stratigraphic units for a given stratigraphic column.
        Can optionally include a wellbore uuid to futher filter the age
        """

        params = {
            "_projection": data_model_to_projection_param(StratigraphicUnit),
            "strat_column_identifier": strat_column_identifier,
            "_sort": "strat_unit_level,top_age",
        }

        # Add optional fields, if they exist
        if wellbore_uuid:
            params.update({"wellbore_uuid": wellbore_uuid})
        if sort:
            params.update({"_sort": ",".join(sort)})

        results = await self._smda_get_request(endpoint=SmdaEndpoints.STRAT_UNITS, params=params)
        if not results:
            raise NoDataError(f"No stratigraphic units found for {strat_column_identifier=}.", Service.SMDA)
        units = [StratigraphicUnit(**result) for result in results]
        return units

<<<<<<< HEAD
    async def get_stratigraphic_columns_for_wellbore(self, wellbore_uuid: str) -> list[StratigraphicColumn]:
        """Fetches a list of all stratigrapic columns avaialbe for a specific wellbore"""
        endpoint = SmdaEndpoints.WELLBORE_STRAT_COLUMN
        params = {
            "_projection": data_model_to_projection_param(StratigraphicColumn),
            "wellbore_uuid": wellbore_uuid,
            # Sorting to facilitate deduping. Prioritize the most newly updated entry
            "_sort": "strat_column_identifier,update_date",
            "_order": "desc",
        }

        results = await self._smda_get_request(endpoint=endpoint, params=params)

        # Returned columns are sometimes duplicated with all main fields as the same (atleast as far as I can see, only timestamps and uuid are different). We will dedupe the list by only picking the newest entry, which will be sorted to the top
        seen_idents = set()
        valid_data = []

        for result in results:
            column = StratigraphicColumn(**result)

            if column.strat_column_identifier not in seen_idents:
                seen_idents.add(column.strat_column_identifier)
                valid_data.append(column)

        return valid_data

    async def get_stratigraphy_for_wellbore_and_column(
        self, wellbore_uuid: str, strat_column_ident: str
    ) -> list[WellboreStratigraphicUnit]:
        """
        Get a list of all well-picks for a wellbore within a stratigraphic column
        """
        endpoint = SmdaEndpoints.WELLBORE_STRATIGRAPHY
        params = {
            "_projection": data_model_to_projection_param(WellboreStratigraphicUnit),
            "_sort": "entry_md",
            "wellbore_uuid": wellbore_uuid,
            "strat_column_identifier": strat_column_ident,
        }

        results = await self._smda_get_request(endpoint=endpoint, params=params)

        if not results:
            raise NoDataError(
                f"No stratigraphic entries found for wellbore {wellbore_uuid=} in column {strat_column_ident=}.",
                Service.SMDA,
            )

        return [WellboreStratigraphicUnit(**result) for result in results]

    async def get_strat_unit_types_for_wellbore(self, wellbore_uuid: str) -> List[str]:
        """
        Get a list of all stratigraphic unit types (group, formation, subzone, etc...) that are present for a given wellbore
        """
        endpoint = SmdaEndpoints.WELLBORE_STRATIGRAPHY
        params = {"wellbore_uuid": wellbore_uuid, "_aggregation": "strat_unit_type"}

        result = await self._smda_get_aggregation_request(endpoint=endpoint, params=params)

        unit_types = map(lambda entry: entry["key"], result["strat_unit_type"])

        return list(unit_types)

    async def get_wellbore_headers(self) -> List[WellboreHeader]:
=======
    async def get_wellbore_headers(self, field_identifier: str) -> List[WellboreHeader]:
>>>>>>> 8d5cd903
        """
        Get wellbore header information for all wellbores in a field.
        We need the wellbores with actual survey data, so we must use the wellbore-survey-headers endpoint.
        Additionally, we need the wellbore purpose and status, which we only get from the wellheaders endpoint.
        """
        projection = [
            "wellbore_uuid",
            "unique_wellbore_identifier",
            "well_uuid",
            "unique_well_identifier",
            "well_easting",
            "well_northing",
            "depth_reference_point",
            "depth_reference_elevation",
        ]
        params = {
            "_projection": ",".join(projection),
            "_sort": "unique_wellbore_identifier",
            "field_identifier": field_identifier,
        }

        survey_header_results = await self._smda_get_request(
            endpoint=SmdaEndpoints.WELLBORE_SURVEY_HEADERS, params=params
        )

        if not survey_header_results:
            raise NoDataError(f"No wellbore headers found for {field_identifier=}.", Service.SMDA)

        projection = ["unique_wellbore_identifier", "wellbore_purpose", "wellbore_status"]
        params = {
            "_projection": ",".join(projection),
            "_sort": "unique_wellbore_identifier",
            "field_identifier": field_identifier,
        }

        wellbore_headers_results = await self._smda_get_request(endpoint=SmdaEndpoints.WELLHEADERS, params=params)

        # Create a dictionary to map unique wellbore identifiers to wellbore headers for faster lookup
        wellbore_headers_dict = {
            wellbore_header["unique_wellbore_identifier"]: wellbore_header
            for wellbore_header in wellbore_headers_results
        }

        # Iterate over the survey headers and update the information from wellbore headers if available
        for survey_header in survey_header_results:
            unique_id = survey_header["unique_wellbore_identifier"]

            wellbore_header = wellbore_headers_dict.get(unique_id)
            if wellbore_header:
                survey_header["wellbore_purpose"] = wellbore_header.get("wellbore_purpose")
                survey_header["wellbore_status"] = wellbore_header.get("wellbore_status")

        return [WellboreHeader(**result) for result in survey_header_results]

    async def get_wellbore_trajectories(
        self, field_identifier: str, wellbore_uuids: Optional[List[str]] = None
    ) -> List[WellboreTrajectory]:
        """
        Get wellbore trajectories (survey samples) for all wells in a field, optionally with a subset of wellbores.
        """
        params = {
            "_projection": "wellbore_uuid, unique_wellbore_identifier,easting,northing,tvd_msl,md",
            "_sort": "unique_wellbore_identifier,md",
            "field_identifier": field_identifier,
        }
        if wellbore_uuids:
            params["wellbore_uuid"] = ", ".join(wellbore_uuids)

        result = await self._smda_get_request(endpoint=SmdaEndpoints.WELLBORE_SURVEY_SAMPLES, params=params)

        if not result:
            raise NoDataError(f"No wellbore surveys found for {field_identifier=}, {wellbore_uuids=}.", Service.SMDA)

        # Convert the result to polars for processing
        resultdf = pl.DataFrame(result)

        # Identify wellbores with any null values in survey columns
        columns_to_check = ["tvd_msl", "md", "easting", "northing"]

        # Warn of any wellbores with null values in survey columns
        wellbores_with_nulls = (
            resultdf.filter(pl.any_horizontal(pl.col(columns_to_check).is_null()))
            .get_column("unique_wellbore_identifier")
            .unique()
            .sort()
            .to_list()
        )
        if wellbores_with_nulls:
            for wellbore in wellbores_with_nulls:
                LOGGER.warning(f"Invalid survey samples found for wellbore: {wellbore}. These will be ignored.")

        # Filter out any samples with null values
        filtered_df = resultdf.filter(pl.all_horizontal(pl.col(columns_to_check).is_not_null()))

        # Group per wellbore, maintaining order
        wellbore_data = filtered_df.group_by("unique_wellbore_identifier", maintain_order=True).agg(
            [
                pl.col("wellbore_uuid").first().alias("wellbore_uuid"),
                pl.col("tvd_msl").alias("tvd_msl_arr"),
                pl.col("md").alias("md_arr"),
                pl.col("easting").alias("easting_arr"),
                pl.col("northing").alias("northing_arr"),
            ]
        )

        wellbore_trajectories: List[WellboreTrajectory] = [
            WellboreTrajectory(
                wellbore_uuid=row["wellbore_uuid"],
                unique_wellbore_identifier=row["unique_wellbore_identifier"],
                tvd_msl_arr=row["tvd_msl_arr"],
                md_arr=row["md_arr"],
                easting_arr=row["easting_arr"],
                northing_arr=row["northing_arr"],
            )
            for row in wellbore_data.iter_rows(named=True)
        ]
        return wellbore_trajectories

    async def get_wellbore_picks_for_wellbore(
        self, wellbore_uuid: str, obs_no: Optional[int] = None
    ) -> List[WellborePick]:
        """
        Get wellbore picks for a given wellbore uuid. I.e. picks for each pick identifier (surface)
        with the matching wellbore uuid.
        """

        params = {
            "_sort": "unique_wellbore_identifier,md",
            "wellbore_uuid": wellbore_uuid,
            "interpreter": "STAT",
        }
        if obs_no:
            params["obs_no"] = str(obs_no)
        results = await self._smda_get_request(endpoint=SmdaEndpoints.WELLBORE_PICKS, params=params)

        if not results:
            raise NoDataError(f"No wellbore picks found for {wellbore_uuid=}.", Service.SMDA)

        picks: List[WellborePick] = []
        for result in results:
            # Drop any picks with missing data
            if all(result.get(key) for key in ["northing", "easting", "tvd", "tvd_msl"]):
                picks.append(WellborePick(**result))
            else:
                LOGGER.warning(
                    f"Invalid pick found for {result.get('pick_identifier')}, {result.get('unique_wellbore_identifier')}. This will be ignored."
                )
        return picks

    async def get_wellbore_picks_for_pick_identifier(
        self,
        field_identifier: str,
        pick_identifier: str,
        interpreter: str = "STAT",
        obs_no: Optional[int] = None,
    ) -> List[WellborePick]:
        """
        Get wellbore picks for a given pick identifier(formation top/base)
        for all wellbores in a field
        """
        params = {
            "_sort": "unique_wellbore_identifier,md",
            "field_identifier": field_identifier,
            "pick_identifier": pick_identifier,
            "interpreter": interpreter,
        }
        if obs_no:
            params["obs_no"] = str(obs_no)

        results = await self._smda_get_request(endpoint=SmdaEndpoints.WELLBORE_PICKS, params=params)
        if not results:
            raise NoDataError(
                f"No wellbore picks found for {field_identifier=}, {pick_identifier=}, {interpreter=}, {obs_no=}.",
                Service.SMDA,
            )
        picks: List[WellborePick] = []
        for result in results:
            # Drop any picks with missing data
            if all(result.get(key) for key in ["northing", "easting", "tvd", "tvd_msl"]):
                picks.append(WellborePick(**result))
            else:
                LOGGER.warning(
                    f"Invalid pick found for {pick_identifier=}, {result.get('unique_wellbore_identifier')}. This will be ignored."
                )
        return picks

    async def get_wellbore_picks_in_stratigraphic_column(
        self,
        wellbore_uuid: str,
        strat_column_identifier: str,
    ) -> List[WellborePick]:
        """
        Get wellbore picks within a column for a given wellbore
        """

        params = {
            "_sort": "md",
            "_projection": data_model_to_projection_param(WellborePick),
            "strat_column_identifier": strat_column_identifier,
            "wellbore_uuid": wellbore_uuid,
        }

        results = await self._smda_get_request(endpoint=SmdaEndpoints.WELLBORE_PICKS_STRAT_COLUM, params=params)
        if not results:
            raise NoDataError(
                f"No wellbore picks found for {wellbore_uuid}, {strat_column_identifier=}.",
                Service.SMDA,
            )

        return [WellborePick(**result) for result in results]

    async def get_wellbore_pick_identifiers_in_stratigraphic_column(
        self, strat_column_identifier: str
    ) -> List[StratigraphicSurface]:
        """
        Get all potential pick identifiers (formation tops/bases) given a stratigraphic column.
        """
        units = await self.get_stratigraphic_units(strat_column_identifier)
        sorted_surfaces = sort_stratigraphic_names_by_hierarchy(units, only_include_top_and_base=True)
        return sorted_surfaces<|MERGE_RESOLUTION|>--- conflicted
+++ resolved
@@ -75,7 +75,6 @@
         units = [StratigraphicUnit(**result) for result in results]
         return units
 
-<<<<<<< HEAD
     async def get_stratigraphic_columns_for_wellbore(self, wellbore_uuid: str) -> list[StratigraphicColumn]:
         """Fetches a list of all stratigrapic columns avaialbe for a specific wellbore"""
         endpoint = SmdaEndpoints.WELLBORE_STRAT_COLUMN
@@ -126,23 +125,7 @@
 
         return [WellboreStratigraphicUnit(**result) for result in results]
 
-    async def get_strat_unit_types_for_wellbore(self, wellbore_uuid: str) -> List[str]:
-        """
-        Get a list of all stratigraphic unit types (group, formation, subzone, etc...) that are present for a given wellbore
-        """
-        endpoint = SmdaEndpoints.WELLBORE_STRATIGRAPHY
-        params = {"wellbore_uuid": wellbore_uuid, "_aggregation": "strat_unit_type"}
-
-        result = await self._smda_get_aggregation_request(endpoint=endpoint, params=params)
-
-        unit_types = map(lambda entry: entry["key"], result["strat_unit_type"])
-
-        return list(unit_types)
-
-    async def get_wellbore_headers(self) -> List[WellboreHeader]:
-=======
     async def get_wellbore_headers(self, field_identifier: str) -> List[WellboreHeader]:
->>>>>>> 8d5cd903
         """
         Get wellbore header information for all wellbores in a field.
         We need the wellbores with actual survey data, so we must use the wellbore-survey-headers endpoint.
