import logging
from typing import List, Tuple
import json

import numpy as np
from numpy.typing import NDArray
from requests_toolbelt.multipart.decoder import MultipartDecoder, BodyPart
import httpx

from primary.services.service_exceptions import InvalidDataError, Service

from primary import config
from primary.httpx_client import httpx_async_client
from primary.services.service_exceptions import InvalidDataError, Service

from .response_types import VdsArray, VdsMetadata, VdsFenceMetadata, VdsSliceMetadata
from .request_types import (
    VdsCoordinates,
    VdsCoordinateSystem,
    VdsInterpolation,
    VdsFenceRequest,
    VdsRequestedResource,
    VdsMetadataRequest,
    VdsSliceRequest,
    VdsDirection,
)


LOGGER = logging.getLogger(__name__)


def bytes_to_ndarray_float32(bytes_data: bytes, shape: List[int]) -> NDArray[np.float32]:
    """
    Convert bytes to numpy ndarray with row-major order, i.e. "C" order
    """
    return np.ndarray(shape=shape, dtype="<f4", buffer=bytes_data, order="C")


def bytes_to_flatten_ndarray_float32(bytes_data: bytes, shape: List[int]) -> NDArray[np.float32]:
    """
    Convert bytes to numpy flatten ndarray with row-major order, i.e. "C" order
    """
    return bytes_to_ndarray_float32(bytes_data, shape).flatten(order="C")


class VdsAccess:
    """Access to the service hosting vds-slice.
    https://github.com/equinor/vds-slice

    This access class is used to query the service for slices and fences of seismic data stored in Sumo in vds format.
    Note that we are not providing the service with the actual vds file, but rather a SAS token and an URL to the vds file.
    """

    def __init__(
        self, sas_token: str, vds_url: str, interpolation_method: VdsInterpolation = VdsInterpolation.LINEAR
    ) -> None:
        self.sas = sas_token
        self.vds_url = vds_url
        self._interpolation = interpolation_method

    @staticmethod
    async def _query_async(endpoint: str, request: VdsRequestedResource) -> httpx.Response:
        """Query the service"""

        response = await httpx_async_client.client.post(
            f"{config.VDS_HOST_ADDRESS}/{endpoint}",
            headers={"Content-Type": "application/json"},
            content=json.dumps(request.request_parameters()),
            timeout=60,
        )

        if response.is_error:
            raise RuntimeError(f"({str(response.status_code)})-{response.reason_phrase}-{response.text}")

        return response

    async def get_metadata_async(self) -> VdsMetadata:
        """Gets metadata from the cube"""
        endpoint = "metadata"

        metadata_request = VdsMetadataRequest(vds=self.vds_url, sas=self.sas)
        response = await self._query_async(endpoint, metadata_request)

        metadata = response.json()
        return VdsMetadata(**metadata)

    async def get_inline_slice_async(self, line_no: int) -> Tuple[NDArray[np.float32], VdsSliceMetadata]:
        endpoint = "slice"
        slice_request = VdsSliceRequest(
            vds=self.vds_url,
            sas=self.sas,
            direction=VdsDirection.INLINE,
            line_no=line_no,
        )
        response = await self._query_async(endpoint, slice_request)
        decoder = MultipartDecoder(content=response.content, content_type=response.headers["Content-Type"])
        parts = decoder.parts
        # Validate parts from decoded response
        if len(parts) != 2 or not parts[0].content or not parts[1].content:
            raise ValueError(f"Expected two parts, got {len(parts)}")

        # Expect each part in parts tuple to be BodyPart
        if not isinstance(parts[0], BodyPart) or not isinstance(parts[1], BodyPart):
            raise ValueError(f"Expected parts to be BodyPart, got {type(parts[0])}, {type(parts[1])}")

        metadata = VdsSliceMetadata(**json.loads(parts[0].content))
        self._assert_valid_metadata_format_and_shape(metadata)

        byte_array = parts[1].content

        # Flattened array with row major order, i.e. C-order in numpy
        flattened_fence_traces_float32_array = bytes_to_flatten_ndarray_float32(byte_array, shape=metadata.shape)

        return (flattened_fence_traces_float32_array, metadata)

    async def get_crossline_slice_async(self, line_no: int) -> Tuple[NDArray[np.float32], VdsSliceMetadata]:
        endpoint = "slice"
        slice_request = VdsSliceRequest(
            vds=self.vds_url,
            sas=self.sas,
            direction=VdsDirection.CROSSLINE,
            line_no=line_no,
        )
        response = await self._query_async(endpoint, slice_request)
        decoder = MultipartDecoder(content=response.content, content_type=response.headers["Content-Type"])
        parts = decoder.parts
        # Validate parts from decoded response
        if len(parts) != 2 or not parts[0].content or not parts[1].content:
            raise ValueError(f"Expected two parts, got {len(parts)}")

        # Expect each part in parts tuple to be BodyPart
        if not isinstance(parts[0], BodyPart) or not isinstance(parts[1], BodyPart):
            raise ValueError(f"Expected parts to be BodyPart, got {type(parts[0])}, {type(parts[1])}")

        metadata = VdsSliceMetadata(**json.loads(parts[0].content))
        self._assert_valid_metadata_format_and_shape(metadata)

        byte_array = parts[1].content

        # Flattened array with row major order, i.e. C-order in numpy
        flattened_fence_traces_float32_array = bytes_to_flatten_ndarray_float32(byte_array, shape=metadata.shape)

        return (flattened_fence_traces_float32_array, metadata)

    async def get_depth_slice_async(self, depth_slice_no: int) -> Tuple[NDArray[np.float32], VdsSliceMetadata]:
        endpoint = "slice"
        slice_request = VdsSliceRequest(
            vds=self.vds_url,
            sas=self.sas,
            direction=VdsDirection.DEPTH,
            line_no=depth_slice_no,
        )
        response = await self._query_async(endpoint, slice_request)

        parts = self._extract_and_validate_body_parts_from_response(response)

        metadata = VdsSliceMetadata(**json.loads(parts[0].content))
        self._assert_valid_metadata_format_and_shape(metadata)

        byte_array = parts[1].content

        # Flattened array with row major order, i.e. C-order in numpy
        flattened_fence_traces_float32_array = bytes_to_flatten_ndarray_float32(byte_array, shape=metadata.shape)

        return (flattened_fence_traces_float32_array, metadata)

    async def get_flattened_fence_traces_array_and_metadata_async(
        self, coordinates: VdsCoordinates, coordinate_system: VdsCoordinateSystem = VdsCoordinateSystem.CDP
    ) -> Tuple[NDArray[np.float32], int, int]:
        """
        Gets traces along an arbitrary path of (x, y) coordinates, with a trace per coordinate.

        The traces are perpendicular on the on the coordinates in the x-y plane, and each trace has number
        of samples equal to the depth of the seismic cube.

        With traces perpendicular to the x-y plane, the traces are defined to go along the depth direction
        of the fence.

        Invalid values, e.g. values for points outside of the seismic cube, are set to np.nan.

        `Returns:`
        `Tuple[flattened_fence_traces_array: NDArray[np.float32], num_traces: int, num_samples_per_trace: int]`

        `flattened_fence_traces_array`: 1D np.ndarray with dtype=float32, stored trace by trace. The array has length `num_traces x num_samples_per_trace`.\n
        `num_traces`: number of traces along the length of the fence, i.e. number of (x, y) coordinates.\n
        `num_samples_per_trace`: number of samples in each trace, i.e. number of values along the height/depth axis of the fence.\n


        \n`Description:`

        With `m = num_traces`, and `n = num_samples_per_trace`, the flattened array has length `mxn`.

        `2D Fence Trace Array from VDS-slice query:`

        ```
        [[t11, t12, ..., t1n],
        [t21, t22, ..., t2n],
                ...          ,
        [tm1, tm2, ..., tmn]]
        ```

        \n`Returned flattened 2D trace array with row major order:`

        ```
        [t11, t12, ..., t1n, t21, t22, ..., t2n, ..., tm1, tm2, ..., tmn]
        ```

        \n`Visualization Example:`

        ```
        trace_1  trace_2     trace_m
        |--------|--- ... ---| sample_1
        |--------|--- ... ---| sample_2
                     .
                     .
                     .
        |--------|--- ... ---| sample_n-1
        |--------|--- ... ---| sample_n
        ```
        """

        endpoint = "fence"

        # Temporary hard coded fill value for points outside of the seismic cube.
        # If no fill value is provided in the request is rejected with error if list of coordinates
        # contain points outside of the seismic cube.
        hard_coded_fill_value = -999.25

        fence_request = VdsFenceRequest(
            vds=self.vds_url,
            sas=self.sas,
            coordinate_system=coordinate_system,
            coordinates=coordinates,
            interpolation=self._interpolation,
            fill_value=hard_coded_fill_value,
        )

        # Fence query returns two parts - metadata and data
        response = await self._query_async(endpoint, fence_request)

<<<<<<< HEAD
        parts = self._extract_and_validate_body_parts_from_response(response)

        metadata = VdsFenceMetadata(**json.loads(parts[0].content))
        self._assert_valid_metadata_format_and_shape(metadata)

        byte_array = parts[1].content
=======
        # Use MultipartDecoder with httpx's Response content and headers
        decoder = MultipartDecoder(content=response.content, content_type=response.headers["Content-Type"])
        parts = decoder.parts

        # Validate parts from decoded response
        if len(parts) != 2 or not parts[0].content or not parts[1].content:
            raise InvalidDataError(f"Expected two parts, got {len(parts)}", Service.VDS)

        # Expect each part in parts tuple to be BodyPart
        if not isinstance(parts[0], BodyPart) or not isinstance(parts[1], BodyPart):
            raise InvalidDataError(
                f"Expected parts to be BodyPart, got {type(parts[0])}, {type(parts[1])}", Service.VDS
            )

        metadata = VdsFenceMetadata(**json.loads(parts[0].content))
        byte_array = parts[1].content

        if metadata.format != "<f4":
            raise InvalidDataError(f"Expected float32, got {metadata.format}", Service.VDS)

        if len(metadata.shape) != 2:
            raise InvalidDataError(f"Expected shape to be 2D, got {metadata.shape}", Service.VDS)
>>>>>>> bfd37f69

        # fence array data: [[t11, t12, ..., t1n], [t21, t22, ..., t2n], ..., [tm1, tm2, ..., tmn]]
        # m = num_traces, n = num_samples_per_trace
        num_traces = metadata.shape[0]
        num_samples_per_trace = metadata.shape[1]

        # Flattened array with row major order, i.e. C-order in numpy
        flattened_fence_traces_float32_array = bytes_to_flatten_ndarray_float32(byte_array, shape=metadata.shape)

        # Convert every value of `hard_coded_fill_value` to np.nan
        flattened_fence_traces_float32_array[flattened_fence_traces_float32_array == hard_coded_fill_value] = np.nan

        return (flattened_fence_traces_float32_array, num_traces, num_samples_per_trace)

    def _extract_and_validate_body_parts_from_response(self, response: httpx.Response) -> Tuple[BodyPart, BodyPart]:
        """Extract parts from response's body and validate them"""

        # Use MultipartDecoder with httpx's Response content and headers
        decoder = MultipartDecoder(content=response.content, content_type=response.headers["Content-Type"])
        parts = decoder.parts

        # Validate parts from decoded response
        if len(parts) != 2 or not parts[0].content or not parts[1].content:
            raise InvalidDataError(f"Expected two parts in multipart response, got {len(parts)}", service=Service.VDS)

        # Expect each part in parts tuple to be BodyPart
        if not isinstance(parts[0], BodyPart) or not isinstance(parts[1], BodyPart):
            raise InvalidDataError(
                f"Expected parts in multipart response to be of type 'BodyPart', got {type(parts[0])}, {type(parts[1])}",
                service=Service.VDS,
            )

        return parts

    def _assert_valid_metadata_format_and_shape(self, metadata: VdsArray):
        if metadata.format != "<f4":
            raise InvalidDataError(f"Expected float32, got {metadata.format}", service=Service.VDS)

        if len(metadata.shape) != 2:
            raise InvalidDataError(f"Expected shape to be 2D, got {metadata.shape}", service=Service.VDS)<|MERGE_RESOLUTION|>--- conflicted
+++ resolved
@@ -238,37 +238,12 @@
         # Fence query returns two parts - metadata and data
         response = await self._query_async(endpoint, fence_request)
 
-<<<<<<< HEAD
         parts = self._extract_and_validate_body_parts_from_response(response)
 
         metadata = VdsFenceMetadata(**json.loads(parts[0].content))
         self._assert_valid_metadata_format_and_shape(metadata)
 
         byte_array = parts[1].content
-=======
-        # Use MultipartDecoder with httpx's Response content and headers
-        decoder = MultipartDecoder(content=response.content, content_type=response.headers["Content-Type"])
-        parts = decoder.parts
-
-        # Validate parts from decoded response
-        if len(parts) != 2 or not parts[0].content or not parts[1].content:
-            raise InvalidDataError(f"Expected two parts, got {len(parts)}", Service.VDS)
-
-        # Expect each part in parts tuple to be BodyPart
-        if not isinstance(parts[0], BodyPart) or not isinstance(parts[1], BodyPart):
-            raise InvalidDataError(
-                f"Expected parts to be BodyPart, got {type(parts[0])}, {type(parts[1])}", Service.VDS
-            )
-
-        metadata = VdsFenceMetadata(**json.loads(parts[0].content))
-        byte_array = parts[1].content
-
-        if metadata.format != "<f4":
-            raise InvalidDataError(f"Expected float32, got {metadata.format}", Service.VDS)
-
-        if len(metadata.shape) != 2:
-            raise InvalidDataError(f"Expected shape to be 2D, got {metadata.shape}", Service.VDS)
->>>>>>> bfd37f69
 
         # fence array data: [[t11, t12, ..., t1n], [t21, t22, ..., t2n], ..., [tm1, tm2, ..., tmn]]
         # m = num_traces, n = num_samples_per_trace
