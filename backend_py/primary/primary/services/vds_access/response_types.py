--- conflicted
+++ resolved
@@ -16,11 +16,6 @@
 #
 ######################################################################################################
 class VdsDirection(StrEnum):
-<<<<<<< HEAD
-    INLINE = "Inline"
-    CROSSLINE = "Crossline"
-    SAMPLE = "Sample"
-=======
     """
     Direction options for vds slice
 
@@ -36,7 +31,6 @@
     TIME = "Time"
     SAMPLE = "Sample"
 
->>>>>>> 9fb5a86e
 
 @dataclass
 class VdsArray:
@@ -58,32 +52,7 @@
     """
     Definition of an axis from vds-slice
 
-    Neglected:
-    - stepsize: float
-
-    See: https://github.com/equinor/vds-slice/blob/ab6f39789bf3d3b59a8df14f1c4682d340dc0bf3/internal/core/core.go#L37-L55
-    """
-
-    annotation: VdsDirection
-    max: int
-    min: int
-    samples: int
-    unit: str
-
-<<<<<<< HEAD
-@dataclass
-class VdsFenceMetadata(VdsArray):
-    """
-    Definition of a fence metadata response from vds-slice
-
-    See: https://github.com/equinor/vds-slice/blob/ab6f39789bf3d3b59a8df14f1c4682d340dc0bf3/internal/core/core.go#L160-L162
-    """
-
-@dataclass
-class VdsSliceMetadata(VdsArray):
-=======
 class VdsAxis(BaseModel):
->>>>>>> 9fb5a86e
     """
     Definition of a fence metadata response from vds-slice
 
@@ -94,14 +63,11 @@
     geospatial: List[List[float]]
     # shape: List[int]
 
-<<<<<<< HEAD
-=======
     annotation: VdsDirection
     max: float
     min: float
     samples: int
     unit: str
->>>>>>> 9fb5a86e
 
 
 @dataclass
