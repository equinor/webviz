from dataclasses import dataclass
from enum import StrEnum
from typing import List

######################################################################################################
#
# This file contains the request types for the vds-slice service found in the following file:
#
# https://github.com/equinor/vds-slice/blob/master/api/request.go
#
# Master commit hash: ab6f39789bf3d3b59a8df14f1c4682d340dc0bf3
#
# https://github.com/equinor/vds-slice/blob/ab6f39789bf3d3b59a8df14f1c4682d340dc0bf3/api/request.go
#
######################################################################################################


class VdsInterpolation(StrEnum):
    """
    Interpolation options for vds fence

    Source: https://github.com/equinor/vds-slice/blob/ab6f39789bf3d3b59a8df14f1c4682d340dc0bf3/api/request.go#L98
    """

    NEAREST = "nearest"
    LINEAR = "linear"
    CUBIC = "cubic"
    ANGULAR = "angular"
    TRIANGULAR = "triangular"

<<<<<<< HEAD
class VdsDirection(StrEnum):
    INLINE = "inline"
    CROSSLINE = "crossline"
    SAMPLE = "sample"
    DEPTH = "depth"
    
=======

class VdsDirection(StrEnum):
    """
    Direction options for vds slice

    Source: https://github.com/equinor/oneseismic-api/blob/1d44cbeafe298219bfc0814c82ca57de817982c6/api/handlers/slice.go#L60
    """

    INLINE = "inline"
    CROSSLINE = "crossline"
    DEPTH = "depth"
    TIME = "time"
    SAMPLE = "sample"


>>>>>>> 9fb5a86e
class VdsCoordinateSystem(StrEnum):
    """
    Coordinate system options for vds fence

    * ilxl: inline, crossline pairs
    * ij: Coordinates are given as in 0-indexed system, where the first
          line in each direction is 0 and the last is number-of-lines - 1.
    * cdp: Coordinates are given as cdpx/cdpy pairs. In the original SEGY
           this would correspond to the cdpx and cdpy fields in the
           trace-headers after applying the scaling factor.

    Source: https://github.com/equinor/vds-slice/blob/ab6f39789bf3d3b59a8df14f1c4682d340dc0bf3/api/request.go#L86C3-L86C3
    """

    CDP = "cdp"
    IJ = "ij"
    ILXL = "ilxl"


@dataclass
class VdsCoordinates:
    """
    A list of coordinates in the selected VdsCoordinateSystem, as (x, y) points.

    Convert coordinates to format for query request parameter - [[x1,y1], [x2,y2], ..., [xn,yn]]

    Source: https://github.com/equinor/vds-slice/blob/ab6f39789bf3d3b59a8df14f1c4682d340dc0bf3/api/request.go#L90
    """

    x_points: List[float]
    y_points: List[float]

    def __init__(self, x_points: List[float], y_points: List[float]) -> None:
        if len(x_points) != len(y_points):
            raise ValueError("x_points and y_points must be of equal length")

        self.x_points = x_points
        self.y_points = y_points

    def to_list(self) -> List[List[float]]:
        return [[x, y] for x, y in zip(self.x_points, self.y_points)]


@dataclass
class VdsRequestedResource:
    """
    Definition of requested vds resource for vds-slice
    This is a base class for request types for vds-slice requests

    See: https://github.com/equinor/vds-slice/blob/ab6f39789bf3d3b59a8df14f1c4682d340dc0bf3/api/request.go#L13-L35
    """

    vds: str  # blob url
    sas: str  # sas-token

    def request_parameters(self) -> dict:
        return {"vds": self.vds, "sas": self.sas}


@dataclass
class VdsMetadataRequest(VdsRequestedResource):
    """
    Definition of metadata request for vds-slice

    See: https://github.com/equinor/vds-slice/blob/ab6f39789bf3d3b59a8df14f1c4682d340dc0bf3/api/request.go#L62-L64
    """


@dataclass
class VdsFenceRequest(VdsRequestedResource):
    """
    Definition of a fence request struct for vds-slice

    See: https://github.com/equinor/vds-slice/blob/ab6f39789bf3d3b59a8df14f1c4682d340dc0bf3/api/request.go#L76-L105
    """

    coordinate_system: VdsCoordinateSystem
    coordinates: VdsCoordinates
    interpolation: VdsInterpolation
    fill_value: float

    def request_parameters(self) -> dict:
        return {
            "vds": self.vds,
            "sas": self.sas,
            "coordinateSystem": self.coordinate_system.value,
            "coordinates": self.coordinates.to_list(),
            "interpolation": self.interpolation.value,
            "fillValue": self.fill_value,
        }

<<<<<<< HEAD
=======

>>>>>>> 9fb5a86e
@dataclass
class VdsSliceRequest(VdsRequestedResource):
    """
    Definition of a slice request struct for vds-slice
    See: https://github.com/equinor/oneseismic-api/blob/ab6f39789bf3d3b59a8df14f1c4682d340dc0bf3/api/request.go#L143-L185
    """

    direction: str
    line_no: int
<<<<<<< HEAD
    
=======
>>>>>>> 9fb5a86e

    def request_parameters(self) -> dict:
        return {
            "vds": self.vds,
            "sas": self.sas,
            "direction": self.direction.lower(),
            "lineno": self.line_no,
        }<|MERGE_RESOLUTION|>--- conflicted
+++ resolved
@@ -28,14 +28,6 @@
     ANGULAR = "angular"
     TRIANGULAR = "triangular"
 
-<<<<<<< HEAD
-class VdsDirection(StrEnum):
-    INLINE = "inline"
-    CROSSLINE = "crossline"
-    SAMPLE = "sample"
-    DEPTH = "depth"
-    
-=======
 
 class VdsDirection(StrEnum):
     """
@@ -51,7 +43,6 @@
     SAMPLE = "sample"
 
 
->>>>>>> 9fb5a86e
 class VdsCoordinateSystem(StrEnum):
     """
     Coordinate system options for vds fence
@@ -143,10 +134,7 @@
             "fillValue": self.fill_value,
         }
 
-<<<<<<< HEAD
-=======
 
->>>>>>> 9fb5a86e
 @dataclass
 class VdsSliceRequest(VdsRequestedResource):
     """
@@ -156,10 +144,6 @@
 
     direction: str
     line_no: int
-<<<<<<< HEAD
-    
-=======
->>>>>>> 9fb5a86e
 
     def request_parameters(self) -> dict:
         return {
