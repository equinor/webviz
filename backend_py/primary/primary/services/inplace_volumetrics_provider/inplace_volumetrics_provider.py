from typing import Any, Dict, List, Sequence
import asyncio

import numpy as np
import pyarrow as pa
import pyarrow.compute as pc

from primary.services.sumo_access.inplace_volumetrics_acces_NEW import InplaceVolumetricsAccess
from primary.services.sumo_access.inplace_volumetrics_types import (
    AccumulateByEach,
    AggregateByEach,
    FluidZone,
<<<<<<< HEAD
    InplaceVolumetricsIdentifier,
    InplaceVolumetricsIdentifierWithValues,
    InplaceVolumetricsTableDefinition,
=======
    FluidZoneSelection,
    InplaceVolumetricsIndex,
    InplaceVolumetricsIndexNames,
    InplaceVolumetricsTableDefinition,
    InplaceVolumetricTableData,
    InplaceVolumetricTableDataPerFluidSelection,
    RepeatedTableColumnData,
    TableColumnData,
>>>>>>> 973fa096
)

from ._conversion._conversion import (
    calculate_property_from_volume_arrays,
    create_raw_volumetric_columns_from_volume_names_and_fluid_zones,
    create_repeated_table_column_data_from_column,
    get_available_properties_from_volume_names,
    get_fluid_zones,
    get_properties_in_response_names,
    get_required_volume_names_from_properties,
    get_volume_names_from_raw_volumetric_column_names,
)

# Index column values to ignore, i.e. remove from the volumetric tables
IGNORED_INDEX_COLUMN_VALUES = ["Totals"]

<<<<<<< HEAD
# - InplaceVolumetricsConstructor
# - InplaceVolumetricsFabricator
# - InplaceVolumetricsDataManufacturer


=======

# - InplaceVolumetricsConverter
# - InplaceVolumetricsConstructor
# - InplaceVolumetricsAssembler
>>>>>>> 973fa096
class InplaceVolumetricsProvider:
    """
    TODO: Find better name?

    This class provides an interface for interacting with definitions used in front-end for assembling and providing
    metadata and inplace volumetrics table data

    The class interacts with the InplaceVolumetricsAccess class to retrieve data from Sumo and assemble it into a format
    that can be used in the front-end. It also performs validation of the data and aggregation methods where needed.

    The provider contains conversion from response names, properties and fluid zones into volumetric column names that can
    be used to fetch data from Sumo.

    Front-end: responses = volume_columns + properties

    Sumo: volumetric_column_names = responses + fluid_zones


    """

    def __init__(self, inplace_volumetrics_access: InplaceVolumetricsAccess):
        self._inplace_volumetrics_access = inplace_volumetrics_access

    # TODO: When having metadata, provide all column names, and the get the possible properties from the response names
    # Provide the available properties from metadata, without suffix and provide possible FluidZones
    async def get_volumetric_table_metadata(self) -> List[InplaceVolumetricsTableDefinition]:
        vol_table_names = await self._inplace_volumetrics_access.get_inplace_volumetrics_table_names_async()

        async def get_named_inplace_volumetrics_table_async(table_name: str) -> Dict[str, pa.Table]:
            return {table_name: await self._inplace_volumetrics_access.get_inplace_volumetrics_table_async(table_name)}

        tasks = [
            asyncio.create_task(get_named_inplace_volumetrics_table_async(vol_table_name))
            for vol_table_name in vol_table_names
        ]
        tables = await asyncio.gather(*tasks)
        print(tables, len(tables))

        tables_info: List[InplaceVolumetricsTableDefinition] = []
        for table_result in tables:
            table_name, table = list(table_result.items())[0]

<<<<<<< HEAD
            # Get raw volume names without index columns
            raw_volumetric_column_names = [
                column_name
                for column_name in table.column_names
                if column_name not in self._inplace_volumetrics_access.get_expected_identifier_columns() + ["REAL"]
            ]

            fluid_zones = get_fluid_zones(raw_volumetric_column_names)
            volume_names = get_volume_names_from_raw_volumetric_column_names(raw_volumetric_column_names)

            available_property_names = get_available_properties_from_volume_names(volume_names)
            result_names = volume_names + available_property_names
            identifiers = []
            for identifier in self._inplace_volumetrics_access.get_expected_identifier_columns():
                if identifier in table.column_names:
                    identifiers.append(
                        InplaceVolumetricsIdentifierWithValues(
                            identifier=identifier, values=table[identifier].unique().to_pylist()
                        )
                    )
            tables_info.append(
                InplaceVolumetricsTableDefinition(
                    table_name=table_name,
                    fluid_zones=fluid_zones,
                    result_names=result_names,
                    identifiers_with_values=identifiers,
=======
            non_volume_columns = self._inplace_volumetrics_access.possible_selector_columns()

            # Get raw volume names
            raw_volumetric_column_names = [name for name in table.column_names if name not in non_volume_columns]

            fluid_zones = get_fluid_zones(raw_volumetric_column_names)
            volume_names = get_volume_names_from_raw_volumetric_column_names(raw_volumetric_column_names)
            available_property_names = get_available_properties_from_volume_names(volume_names)
            result_names = volume_names + available_property_names
            indexes = []
            for index_name in self._inplace_volumetrics_access._expected_index_columns:
                if index_name in table.column_names:
                    index_values = table[index_name].unique().to_pylist()
                    filtered_index_values = [
                        value for value in index_values if value not in IGNORED_INDEX_COLUMN_VALUES
                    ]
                    indexes.append(InplaceVolumetricsIndex(index_name=index_name, values=filtered_index_values))
            tables_info.append(
                InplaceVolumetricsTableDefinition(
                    table_name=table_name, fluid_zones=fluid_zones, result_names=result_names, indexes=indexes
>>>>>>> 973fa096
                )
            )
        return tables_info

        # TODO: Consider
        # responses_info: Dict[str, List[FluidZone]] = {}
        # I.e.: responses_info["STOIIP"] = [FluidZone.OIL], etc.

        return [
            {
                "name": "Geogrid",
                "fluid_zones": ["OIL", "GAS", "WATER"],
                "responses": ["BULK", "NET", "STOIIP", "SW", "BO"],
                "index": [
                    {
                        "ZONE": ["A", "B"],
                        "REGION": ["NORTH", "SOUTH"],
                        "FACIES": ["SAND", "SHALE"],
                        "LICENSE": ["LIC1", "LIC2"],
                    }
                ],
            }
        ]

<<<<<<< HEAD
    async def get_aggregated_volumetric_table_data_async(
=======
    async def get_accumulated_by_selection_volumetric_table_data_async(
>>>>>>> 973fa096
        self,
        table_name: str,
        response_names: set[str],
        fluid_zones: List[FluidZone],
        realizations: Sequence[int] = None,
<<<<<<< HEAD
        index_filter: List[InplaceVolumetricsIdentifier] = None,
        aggregate_by_each_list: Sequence[AggregateByEach] = None,
    ) -> Dict[str, List[str | int | float]]:
=======
        index_filter: List[InplaceVolumetricsIndex] = [],
        accumulate_by_indices: Sequence[InplaceVolumetricsIndexNames] = [InplaceVolumetricsIndexNames.ZONE],
        calculate_mean_across_realizations: bool = True,
        accumulate_fluid_zones: bool = False,
    ) -> InplaceVolumetricTableDataPerFluidSelection:

        # NOTE: "_TOTAL" columns are not handled
>>>>>>> 973fa096

        # Detect properties and find volume names needed to calculate properties
        properties = get_properties_in_response_names(response_names)
        required_volume_names_for_properties = get_required_volume_names_from_properties(properties)

        # Extract volume names among response names
        volume_names = list(set(response_names) - set(properties))

        # Find all volume names needed from Sumo
        all_volume_names = set(volume_names + required_volume_names_for_properties)

        # Create the raw volumetric columns from all volume names and fluid zones
        raw_volumetric_column_names = create_raw_volumetric_columns_from_volume_names_and_fluid_zones(
            all_volume_names, fluid_zones
        )

        # Get the raw volumetric table
        row_filtered_raw_table = await self._create_row_filtered_volumetric_table_data_async(
            table_name=table_name,
            volumetric_columns=raw_volumetric_column_names,
            realizations=realizations,
            index_filter=index_filter,
        )

        # ***********************************************************************************
        # ***********************************************************************************
        #
        # Convert filtered table to table with index columns and realizations, volume names, properties and fluid zones as columns
        #
        # ***********************************************************************************
        # ***********************************************************************************

        # Build a new table with one merged column per result/response and additional fluid zone column is created.
        # I.e. where result/response column has values per fluid zone appended after each other. Num rows is then original num rows * num fluid zones
        # E.g.:
        #
        # filtered_table.column_names = ["REAL", "ZONE", "REGION", "FACIES", "LICENSE", "STOIIP_OIL", "GIIP_GAS", "HCPV_OIL", "HCPV_GAS", "HCPV_WATER"]
        # fluid_zones = [FluidZone.OIL, FluidZone.GAS, FluidZone.WATER]
        # ["REAL", "ZONE", "REGION", "FACIES", "LICENSE", "STOIIP", "BO", "HCPV"]

        volumetric_table_per_fluid_zone: Dict[FluidZone, pa.Table] = self._create_volumetric_table_per_fluid_zone(
            fluid_zones, row_filtered_raw_table
        )

        possible_selector_columns = self._inplace_volumetrics_access.possible_selector_columns()
        valid_selector_columns = [
            col for col in possible_selector_columns if col in row_filtered_raw_table.column_names
        ]

        # TODO: SHOULD PROPERTIES BE CALCULATED AFTER ACCUMULATION OF FLUID ZONES if accumulate_fluid_zones is True?
        # i.e. sw = 1 - hcpv/porv. Must be calculated after summing hcpv and porv per fluid zone?
        # YES: Should have: sw = 1 - (hcpv_oil + hcpv_gas + hcpv_water) / (porv_oil + porv_gas + porv_water) etc
        volumetric_table_per_fluid_zone_selection: Dict[FluidZoneSelection, pa.Table] = volumetric_table_per_fluid_zone
        if False or accumulate_fluid_zones:
            # TODO: Accumulate/sum columns per fluid zone
            # - BO/BG are neglected
            # - If a column is not present for one fluid zone, it is set to zero

            # NOTE: _calculate_property_column_arrays() handles per fluid zone, but not FluidZoneSelection

            # Find union of column names across all fluid zones
            all_column_names = set()
            for response_table in response_table_per_fluid_zone.values():
                all_column_names.update(response_table.column_names)

            pass

        # Build response table - per fluid zone
        # - Requested volumes
        # - Calculated properties
        response_table_per_fluid_zone: Dict[FluidZone, pa.Table] = {}
        for fluid_zone, volumetric_table in volumetric_table_per_fluid_zone.items():
            property_columns = self._calculate_property_column_arrays(volumetric_table, fluid_zone, properties)

            # Build response table (volumns and calculated properties)
            available_volume_names = [name for name in volume_names if name in volumetric_table.column_names]
            response_table = volumetric_table.select(valid_selector_columns + available_volume_names)
            for property_name, property_column in property_columns.items():
                response_table = response_table.append_column(property_name, property_column)

            response_table_per_fluid_zone[fluid_zone] = response_table

        # Perform aggregation per response table
        aggregated_response_table_per_fluid_zone: Dict[FluidZone, pa.Table] = {}
        for fluid_zone, response_table in response_table_per_fluid_zone.items():
            # Group by each of the index columns (always accumulate by realization - i.e. max one value per realization)
            accumulate_by_each_set = set([elm.value for elm in accumulate_by_indices])
            columns_to_group_by_for_sum = set(list(accumulate_by_each_set) + ["REAL"])

            valid_response_names = [elm for elm in response_table.column_names if elm not in valid_selector_columns]

            # Aggregate sum for each response name after grouping
            accumulated_vol_table = response_table.group_by(columns_to_group_by_for_sum).aggregate(
                [(response_name, "sum") for response_name in valid_response_names]
            )
            suffix_to_remove = "_sum"

            # Calculate mean across realizations
            if calculate_mean_across_realizations:
                accumulated_vol_table = accumulated_vol_table.group_by(accumulate_by_each_set).aggregate(
                    [(f"{response_name}_sum", "mean") for response_name in valid_response_names]
                )
                suffix_to_remove = "_sum_mean"

            # Remove suffix from column names
            column_names_with_suffix = accumulated_vol_table.column_names
            new_column_names = [column_name.replace(suffix_to_remove, "") for column_name in column_names_with_suffix]
            accumulated_vol_table = accumulated_vol_table.rename_columns(new_column_names)

            aggregated_response_table_per_fluid_zone[fluid_zone] = accumulated_vol_table

        # Convert tables into InplaceVolumetricTableDataPerFluidSelection
        table_data_per_fluid_selection: List[InplaceVolumetricTableData] = []
        for fluid_zone, response_table in aggregated_response_table_per_fluid_zone.items():
            selector_column_names = [name for name in response_table.column_names if name in valid_selector_columns]
            selector_columns: List[RepeatedTableColumnData] = []
            for column_name in selector_column_names:
                column_array = response_table[column_name]
                selector_columns.append(create_repeated_table_column_data_from_column(column_name, column_array))

            response_column_names = [name for name in response_table.column_names if name not in valid_selector_columns]
            response_columns: List[TableColumnData] = []
            for column_name in response_column_names:
                response_columns.append(
                    TableColumnData(column_name=column_name, values=response_table[column_name].to_numpy())
                )

            table_data_per_fluid_selection.append(
                InplaceVolumetricTableData(
                    fluid_selection_name=fluid_zone.value,
                    selector_columns=selector_columns,
                    response_columns=response_columns,
                )
            )

<<<<<<< HEAD
    async def _create_filtered_volumetric_table_data_async(
=======
        return InplaceVolumetricTableDataPerFluidSelection(table_per_fluid_selection=table_data_per_fluid_selection)

    async def _create_row_filtered_volumetric_table_data_async(
>>>>>>> 973fa096
        self,
        table_name: str,
        volumetric_columns: set[str],
        realizations: Sequence[int] = None,
<<<<<<< HEAD
        index_filter: List[InplaceVolumetricsIdentifier] = None,
=======
        index_filter: List[InplaceVolumetricsIndex] = [],
>>>>>>> 973fa096
    ) -> pa.Table:
        """
        Create table filtered on index values and realizations
        """
        if realizations is not None and len(realizations) == 0:
            return {}

        # Get the inplace volumetrics table from collection in Sumo
        #
        # NOTE:
        # Soft vs hard fail depends on detail level when building the volumetric columns from retrieved response names + fluid zones
        # - Soft fail: get_inplace_volumetrics_table_no_throw_async() does not require matching volumetric column names
        # - Hard fail: get_inplace_volumetrics_table_async() throws an exception if requested column names are not found
        inplace_volumetrics_table: pa.Table = (
            await self._inplace_volumetrics_access.get_inplace_volumetrics_table_no_throw_async(
                table_name=table_name, column_names=volumetric_columns
            )
        )

        table_column_names = inplace_volumetrics_table.column_names

        # Build mask for rows - default all rows
        mask = pa.array([True] * inplace_volumetrics_table.num_rows)

        # Mask/filter out rows with ignored index values
        for index_name in InplaceVolumetricsIndexNames:
            if index_name.value in table_column_names:
                ignored_indices_mask = pc.is_in(
                    inplace_volumetrics_table[index_name.value], value_set=pa.array(IGNORED_INDEX_COLUMN_VALUES)
                )
                mask = pc.and_(mask, pc.invert(ignored_indices_mask))

        # Add mask for realizations
        if realizations is not None:
            # Check if every element in pa.array(realizations) exists in vol_table["REAL"]
            real_values_set = set(inplace_volumetrics_table["REAL"].to_pylist())
            missing_realizations = [real for real in realizations if real not in real_values_set]

            if missing_realizations:
                raise ValueError(
                    f"Missing data error: The following realization values do not exist in 'REAL' column: {missing_realizations}"
                )

            realization_mask = pc.is_in(inplace_volumetrics_table["REAL"], value_set=pa.array(realizations))
            mask = pc.and_(mask, realization_mask)

        # Add mask for each index filter
        for index in index_filter:
            index_column_name = index.index_name.value
            if index_column_name not in table_column_names:
                raise ValueError(f"Index column name {index_column_name} not found in table {table_name}")

            index_mask = pc.is_in(inplace_volumetrics_table[index_column_name], value_set=pa.array(index.values))
            mask = pc.and_(mask, index_mask)

        filtered_table = inplace_volumetrics_table.filter(mask)
        return filtered_table

    def _create_volumetric_table_per_fluid_zone(
        self,
        fluid_zones: List[FluidZone],
        volumetric_table: pa.Table,
    ) -> Dict[FluidZone, pa.Table]:
        """
        Create a volumetric table per fluid zone

        Extracts the columns for each fluid zone and creates a new table for each fluid zone, with
        the same index columns and REAL column as the original table.

        The fluid columns are stripped of the fluid zone suffix.

        Returns:
        Dict[FluidZone, pa.Table]: A dictionary with fluid zone as key and volumetric table as value


        Example:
        - Input:
            - fluid_zone: [FluidZone.OIL, FluidZone.GAS]
            - volumetric_table: pa.Table
                - volumetric_table.column_names = ["REAL", "ZONE", "REGION", "FACIES", "STOIIP_OIL", "GIIP_GAS", "HCPV_OIL", "HCPV_GAS", "HCPV_WATER"]

        - Output:
            - table_dict: Dict[FluidZone, pa.Table]:
                - table_dict[FluidZone.OIL]: volumetric_table_oil
                    - volumetric_table_oil.column_names = ["REAL", "ZONE", "REGION", "FACIES", "STOIIP", "HCPV"]
                - table_dict[FluidZone.GAS]: volumetric_table_gas
                    - volumetric_table_gas.column_names = ["REAL", "ZONE", "REGION", "FACIES", "GIIP", "HCPV"]

        """
        column_names: List[str] = volumetric_table.column_names

        possible_selector_columns = self._inplace_volumetrics_access.possible_selector_columns()
        selector_columns = [col for col in possible_selector_columns if col in column_names]

        fluid_zone_to_table_map: Dict[FluidZone, pa.Table] = {}
        for fluid_zone in fluid_zones:
            fluid_zone_name = fluid_zone.value.upper()
            fluid_columns = [name for name in column_names if name.endswith(f"_{fluid_zone_name}")]

            if not fluid_columns:
                continue

            fluid_zone_table = volumetric_table.select(selector_columns + fluid_columns)

            # Remove fluid_zone suffix from columns of fluid_zone_table
            new_column_names = [elm.replace(f"_{fluid_zone_name}", "") for elm in fluid_zone_table.column_names]
            fluid_zone_table = fluid_zone_table.rename_columns(new_column_names)

            fluid_zone_to_table_map[fluid_zone] = fluid_zone_table
        return fluid_zone_to_table_map

    def _calculate_property_column_arrays(
        self, volumetric_table: pa.Table, fluid_zone: FluidZone, properties: List[str]
    ) -> Dict[str, pa.array]:
        """
        Calculate property arrays as pa.array based on the volume columns in table.

        Args:
        - volumetric_table (pa.Table): Table with volumetric data
        - properties (List[str]): Name of the properties to calculate

        Returns:
        - Dict[str, pa.array]: Property as key, and array with calculated property values as value

        """

        existing_volume_columns: List[str] = volumetric_table.column_names
        num_rows: int = volumetric_table.num_rows

        zero_array = pa.array(np.zeros(num_rows), type=pa.float64())
        nan_array = pa.array(np.full(num_rows, np.nan), type=pa.float64())

        property_arrays: Dict[str, pa.array] = {}

        # NOTE: If one of the volume names needed for a property is not found, the property array is not calculated

        if (
            fluid_zone == FluidZone.OIL
            and "BO" in properties
            and set(["HCPV", "STOIIP"]).issubset(existing_volume_columns)
        ):
            bo_array = calculate_property_from_volume_arrays("BO", volumetric_table["HCPV"], volumetric_table["STOIIP"])
            property_arrays["BO"] = bo_array
        if (
            fluid_zone == FluidZone.GAS
            and "BG" in properties
            and set(["HCPV", "GIIP"]).issubset(existing_volume_columns)
        ):
            bg_array = calculate_property_from_volume_arrays("BG", volumetric_table["HCPV"], volumetric_table["GIIP"])
            property_arrays["BG"] = bg_array

        if "NTG" in properties and set(["BULK", "NET"]).issubset(existing_volume_columns):
            ntg_array = calculate_property_from_volume_arrays("NTG", volumetric_table["NET"], volumetric_table["BULK"])
            property_arrays["NTG"] = ntg_array
        if "PORO" in properties and set(["BULK", "PORV"]).issubset(existing_volume_columns):
            poro_array = calculate_property_from_volume_arrays(
                "PORO", volumetric_table["PORV"], volumetric_table["BULK"]
            )
            property_arrays["PORO"] = poro_array
        if "PORO_NET" in properties and set(["PORV", "NET"]).issubset(existing_volume_columns):
            poro_net_array = calculate_property_from_volume_arrays(
                "PORO_NET", volumetric_table["PORV"], volumetric_table["NET"]
            )
            property_arrays["PORO_NET"] = poro_net_array
        if "SW" in properties and set(["HCPV", "PORV"]).issubset(existing_volume_columns):
            sw_array = calculate_property_from_volume_arrays("SW", volumetric_table["HCPV"], volumetric_table["PORV"])
            property_arrays["SW"] = sw_array

        return property_arrays<|MERGE_RESOLUTION|>--- conflicted
+++ resolved
@@ -10,11 +10,9 @@
     AccumulateByEach,
     AggregateByEach,
     FluidZone,
-<<<<<<< HEAD
     InplaceVolumetricsIdentifier,
     InplaceVolumetricsIdentifierWithValues,
     InplaceVolumetricsTableDefinition,
-=======
     FluidZoneSelection,
     InplaceVolumetricsIndex,
     InplaceVolumetricsIndexNames,
@@ -23,7 +21,6 @@
     InplaceVolumetricTableDataPerFluidSelection,
     RepeatedTableColumnData,
     TableColumnData,
->>>>>>> 973fa096
 )
 
 from ._conversion._conversion import (
@@ -40,18 +37,10 @@
 # Index column values to ignore, i.e. remove from the volumetric tables
 IGNORED_INDEX_COLUMN_VALUES = ["Totals"]
 
-<<<<<<< HEAD
-# - InplaceVolumetricsConstructor
-# - InplaceVolumetricsFabricator
-# - InplaceVolumetricsDataManufacturer
-
-
-=======
 
 # - InplaceVolumetricsConverter
 # - InplaceVolumetricsConstructor
 # - InplaceVolumetricsAssembler
->>>>>>> 973fa096
 class InplaceVolumetricsProvider:
     """
     TODO: Find better name?
@@ -94,34 +83,6 @@
         for table_result in tables:
             table_name, table = list(table_result.items())[0]
 
-<<<<<<< HEAD
-            # Get raw volume names without index columns
-            raw_volumetric_column_names = [
-                column_name
-                for column_name in table.column_names
-                if column_name not in self._inplace_volumetrics_access.get_expected_identifier_columns() + ["REAL"]
-            ]
-
-            fluid_zones = get_fluid_zones(raw_volumetric_column_names)
-            volume_names = get_volume_names_from_raw_volumetric_column_names(raw_volumetric_column_names)
-
-            available_property_names = get_available_properties_from_volume_names(volume_names)
-            result_names = volume_names + available_property_names
-            identifiers = []
-            for identifier in self._inplace_volumetrics_access.get_expected_identifier_columns():
-                if identifier in table.column_names:
-                    identifiers.append(
-                        InplaceVolumetricsIdentifierWithValues(
-                            identifier=identifier, values=table[identifier].unique().to_pylist()
-                        )
-                    )
-            tables_info.append(
-                InplaceVolumetricsTableDefinition(
-                    table_name=table_name,
-                    fluid_zones=fluid_zones,
-                    result_names=result_names,
-                    identifiers_with_values=identifiers,
-=======
             non_volume_columns = self._inplace_volumetrics_access.possible_selector_columns()
 
             # Get raw volume names
@@ -142,7 +103,6 @@
             tables_info.append(
                 InplaceVolumetricsTableDefinition(
                     table_name=table_name, fluid_zones=fluid_zones, result_names=result_names, indexes=indexes
->>>>>>> 973fa096
                 )
             )
         return tables_info
@@ -167,21 +127,12 @@
             }
         ]
 
-<<<<<<< HEAD
-    async def get_aggregated_volumetric_table_data_async(
-=======
     async def get_accumulated_by_selection_volumetric_table_data_async(
->>>>>>> 973fa096
         self,
         table_name: str,
         response_names: set[str],
         fluid_zones: List[FluidZone],
         realizations: Sequence[int] = None,
-<<<<<<< HEAD
-        index_filter: List[InplaceVolumetricsIdentifier] = None,
-        aggregate_by_each_list: Sequence[AggregateByEach] = None,
-    ) -> Dict[str, List[str | int | float]]:
-=======
         index_filter: List[InplaceVolumetricsIndex] = [],
         accumulate_by_indices: Sequence[InplaceVolumetricsIndexNames] = [InplaceVolumetricsIndexNames.ZONE],
         calculate_mean_across_realizations: bool = True,
@@ -189,7 +140,6 @@
     ) -> InplaceVolumetricTableDataPerFluidSelection:
 
         # NOTE: "_TOTAL" columns are not handled
->>>>>>> 973fa096
 
         # Detect properties and find volume names needed to calculate properties
         properties = get_properties_in_response_names(response_names)
@@ -325,22 +275,14 @@
                 )
             )
 
-<<<<<<< HEAD
-    async def _create_filtered_volumetric_table_data_async(
-=======
         return InplaceVolumetricTableDataPerFluidSelection(table_per_fluid_selection=table_data_per_fluid_selection)
 
     async def _create_row_filtered_volumetric_table_data_async(
->>>>>>> 973fa096
         self,
         table_name: str,
         volumetric_columns: set[str],
         realizations: Sequence[int] = None,
-<<<<<<< HEAD
-        index_filter: List[InplaceVolumetricsIdentifier] = None,
-=======
         index_filter: List[InplaceVolumetricsIndex] = [],
->>>>>>> 973fa096
     ) -> pa.Table:
         """
         Create table filtered on index values and realizations
