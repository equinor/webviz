--- conflicted
+++ resolved
@@ -54,16 +54,11 @@
 
 class WellboreLogCurveData(BaseModel):
     name: str
+    log_name: str
     index_min: float
     index_max: float
-<<<<<<< HEAD
     min_curve_value: float | None
     max_curve_value: float | None
-    log_name: str
-=======
-    min_curve_value: float
-    max_curve_value: float
->>>>>>> 8d5cd903
     curve_alias: str | None
     curve_description: str | None
     index_unit: str
@@ -72,7 +67,6 @@
     curve_unit_desc: str | None
 
     # This field has weird casing. This is just how SSDL has decided to return this object, so we leave it as is to make model validation
-<<<<<<< HEAD
     # [float, ...(float | str | None)] would be more correct
     # ! Our version of open-api does not generate tuples as expected. Instead of:
     # !     [number, ...(number | string | None)]
@@ -83,11 +77,4 @@
     @property
     def data_points(self) -> list[tuple[float, float | str | None]]:
         # Utility property to provide "DataPoint" with proper casing
-=======
-    DataPoints: list[list[float | None]]
-
-    @property
-    def data_points(self) -> list[list[float | None]]:
-        # Utility property to  "DataPoint" with proper casing
->>>>>>> 8d5cd903
         return self.DataPoints