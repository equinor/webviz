--- conflicted
+++ resolved
@@ -2,13 +2,12 @@
 from typing import List, Dict
 
 import json
-from fmu.sumo.explorer.objects import Case
+
 from fmu.sumo.explorer.objects.dictionary import Dictionary
 from fmu.sumo.explorer.explorer import SearchContext, SumoClient
 
 from primary.services.service_exceptions import InvalidDataError, MultipleDataMatchesError, Service
 
-from ._helpers import create_sumo_case_async
 from .sumo_client_factory import create_sumo_client
 from .observation_types import (
     Observations,
@@ -45,15 +44,10 @@
         )
         if await observation_context.length_async() == 0:
             return Observations()
-<<<<<<< HEAD
         if await observation_context.length_async() > 1:
-            raise ValueError(f"More than one observations dictionary found. {observation_context.names}")
-=======
-        if await observations_collection.length_async() > 1:
             raise MultipleDataMatchesError(
-                f"More than one observations dictionary found. {observations_collection.names}", Service.SUMO
+                f"More than one observations dictionary found. {observation_context.names}", Service.SUMO
             )
->>>>>>> 9b415a5b
 
         observations_handle: Dictionary = await observation_context.getitem_async(0)
         observations_byteio = await observations_handle.blob_async
