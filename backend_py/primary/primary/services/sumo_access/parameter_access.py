--- conflicted
+++ resolved
@@ -170,26 +170,7 @@
         else:
             group_name = parameter_name_components[0]
             parameter_name = parameter_name_components[1]
-<<<<<<< HEAD
-            "GLOBVAR:PORO"
-            
-            
-        ensemble_parameters.append(
-            EnsembleParameter(
-                name=parameter_name,
-                is_logarithmic=column_name.startswith("LOG10_"),
-                is_numerical=parameter_table.schema.field(column_name).type != pa.string,
-                is_constant=len(set(parameter_table[column_name])) == 1,
-                group_name=group_name,
-                descriptive_name=parameter_name,
-                values=parameter_table[column_name].to_numpy().tolist(),
-                realizations=parameter_table["REAL"].to_numpy().tolist(),
-            )
-        )
-    return ensemble_parameters
-=======
         if group_name not in parameter_group_dict:
             parameter_group_dict[group_name] = []
         parameter_group_dict[group_name].append(parameter_name)
     return parameter_group_dict
->>>>>>> 9a888c2b
