import logging
from io import BytesIO
from typing import List, Optional

import pandas as pd
import pyarrow as pa
import pyarrow.parquet as pq
<<<<<<< HEAD
from fmu.sumo.explorer.explorer import SearchContext, SumoClient
=======
from fmu.sumo.explorer.objects import Case
>>>>>>> 9b415a5b
from webviz_pkg.core_utils.perf_timer import PerfTimer

from primary.services.service_exceptions import InvalidDataError, MultipleDataMatchesError, NoDataError, Service

<<<<<<< HEAD
from ._helpers import create_sumo_client
=======
from ._helpers import create_sumo_case_async
from .sumo_client_factory import create_sumo_client
>>>>>>> 9b415a5b
from .parameter_types import (
    EnsembleParameter,
    EnsembleParameters,
    EnsembleSensitivity,
    EnsembleSensitivityCase,
    SensitivityType,
)

LOGGER = logging.getLogger(__name__)


class ParameterAccess:
    def __init__(self, sumo_client: SumoClient, case_uuid: str, iteration_name: str):
        self._sumo_client: SumoClient = sumo_client
        self._case_uuid: str = case_uuid
        self._iteration_name: str = iteration_name
        self._ensemble_context = SearchContext(sumo=self._sumo_client).filter(
            uuid=self._case_uuid, iteration=self._iteration_name
        )

    @classmethod
    def from_iteration_name(cls, access_token: str, case_uuid: str, iteration_name: str) -> "ParameterAccess":
        sumo_client: SumoClient = create_sumo_client(access_token)
        return cls(sumo_client=sumo_client, case_uuid=case_uuid, iteration_name=iteration_name)

    async def get_parameters_and_sensitivities(self) -> EnsembleParameters:
        """Retrieve parameters for an ensemble"""
        timer = PerfTimer()

        table_context = self._ensemble_context.filter(
            aggregation="collection",
            name="parameters",
            tagname="all",
        )
<<<<<<< HEAD
        if await table_context.length_async() == 0:
            raise NoDataError(
                f"No parameter tables found {self._case_uuid, self._iteration_name}. "
                "Please run parameter aggregation manually from the Sumo dashboard",
                Service.SUMO,
            )
        if await table_context.length_async() > 1:
            raise MultipleDataMatchesError(
                f"Multiple parameter tables found {self._case_uuid,self._iteration_name}", Service.SUMO
=======
        if await table_collection.length_async() == 0:
            raise NoDataError(f"No parameter tables found {self._case.name, self._iteration_name}", Service.SUMO)
        if await table_collection.length_async() > 1:
            raise MultipleDataMatchesError(
                f"Multiple parameter tables found {self._case.name,self._iteration_name}", Service.SUMO
>>>>>>> 9b415a5b
            )

        table = await table_context.getitem_async(0)
        byte_stream: BytesIO = await table.blob_async
        table = pq.read_table(byte_stream)

        et_download_arrow_table_ms = timer.lap_ms()
        LOGGER.debug(f"Downloaded arrow table in {et_download_arrow_table_ms}ms")

        ensemble_parameters = parameter_table_to_ensemble_parameters(table)
        sensitivities = create_ensemble_sensitivities(ensemble_parameters)

        return EnsembleParameters(
            parameters=ensemble_parameters,
            sensitivities=sensitivities,
        )

    async def get_parameter(self, parameter_name: str) -> EnsembleParameter:
        """Retrieve a single parameter for an ensemble"""
        parameters = await self.get_parameters_and_sensitivities()
        return next(parameter for parameter in parameters.parameters if parameter.name == parameter_name)


def create_ensemble_sensitivities(
    sumo_ensemble_parameters: List[EnsembleParameter],
) -> Optional[List[EnsembleSensitivity]]:
    """Extract sensitivities from a list of SumoEnsembleParameter objects"""
    sensitivities = []

    sens_name_parameter = next(
        (parameter for parameter in sumo_ensemble_parameters if parameter.name == "SENSNAME"),
        None,
    )
    sens_case_parameter = next(
        (parameter for parameter in sumo_ensemble_parameters if parameter.name == "SENSCASE"),
        None,
    )
    if sens_case_parameter is None or sens_name_parameter is None:
        return None
    df = pd.DataFrame(
        {
            "name": sens_name_parameter.values,
            "case": sens_case_parameter.values,
            "REAL": sens_case_parameter.realizations,
        }
    )
    for name, group in df.groupby("name"):
        sensitivities.append(
            EnsembleSensitivity(
                name=name,
                type=find_sensitivity_type(list(group["case"].unique())),
                cases=create_ensemble_sensitivity_cases(group),
            )
        )
    return sensitivities if sensitivities else None


def find_sensitivity_type(sens_case_names: List[str]) -> SensitivityType:
    """Find the sensitivity type based on the sensitivity case names"""
    if len(sens_case_names) == 1 and sens_case_names[0] == "p10_p90":
        return SensitivityType.MONTECARLO
    return SensitivityType.SCENARIO


def create_ensemble_sensitivity_cases(
    df: pd.DataFrame,
) -> List[EnsembleSensitivityCase]:
    """Create a list of EnsembleSensitivityCase objects from a dataframe"""
    cases = []
    for case_name, case_df in df.groupby("case"):
        cases.append(
            EnsembleSensitivityCase(
                name=case_name,
                realizations=case_df["REAL"].unique().tolist(),
            )
        )
    return cases


def parameter_table_to_ensemble_parameters(parameter_table: pa.Table) -> List[EnsembleParameter]:
    """Convert a parameter table to EnsembleParameters"""
    ensemble_parameters: List[EnsembleParameter] = []
    parameter_str_arr = [param_str for param_str in parameter_table.column_names if param_str != "REAL"]
    parameter_group_dict = _parameter_str_arr_to_parameter_group_dict(parameter_str_arr)
    ensemble_parameters = []
    for group_name, parameter_names in parameter_group_dict.items():
        if group_name and "LOG10_" in group_name:
            continue
        for parameter_name in parameter_names:
            is_logarithmic = parameter_name in parameter_group_dict.get(f"LOG10_{group_name}", [])
            table_column_name = _parameter_name_and_group_name_to_parameter_str(parameter_name, group_name)
            ensemble_parameters.append(
                EnsembleParameter(
                    name=parameter_name,
                    group_name=f"LOG10_{group_name}" if is_logarithmic else group_name,
                    is_logarithmic=is_logarithmic,
                    is_discrete=_is_discrete_column(parameter_table.schema.field(table_column_name).type),
                    is_constant=len(set(parameter_table[table_column_name])) == 1,
                    descriptive_name=parameter_name,
                    values=parameter_table[table_column_name].to_numpy().tolist(),
                    realizations=parameter_table["REAL"].to_numpy().tolist(),
                )
            )
    return ensemble_parameters


def _is_discrete_column(column_type: pa.DataType) -> bool:
    """Check if a column is discrete

    Discrete parameter is defined as a parameter that is either a string or an integer
    """
    return (
        column_type == pa.string()
        or column_type == pa.int64()
        or column_type == pa.int32()
        or column_type == pa.int16()
        or column_type == pa.int8()
    )


def _parameter_name_and_group_name_to_parameter_str(parameter_name: str, group_name: Optional[str]) -> str:
    """Convert a parameter name and group name to a parameter string"""
    return f"{group_name}:{parameter_name}" if group_name else parameter_name


def _parameter_str_arr_to_parameter_group_dict(parameter_str_arr: List[str]) -> dict:
    """Convert a list of parameter strings to a dictionary of parameter groups"""
    parameter_group_dict: dict = {}
    for parameter_str in parameter_str_arr:
        parameter_name_components = parameter_str.split(":")
        if len(parameter_name_components) > 2:
            raise InvalidDataError(
                f"Parameter {parameter_str} has too many components. Expected <groupname>:<parametername>",
                Service.SUMO,
            )
        if len(parameter_name_components) == 1:
            parameter_name = parameter_name_components[0]
            group_name = None
        else:
            group_name = parameter_name_components[0]
            parameter_name = parameter_name_components[1]
        if group_name not in parameter_group_dict:
            parameter_group_dict[group_name] = []
        parameter_group_dict[group_name].append(parameter_name)
    return parameter_group_dict<|MERGE_RESOLUTION|>--- conflicted
+++ resolved
@@ -5,21 +5,12 @@
 import pandas as pd
 import pyarrow as pa
 import pyarrow.parquet as pq
-<<<<<<< HEAD
 from fmu.sumo.explorer.explorer import SearchContext, SumoClient
-=======
-from fmu.sumo.explorer.objects import Case
->>>>>>> 9b415a5b
 from webviz_pkg.core_utils.perf_timer import PerfTimer
 
 from primary.services.service_exceptions import InvalidDataError, MultipleDataMatchesError, NoDataError, Service
 
-<<<<<<< HEAD
-from ._helpers import create_sumo_client
-=======
-from ._helpers import create_sumo_case_async
 from .sumo_client_factory import create_sumo_client
->>>>>>> 9b415a5b
 from .parameter_types import (
     EnsembleParameter,
     EnsembleParameters,
@@ -54,23 +45,11 @@
             name="parameters",
             tagname="all",
         )
-<<<<<<< HEAD
         if await table_context.length_async() == 0:
-            raise NoDataError(
-                f"No parameter tables found {self._case_uuid, self._iteration_name}. "
-                "Please run parameter aggregation manually from the Sumo dashboard",
-                Service.SUMO,
-            )
+            raise NoDataError(f"No parameter tables found {self._case_uuid, self._iteration_name}", Service.SUMO)
         if await table_context.length_async() > 1:
             raise MultipleDataMatchesError(
                 f"Multiple parameter tables found {self._case_uuid,self._iteration_name}", Service.SUMO
-=======
-        if await table_collection.length_async() == 0:
-            raise NoDataError(f"No parameter tables found {self._case.name, self._iteration_name}", Service.SUMO)
-        if await table_collection.length_async() > 1:
-            raise MultipleDataMatchesError(
-                f"Multiple parameter tables found {self._case.name,self._iteration_name}", Service.SUMO
->>>>>>> 9b415a5b
             )
 
         table = await table_context.getitem_async(0)
