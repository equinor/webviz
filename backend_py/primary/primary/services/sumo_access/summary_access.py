import logging
from typing import List, Optional, Sequence, Tuple, Set

import numpy as np
import pyarrow as pa
import pyarrow.compute as pc
from webviz_pkg.core_utils.perf_timer import PerfTimer

from fmu.sumo.explorer.explorer import SearchContext, SumoClient
from primary.services.utils.arrow_helpers import (
    find_first_non_increasing_date_pair,
    sort_table_on_real_then_date,
    is_date_column_monotonically_increasing,
)
from primary.services.service_exceptions import (
    Service,
    InvalidDataError,
    MultipleDataMatchesError,
    InvalidParameterError,
    NoDataError,
)


from ._field_metadata import create_vector_metadata_from_field_meta
from ._resampling import resample_segmented_multi_real_table, resample_single_real_table
from .generic_types import EnsembleScalarResponse
from .summary_types import Frequency, VectorInfo, RealizationVector, HistoricalVector, VectorMetadata
from ._arrow_table_loader import ArrowTableLoader
from .sumo_client_factory import create_sumo_client

LOGGER = logging.getLogger(__name__)


class SummaryAccess:
    def __init__(self, sumo_client: SumoClient, case_uuid: str, iteration_name: str):
        self._sumo_client = sumo_client
        self._case_uuid: str = case_uuid
        self._iteration_name: str = iteration_name

    @classmethod
    def from_iteration_name(cls, access_token: str, case_uuid: str, iteration_name: str) -> "SummaryAccess":
        sumo_client = create_sumo_client(access_token)
        return cls(sumo_client=sumo_client, case_uuid=case_uuid, iteration_name=iteration_name)

    async def get_available_vectors_async(self) -> List[VectorInfo]:
        timer = PerfTimer()

        table_context = SearchContext(sumo=self._sumo_client).tables.filter(
            uuid=self._case_uuid, iteration=self._iteration_name, tagname="summary"
        )

        table_names = await table_context.names_async
        if len(table_names) == 0:
            raise NoDataError(
                f"No summary tables found in case={self._case_uuid}, iteration={self._iteration_name}", Service.SUMO
            )
        if len(table_names) > 1:
            raise MultipleDataMatchesError(
                f"Multiple summary tables found in case={self._case_uuid}, iteration={self._iteration_name}: {table_names=}",
                Service.SUMO,
            )
        column_names = await table_context.columns_async
        et_get_table_info_ms = timer.lap_ms()

        ret_info_arr: List[VectorInfo] = []
        hist_vectors: Set[str] = set()

        for vec_name in column_names:
            if vec_name == "YEARS":  # Drop the YEARS column. We do not use it.
                continue
            if vec_name not in ["DATE", "REAL"]:
                if _is_historical_vector_name(vec_name):
                    hist_vectors.add(vec_name)
                else:
                    ret_info_arr.append(VectorInfo(name=vec_name, has_historical=False))

        for info in ret_info_arr:
            hist_vec_name = _construct_historical_vector_name(info.name)
            if hist_vec_name in hist_vectors:
                info.has_historical = True

        et_build_return_info_ms = timer.lap_ms()

        LOGGER.debug(
            f"Got available vectors in: {timer.elapsed_ms()}ms "
            f"(get_table_info={et_get_table_info_ms}ms, build_return_info={et_build_return_info_ms}ms) "
            f"(total_column_count={len(column_names)})"
        )

        return ret_info_arr

    async def get_vector_table_async(
        self,
        vector_name: str,
        resampling_frequency: Optional[Frequency],
        realizations: Optional[Sequence[int]],
    ) -> Tuple[pa.Table, VectorMetadata]:
        """
        Get pyarrow.Table containing values for the specified vector and the specified realizations.
        If realizations is None, data for all available realizations will be returned.
        The returned table will always contain a 'DATE' and 'REAL' column in addition to the requested vector.
        The 'DATE' column will be of type timestamp[ms] and the 'REAL' column will be of type int16.
        The vector column will be of type float32.
        If `resampling_frequency` is None, the data will be returned with full/raw resolution.
        """
        timer = PerfTimer()

<<<<<<< HEAD
        table = await _load_all_real_arrow_table_from_sumo_async(
            self._sumo_client, self._case_uuid, self._iteration_name, vector_name
        )
=======
        table_loader = ArrowTableLoader(self._sumo_client, self._case_uuid, self._iteration_name)
        # New metadata uses simulationtimeseries, but most existing cases use timeseries
        table_loader.require_content_type(["timeseries", "simulationtimeseries"])
        table = await table_loader.get_aggregated_single_column_async(vector_name)
        _validate_single_vector_table(table, vector_name)
>>>>>>> 1367332c
        et_loading_ms = timer.lap_ms()

        if realizations is not None:
            requested_reals_arr = pa.array(realizations)
            mask = pc.is_in(table["REAL"], value_set=requested_reals_arr)
            table = table.filter(mask)

            # Verify that we got data for all the requested realizations
            # Wait a little before enabling this test until we have proper error propagation to client in place
            # reals_without_data = detect_missing_realizations(table, requested_reals_arr)
            # if reals_without_data:
            #     raise NoDataError(f"No data in some requested realizations, {reals_without_data=}", Service.SUMO)

        # Our assumption is that the table is segmented on REAL and that within each segment,
        # the DATE column is sorted. We may want to add some checks here to verify this assumption since the
        # resampling algorithm below assumes this and will fail if it is not true.
        # ...or just sort it unconditionally here
        table = sort_table_on_real_then_date(table)

        # The resampling algorithm below uses the field metadata to determine if the vector is a rate or not.
        # For now, fail hard if metadata is not present. This test could be refined, but should suffice now.
        vector_metadata = create_vector_metadata_from_field_meta(table.schema.field(vector_name))
        if not vector_metadata:
            raise InvalidDataError(f"Did not find valid metadata for vector {vector_name}", Service.SUMO)

        # Do the actual resampling
        timer.lap_ms()
        if resampling_frequency is not None:
            table = resample_segmented_multi_real_table(table, resampling_frequency)
        et_resampling_ms = timer.lap_ms()

        # Should we always combine the chunks?
        table = table.combine_chunks()

        LOGGER.debug(
            f"Got summary vector data from Sumo in: {timer.elapsed_ms()}ms "
            f"(loading={et_loading_ms}ms, resampling={et_resampling_ms}ms) "
            f"({vector_name=} {resampling_frequency=} {table.shape=})"
        )

        return table, vector_metadata

    async def get_vector_async(
        self,
        vector_name: str,
        resampling_frequency: Optional[Frequency],
        realizations: Optional[Sequence[int]],
    ) -> List[RealizationVector]:
        table, vector_metadata = await self.get_vector_table_async(vector_name, resampling_frequency, realizations)

        real_arr_np = table.column("REAL").to_numpy()
        unique_reals, first_occurrence_idx, real_counts = np.unique(real_arr_np, return_index=True, return_counts=True)

        whole_date_np_arr = table.column("DATE").to_numpy()
        whole_value_np_arr = table.column(vector_name).to_numpy()

        ret_arr: List[RealizationVector] = []
        for i, real in enumerate(unique_reals):
            start_row_idx = first_occurrence_idx[i]
            row_count = real_counts[i]
            date_np_arr = whole_date_np_arr[start_row_idx : start_row_idx + row_count]
            value_np_arr = whole_value_np_arr[start_row_idx : start_row_idx + row_count]

            ret_arr.append(
                RealizationVector(
                    realization=real,
                    timestamps_utc_ms=date_np_arr.astype(int).tolist(),
                    values=value_np_arr.tolist(),
                    metadata=vector_metadata,
                )
            )

        return ret_arr

    async def get_single_real_vectors_table_async(
        self,
        vector_names: Sequence[str],
        resampling_frequency: Optional[Frequency],
        realization: int,
    ) -> Tuple[pa.Table, List[VectorMetadata]]:
        """
        Get pyarrow.Table containing values for the specified vectors and the single specified realization.
        This function will fetch per-realization summary data from Sumo, thereby downloading data only for the
        specified realization, BUT it will download all the vector columns in the process.
        The returned table will always contain a 'DATE' column in addition to the requested vectors.
        The 'DATE' column will be of type timestamp[ms].
        The vector columns will be of type float32.
        If `resampling_frequency` is None, the data will be returned with full/raw resolution.
        """
        if not vector_names:
            raise InvalidParameterError("List of requested vector names is empty", Service.SUMO)

        timer = PerfTimer()
        table_loader = ArrowTableLoader(self._sumo_client, self._case_uuid, self._iteration_name)
        table_loader.require_content_type(["timeseries", "simulationtimeseries"])
        table = await table_loader.get_single_realization_async(realization)

        # Verify that we got the expected DATE column
        if not "DATE" in table.column_names:
            raise InvalidDataError("Table does not contain a DATE column", Service.SUMO)
        date_field = table.field("DATE")
        if date_field.type != pa.timestamp("ms"):
            raise InvalidDataError(f"Unexpected type for DATE column {date_field.type=}", Service.SUMO)

<<<<<<< HEAD
        table: pa.Table = await _load_single_real_arrow_table_from_sumo_async(
            self._sumo_client, self._case_uuid, self._iteration_name, vector_names, realization
        )
=======
>>>>>>> 1367332c
        et_loading_ms = timer.lap_ms()

        # Verify that the column datatypes are as we expect
        schema = table.schema
        for vector_name in vector_names:
            if schema.field(vector_name).type != pa.float32():
                raise InvalidDataError(
                    f"Unexpected type for {vector_name} column {schema.field(vector_name).type=}", Service.SUMO
                )

        # The resampling function requires that the table is sorted on the DATE column
        if not is_date_column_monotonically_increasing(table):
            error_pair = find_first_non_increasing_date_pair(table)
            raise InvalidDataError(
                f"DATE column must be monotonically increasing, first offending timestamps: {error_pair}", Service.SUMO
            )

        # The resampling algorithm below uses the field metadata to determine if the vector is a rate or not.
        # For now, fail hard if metadata is not present.
        vector_metadata_list: List[VectorMetadata] = []
        for vector_name in vector_names:
            vector_metadata = create_vector_metadata_from_field_meta(schema.field(vector_name))
            if not vector_metadata:
                raise InvalidDataError(f"Did not find valid metadata for vector {vector_name}", Service.SUMO)
            vector_metadata_list.append(vector_metadata)
        et_preparing_ms = timer.lap_ms()

        # Do the actual resampling
        if resampling_frequency is not None:
            table = resample_single_real_table(table, resampling_frequency)
        et_resampling_ms = timer.lap_ms()

        LOGGER.debug(
            f"Got single realization summary data for {len(vector_names)} vectors from Sumo in: {timer.elapsed_ms()}ms "
            f"(loading={et_loading_ms}ms, preparing={et_preparing_ms}ms, resampling={et_resampling_ms}ms) "
            f"({realization=}, {resampling_frequency=}, {table.shape=})"
        )

        return table, vector_metadata_list

    async def get_matching_historical_vector_async(
        self,
        non_historical_vector_name: str,
        resampling_frequency: Optional[Frequency],
    ) -> Optional[HistoricalVector]:
        timer = PerfTimer()

        hist_vec_name = _construct_historical_vector_name(non_historical_vector_name)
        if not hist_vec_name:
            return None

<<<<<<< HEAD
        table = await _load_all_real_arrow_table_from_sumo_async(
            self._sumo_client, self._case_uuid, self._iteration_name, hist_vec_name
        )
=======
        table_loader = ArrowTableLoader(self._sumo_client, self._case_uuid, self._iteration_name)
        table_loader.require_content_type(["timeseries", "simulationtimeseries"])
        table = await table_loader.get_aggregated_single_column_async(hist_vec_name)
        _validate_single_vector_table(table, hist_vec_name)
>>>>>>> 1367332c
        et_load_table_ms = timer.lap_ms()

        # Use data from the first realization
        realization_to_use = pc.min((table["REAL"]))
        mask = pc.equal(table["REAL"], realization_to_use)
        table = table.filter(mask)

        # Resampling assumes table is segmented on REAL and that within each segment the DATE column is sorted.
        # By now we only have one real, so just sort on DAT
        table = table.sort_by([("DATE", "ascending")])

        # Need metadata both for resampling and return value
        vector_metadata = create_vector_metadata_from_field_meta(table.schema.field(hist_vec_name))
        if not vector_metadata:
            raise InvalidDataError(f"Did not find valid metadata for vector {hist_vec_name}", Service.SUMO)

        # Do the actual resampling
        if resampling_frequency is not None:
            table = resample_segmented_multi_real_table(table, resampling_frequency)

        date_np_arr = table.column("DATE").to_numpy()
        value_np_arr = table.column(hist_vec_name).to_numpy()

        et_processing = timer.lap_ms()

        LOGGER.debug(
            f"Got historical vector in: {timer.elapsed_ms()}ms ("
            f"load_table={et_load_table_ms}ms, "
            f"processing={et_processing}ms, "
            f"{resampling_frequency=} {table.shape=}"
        )

        return HistoricalVector(
            timestamps_utc_ms=date_np_arr.astype(int).tolist(),
            values=value_np_arr.tolist(),
            metadata=vector_metadata,
        )

    async def get_vector_values_at_timestamp_async(
        self,
        vector_name: str,
        timestamp_utc_ms: int,
        realizations: Optional[Sequence[int]] = None,
    ) -> EnsembleScalarResponse:
        table, _ = await self.get_vector_table_async(vector_name, resampling_frequency=None, realizations=realizations)

        if realizations is not None:
            mask = pc.is_in(table["REAL"], value_set=pa.array(realizations))
            table = table.filter(mask)
        mask = pc.is_in(table["DATE"], value_set=pa.array([timestamp_utc_ms]))
        table = table.filter(mask)

        return EnsembleScalarResponse(
            realizations=table["REAL"].to_pylist(),
            values=table[vector_name].to_pylist(),
        )

    async def get_timestamps_async(
        self,
        resampling_frequency: Optional[Frequency] = None,
    ) -> List[int]:
        """
        Get list of available timestamps in ms UTC
        """
        table, _ = await self.get_vector_table_async(
            (await self.get_available_vectors_async())[0].name,
            resampling_frequency=resampling_frequency,
            realizations=None,
        )

        return pc.unique(table.column("DATE")).to_numpy().astype(int).tolist()


<<<<<<< HEAD
async def _load_all_real_arrow_table_from_sumo_async(
    sumo_client: SumoClient, case_uuid: str, iteration_name: str, vector_name: str
) -> pa.Table:
    timer = PerfTimer()

    sumo_table = await _locate_all_real_combined_sumo_table_async(
        sumo_client, case_uuid, iteration_name, column_name=vector_name
    )
    et_locate_ms = timer.lap_ms()

    # print(f"{sumo_table.format=}")
    # print(f"{sumo_table.name=}")
    # print(f"{sumo_table.tagname=}")

    byte_stream: BytesIO = await sumo_table.blob_async
    blob_size_mb = byte_stream.getbuffer().nbytes / (1024 * 1024)
    et_download_ms = timer.lap_ms()

    # In practice, these are always stored in parquet format
    table: pa.Table = pq.read_table(byte_stream)
    et_read_ms = timer.lap_ms()
=======
def _validate_single_vector_table(arrow_table: pa.Table, vector_name: str) -> None:
>>>>>>> 1367332c

    # Verify that we got the expected columns
    if not "DATE" in arrow_table.column_names:
        raise InvalidDataError("Table does not contain a DATE column", Service.SUMO)
    if not "REAL" in arrow_table.column_names:
        raise InvalidDataError("Table does not contain a REAL column", Service.SUMO)
    if not vector_name in arrow_table.column_names:
        raise InvalidDataError(f"Table does not contain a {vector_name} column", Service.SUMO)
    if arrow_table.num_columns != 3:
        raise InvalidDataError("Table should contain exactly 3 columns", Service.SUMO)

    # Verify that we got the expected columns
    if sorted(arrow_table.column_names) != sorted(["DATE", "REAL", vector_name]):
        raise InvalidDataError(f"Unexpected columns in table {arrow_table.column_names=}", Service.SUMO)

    # Verify that the column datatypes are as we expect
    schema = arrow_table.schema
    if schema.field("DATE").type != pa.timestamp("ms"):
        raise InvalidDataError(f"Unexpected type for DATE column {schema.field('DATE').type=}", Service.SUMO)
    if schema.field("REAL").type != pa.int16():
        raise InvalidDataError(f"Unexpected type for REAL column {schema.field('REAL').type=}", Service.SUMO)
    if schema.field(vector_name).type != pa.float32():
        raise InvalidDataError(
            f"Unexpected type for {vector_name} column {schema.field(vector_name).type=}", Service.SUMO
        )

<<<<<<< HEAD
    LOGGER.debug(
        f"Loaded all realizations arrow table from Sumo in: {timer.elapsed_ms()}ms "
        f"(locate={et_locate_ms}ms, download={et_download_ms}ms, read={et_read_ms}ms) "
        f"({vector_name=}, {table.shape=}, {blob_size_mb=:.2f})"
    )

    return table


async def _load_single_real_arrow_table_from_sumo_async(
    sumo_client: SumoClient, case_uuid: str, iteration_name: str, vector_names: Sequence[str], realization: int
) -> pa.Table:
    timer = PerfTimer()

    sumo_table: Table = await _locate_single_real_sumo_table_async(sumo_client, case_uuid, iteration_name, realization)
    et_locate_ms = timer.lap_ms()

    # print(f"{sumo_table.format=}")
    # print(f"{sumo_table.name=}")
    # print(f"{sumo_table.tagname=}")
    # print(f"{sumo_table.context=}")
    # print(f"{sumo_table.stage=}")
    # print(f"{sumo_table.aggregation=}")

    byte_stream: BytesIO = await sumo_table.blob_async
    blob_size_mb = byte_stream.getbuffer().nbytes / (1024 * 1024)
    et_download_ms = timer.lap_ms()

    columns_to_get = ["DATE"]
    columns_to_get.extend(vector_names)

    # Currently (spring 2024) these are stored in feather format, but will transition to parquet
    table: pa.Table
    try:
        table = pf.read_table(byte_stream, columns=columns_to_get)
    except pa.ArrowInvalid:
        table = pq.read_table(byte_stream, columns=columns_to_get)
    et_read_ms = timer.lap_ms()

    # Verify that we got the expected DATE column
    if not "DATE" in table.column_names:
        raise InvalidDataError("Table does not contain a DATE column", Service.SUMO)
    date_field: pa.Field = table.field("DATE")
    if date_field.type != pa.timestamp("ms"):
        raise InvalidDataError(f"Unexpected type for DATE column {date_field.type=}", Service.SUMO)

    LOGGER.debug(
        f"Loaded single realization arrow table from Sumo in: {timer.elapsed_ms()}ms "
        f"(locate={et_locate_ms}ms, download={et_download_ms}ms, read={et_read_ms}ms) "
        f"({realization=}, {table.shape=}, {blob_size_mb=:.2f})"
    )

    return table

=======
>>>>>>> 1367332c

def _is_historical_vector_name(vector_name: str) -> bool:
    parts = vector_name.split(":", 1)
    if parts[0].endswith("H") and parts[0].startswith(("F", "G", "W")):
        return True

    return False


def _construct_historical_vector_name(non_historical_vector_name: str) -> Optional[str]:
    parts = non_historical_vector_name.split(":", 1)
    parts[0] += "H"
    hist_vec = ":".join(parts)
    if _is_historical_vector_name(hist_vec):
        return hist_vec

<<<<<<< HEAD
    return None


async def _locate_all_real_combined_sumo_table_async(
    sumo_client: SumoClient, case_uuid: str, iteration_name: str, column_name: str
) -> Table:
    """Locate sumo table that has concatenated summary data for all realizations for a single vector"""
    table_collection = TableCollection(sumo=sumo_client, case_uuid=case_uuid).filter(
        tagname="summary",
        stage="iteration",
        aggregation="collection",
        iteration=iteration_name,
        column=column_name,
    )

    table_count = await table_collection.length_async()
    if table_count == 0:
        raise NoDataError(f"No summary tables with collection aggregation found: {column_name=}", Service.SUMO)
    if table_count > 1:
        table_names = await table_collection.names_async
        raise MultipleDataMatchesError(
            f"Multiple summary tables with collection aggregation found: {column_name=}, {table_names=}", Service.SUMO
        )

    return await table_collection.getitem_async(0)


async def _locate_single_real_sumo_table_async(
    sumo_client: SumoClient, case_uuid: str, iteration_name: str, realization: int
) -> Table:
    """Locate the sumo table with summary data for all vectors for the for the specified single realization"""
    table_collection = TableCollection(sumo=sumo_client, case_uuid=case_uuid).filter(
        tagname="summary",
        stage="realization",
        iteration=iteration_name,
        realization=realization,
    )

    table_count = await table_collection.length_async()
    if table_count == 0:
        raise NoDataError(f"No summary tables found for realization {realization=}", Service.SUMO)
    if table_count > 1:
        table_names = await table_collection.names_async
        raise MultipleDataMatchesError(
            f"Multiple summary tables found for realization {realization=}, {table_names=}", Service.SUMO
        )

    return await table_collection.getitem_async(0)
=======
    return None
>>>>>>> 1367332c
<|MERGE_RESOLUTION|>--- conflicted
+++ resolved
@@ -105,17 +105,11 @@
         """
         timer = PerfTimer()
 
-<<<<<<< HEAD
-        table = await _load_all_real_arrow_table_from_sumo_async(
-            self._sumo_client, self._case_uuid, self._iteration_name, vector_name
-        )
-=======
         table_loader = ArrowTableLoader(self._sumo_client, self._case_uuid, self._iteration_name)
         # New metadata uses simulationtimeseries, but most existing cases use timeseries
         table_loader.require_content_type(["timeseries", "simulationtimeseries"])
         table = await table_loader.get_aggregated_single_column_async(vector_name)
         _validate_single_vector_table(table, vector_name)
->>>>>>> 1367332c
         et_loading_ms = timer.lap_ms()
 
         if realizations is not None:
@@ -220,12 +214,6 @@
         if date_field.type != pa.timestamp("ms"):
             raise InvalidDataError(f"Unexpected type for DATE column {date_field.type=}", Service.SUMO)
 
-<<<<<<< HEAD
-        table: pa.Table = await _load_single_real_arrow_table_from_sumo_async(
-            self._sumo_client, self._case_uuid, self._iteration_name, vector_names, realization
-        )
-=======
->>>>>>> 1367332c
         et_loading_ms = timer.lap_ms()
 
         # Verify that the column datatypes are as we expect
@@ -277,16 +265,10 @@
         if not hist_vec_name:
             return None
 
-<<<<<<< HEAD
-        table = await _load_all_real_arrow_table_from_sumo_async(
-            self._sumo_client, self._case_uuid, self._iteration_name, hist_vec_name
-        )
-=======
         table_loader = ArrowTableLoader(self._sumo_client, self._case_uuid, self._iteration_name)
         table_loader.require_content_type(["timeseries", "simulationtimeseries"])
         table = await table_loader.get_aggregated_single_column_async(hist_vec_name)
         _validate_single_vector_table(table, hist_vec_name)
->>>>>>> 1367332c
         et_load_table_ms = timer.lap_ms()
 
         # Use data from the first realization
@@ -360,31 +342,7 @@
         return pc.unique(table.column("DATE")).to_numpy().astype(int).tolist()
 
 
-<<<<<<< HEAD
-async def _load_all_real_arrow_table_from_sumo_async(
-    sumo_client: SumoClient, case_uuid: str, iteration_name: str, vector_name: str
-) -> pa.Table:
-    timer = PerfTimer()
-
-    sumo_table = await _locate_all_real_combined_sumo_table_async(
-        sumo_client, case_uuid, iteration_name, column_name=vector_name
-    )
-    et_locate_ms = timer.lap_ms()
-
-    # print(f"{sumo_table.format=}")
-    # print(f"{sumo_table.name=}")
-    # print(f"{sumo_table.tagname=}")
-
-    byte_stream: BytesIO = await sumo_table.blob_async
-    blob_size_mb = byte_stream.getbuffer().nbytes / (1024 * 1024)
-    et_download_ms = timer.lap_ms()
-
-    # In practice, these are always stored in parquet format
-    table: pa.Table = pq.read_table(byte_stream)
-    et_read_ms = timer.lap_ms()
-=======
 def _validate_single_vector_table(arrow_table: pa.Table, vector_name: str) -> None:
->>>>>>> 1367332c
 
     # Verify that we got the expected columns
     if not "DATE" in arrow_table.column_names:
@@ -411,63 +369,6 @@
             f"Unexpected type for {vector_name} column {schema.field(vector_name).type=}", Service.SUMO
         )
 
-<<<<<<< HEAD
-    LOGGER.debug(
-        f"Loaded all realizations arrow table from Sumo in: {timer.elapsed_ms()}ms "
-        f"(locate={et_locate_ms}ms, download={et_download_ms}ms, read={et_read_ms}ms) "
-        f"({vector_name=}, {table.shape=}, {blob_size_mb=:.2f})"
-    )
-
-    return table
-
-
-async def _load_single_real_arrow_table_from_sumo_async(
-    sumo_client: SumoClient, case_uuid: str, iteration_name: str, vector_names: Sequence[str], realization: int
-) -> pa.Table:
-    timer = PerfTimer()
-
-    sumo_table: Table = await _locate_single_real_sumo_table_async(sumo_client, case_uuid, iteration_name, realization)
-    et_locate_ms = timer.lap_ms()
-
-    # print(f"{sumo_table.format=}")
-    # print(f"{sumo_table.name=}")
-    # print(f"{sumo_table.tagname=}")
-    # print(f"{sumo_table.context=}")
-    # print(f"{sumo_table.stage=}")
-    # print(f"{sumo_table.aggregation=}")
-
-    byte_stream: BytesIO = await sumo_table.blob_async
-    blob_size_mb = byte_stream.getbuffer().nbytes / (1024 * 1024)
-    et_download_ms = timer.lap_ms()
-
-    columns_to_get = ["DATE"]
-    columns_to_get.extend(vector_names)
-
-    # Currently (spring 2024) these are stored in feather format, but will transition to parquet
-    table: pa.Table
-    try:
-        table = pf.read_table(byte_stream, columns=columns_to_get)
-    except pa.ArrowInvalid:
-        table = pq.read_table(byte_stream, columns=columns_to_get)
-    et_read_ms = timer.lap_ms()
-
-    # Verify that we got the expected DATE column
-    if not "DATE" in table.column_names:
-        raise InvalidDataError("Table does not contain a DATE column", Service.SUMO)
-    date_field: pa.Field = table.field("DATE")
-    if date_field.type != pa.timestamp("ms"):
-        raise InvalidDataError(f"Unexpected type for DATE column {date_field.type=}", Service.SUMO)
-
-    LOGGER.debug(
-        f"Loaded single realization arrow table from Sumo in: {timer.elapsed_ms()}ms "
-        f"(locate={et_locate_ms}ms, download={et_download_ms}ms, read={et_read_ms}ms) "
-        f"({realization=}, {table.shape=}, {blob_size_mb=:.2f})"
-    )
-
-    return table
-
-=======
->>>>>>> 1367332c
 
 def _is_historical_vector_name(vector_name: str) -> bool:
     parts = vector_name.split(":", 1)
@@ -484,55 +385,4 @@
     if _is_historical_vector_name(hist_vec):
         return hist_vec
 
-<<<<<<< HEAD
-    return None
-
-
-async def _locate_all_real_combined_sumo_table_async(
-    sumo_client: SumoClient, case_uuid: str, iteration_name: str, column_name: str
-) -> Table:
-    """Locate sumo table that has concatenated summary data for all realizations for a single vector"""
-    table_collection = TableCollection(sumo=sumo_client, case_uuid=case_uuid).filter(
-        tagname="summary",
-        stage="iteration",
-        aggregation="collection",
-        iteration=iteration_name,
-        column=column_name,
-    )
-
-    table_count = await table_collection.length_async()
-    if table_count == 0:
-        raise NoDataError(f"No summary tables with collection aggregation found: {column_name=}", Service.SUMO)
-    if table_count > 1:
-        table_names = await table_collection.names_async
-        raise MultipleDataMatchesError(
-            f"Multiple summary tables with collection aggregation found: {column_name=}, {table_names=}", Service.SUMO
-        )
-
-    return await table_collection.getitem_async(0)
-
-
-async def _locate_single_real_sumo_table_async(
-    sumo_client: SumoClient, case_uuid: str, iteration_name: str, realization: int
-) -> Table:
-    """Locate the sumo table with summary data for all vectors for the for the specified single realization"""
-    table_collection = TableCollection(sumo=sumo_client, case_uuid=case_uuid).filter(
-        tagname="summary",
-        stage="realization",
-        iteration=iteration_name,
-        realization=realization,
-    )
-
-    table_count = await table_collection.length_async()
-    if table_count == 0:
-        raise NoDataError(f"No summary tables found for realization {realization=}", Service.SUMO)
-    if table_count > 1:
-        table_names = await table_collection.names_async
-        raise MultipleDataMatchesError(
-            f"Multiple summary tables found for realization {realization=}, {table_names=}", Service.SUMO
-        )
-
-    return await table_collection.getitem_async(0)
-=======
-    return None
->>>>>>> 1367332c
+    return None