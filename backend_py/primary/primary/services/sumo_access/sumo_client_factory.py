import logging

from sumo.wrapper import SumoClient, RetryStrategy
from webviz_pkg.core_utils.perf_timer import PerfTimer

from primary import config
from primary.services.utils.httpx_async_client_wrapper import HTTPX_ASYNC_CLIENT_WRAPPER

LOGGER = logging.getLogger(__name__)


class _FakeSyncHttpClient:
    """A fake HTTP client to ensure we use async methods instead of sync ones.
    This is needed as we do not want to allow any synchronous HTTP calls in the primary service.
    Ideally this should be handled by the SumoClient. https://github.com/equinor/fmu-sumo/issues/369"""

    def __getattribute__(self, _name: str) -> None:
        # Raise an error on access to this instance. It should not be touched!
        # It should be used merely as a placeholder since we cannot pass None when initializing the SumoClient
        raise RuntimeError("This is a fake sync http client and should not be called!!!")


def create_sumo_client(access_token: str) -> SumoClient:
    timer: PerfTimer | None = None
<<<<<<< HEAD
    #timer = PerfTimer()
=======
    # timer = PerfTimer()
>>>>>>> 1949e832

    if access_token == "DUMMY_TOKEN_FOR_TESTING":  # nosec bandit B105
        sumo_client = SumoClient(env=config.SUMO_ENV, interactive=False)
    else:
        sumo_client = SumoClient(
            env=config.SUMO_ENV,
            token=access_token,
            retry_strategy=RetryStrategy(stop_after=1),
            http_client=_FakeSyncHttpClient(),
            async_http_client=HTTPX_ASYNC_CLIENT_WRAPPER.client,
            timeout=120,
        )

    if timer:
        LOGGER.debug(f"create_sumo_client() took: {timer.elapsed_ms()}ms")

    return sumo_client<|MERGE_RESOLUTION|>--- conflicted
+++ resolved
@@ -22,11 +22,7 @@
 
 def create_sumo_client(access_token: str) -> SumoClient:
     timer: PerfTimer | None = None
-<<<<<<< HEAD
-    #timer = PerfTimer()
-=======
     # timer = PerfTimer()
->>>>>>> 1949e832
 
     if access_token == "DUMMY_TOKEN_FOR_TESTING":  # nosec bandit B105
         sumo_client = SumoClient(env=config.SUMO_ENV, interactive=False)
