--- conflicted
+++ resolved
@@ -5,14 +5,9 @@
 import pyarrow as pa
 from fmu.sumo.explorer.explorer import SearchContext, SumoClient
 from primary.services.service_exceptions import MultipleDataMatchesError, NoDataError, Service
-<<<<<<< HEAD
+
 from ._arrow_table_loader import ArrowTableLoader
-from ._helpers import create_sumo_case_async, create_sumo_client
-=======
-
-from ._helpers import create_sumo_case_async
 from .sumo_client_factory import create_sumo_client
->>>>>>> 9b415a5b
 from .vfp_types import (
     ALQ,
     GFR,
