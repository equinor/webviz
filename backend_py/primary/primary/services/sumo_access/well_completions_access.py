import asyncio
import pyarrow as pa
from fmu.sumo.explorer.objects import Case
from fmu.sumo.explorer.explorer import SearchContext, SumoClient

from primary.services.service_exceptions import InvalidDataError, MultipleDataMatchesError, Service, NoDataError


<<<<<<< HEAD
from ._helpers import create_sumo_client, create_sumo_case_async
from ._arrow_table_loader import ArrowTableLoader
=======
from ._helpers import create_sumo_case_async
from .sumo_client_factory import create_sumo_client
>>>>>>> 9b415a5b


class WellCompletionsAccess:
    """
    Class for accessing and retrieving well completions data
    """

    TAGNAME = "wellcompletiondata"

    def __init__(self, sumo_client: SumoClient, case_uuid: str, iteration_name: str):
        self._sumo_client: SumoClient = sumo_client
        self._case_uuid: str = case_uuid
        self._iteration_name: str = iteration_name
        self._ensemble_context = SearchContext(sumo=self._sumo_client).filter(
            uuid=self._case_uuid, iteration=self._iteration_name
        )

    @classmethod
    def from_iteration_name(cls, access_token: str, case_uuid: str, iteration_name: str) -> "WellCompletionsAccess":
        sumo_client: SumoClient = create_sumo_client(access_token)
        return cls(sumo_client=sumo_client, case_uuid=case_uuid, iteration_name=iteration_name)

    async def get_well_completions_single_realization_table_async(self, realization: int) -> pa.Table | None:
        """Get well completions table for single realization"""

        table_loader = ArrowTableLoader(self._sumo_client, self._case_uuid, self._iteration_name)
        table_loader.require_tagname(WellCompletionsAccess.TAGNAME)

        pa_table: pa.Table = await table_loader.get_single_realization_async(realization)

        return pa_table

    async def get_well_completions_table_async(self) -> pa.Table:
        """Get assembled well completions table for multiple realizations, i.e. assemble from collection into single table

        Expected table columns: ["WELL", "DATE", "ZONE", "REAL", "OP/SH", "KH"]
        """
        index_columns = ["WELL", "DATE", "ZONE", "REAL"]

        table_loader = ArrowTableLoader(self._sumo_client, self._case_uuid, self._iteration_name)
        table_loader.require_tagname(WellCompletionsAccess.TAGNAME)
        table: pa.Table = await table_loader.get_aggregated_multiple_columns_async(["OP/SH", "KH"])

        expected_columns = ["OP/SH", "KH"] + index_columns

        if not set(expected_columns).issubset(table.column_names):
            raise InvalidDataError(
                f"Missing expected columns: {expected_columns} in the well completions table",
                Service.SUMO,
            )
<<<<<<< HEAD
        return table
=======

        # Download in parallel
        tasks = [asyncio.create_task(table.to_arrow_async()) for table in well_completions_table_collection]
        arrow_tables: list[pa.Table] = await asyncio.gather(*tasks)
        first_table = arrow_tables[0]
        second_table = arrow_tables[1]

        # Validate columns and ensure equal column content in both tables
        expected_common_columns = set(["WELL", "DATE", "ZONE", "REAL"])
        self._validate_common_table_columns(expected_common_columns, first_table, second_table)

        # Assemble tables into single table
        # - Expect "OP/SH" to be in first or second table, and "KH" to be in the other table
        if "OP/SH" in first_table.column_names and "KH" in second_table.column_names:
            well_completions_table = first_table
            well_completions_table = well_completions_table.append_column("KH", second_table["KH"])
            return well_completions_table
        if "OP/SH" in second_table.column_names and "KH" in first_table.column_names:
            well_completions_table = second_table
            well_completions_table = well_completions_table.append_column("KH", first_table["KH"])
            return well_completions_table

        raise NoDataError('Expected columns "OP/SH" and "KH" not found in tables', service=Service.SUMO)

    @staticmethod
    def _validate_common_table_columns(
        common_column_names: set[str], first_table: pa.Table, second_table: pa.Table
    ) -> None:
        """
        Validates that the two pa.Table contains same common columns and that the columns have the same content,
        raises value error if not matching.
        """
        # Ensure expected common columns are present
        if not common_column_names.issubset(first_table.column_names):
            raise InvalidDataError(
                f"Expected columns of first table: {common_column_names} - got: {first_table.column_names}",
                Service.SUMO,
            )
        if not common_column_names.issubset(second_table.column_names):
            raise InvalidDataError(
                f"Expected columns of second table: {common_column_names} - got: {second_table.column_names}",
                Service.SUMO,
            )

        # Verify equal values for common columns in both tables
        for column_name in common_column_names:
            if not first_table[column_name].equals(second_table[column_name]):
                raise InvalidDataError(
                    f'Expected equal column content for column "{column_name}" in first and second table', Service.SUMO
                )
>>>>>>> 9b415a5b
<|MERGE_RESOLUTION|>--- conflicted
+++ resolved
@@ -6,13 +6,8 @@
 from primary.services.service_exceptions import InvalidDataError, MultipleDataMatchesError, Service, NoDataError
 
 
-<<<<<<< HEAD
-from ._helpers import create_sumo_client, create_sumo_case_async
 from ._arrow_table_loader import ArrowTableLoader
-=======
-from ._helpers import create_sumo_case_async
 from .sumo_client_factory import create_sumo_client
->>>>>>> 9b415a5b
 
 
 class WellCompletionsAccess:
@@ -63,57 +58,4 @@
                 f"Missing expected columns: {expected_columns} in the well completions table",
                 Service.SUMO,
             )
-<<<<<<< HEAD
-        return table
-=======
-
-        # Download in parallel
-        tasks = [asyncio.create_task(table.to_arrow_async()) for table in well_completions_table_collection]
-        arrow_tables: list[pa.Table] = await asyncio.gather(*tasks)
-        first_table = arrow_tables[0]
-        second_table = arrow_tables[1]
-
-        # Validate columns and ensure equal column content in both tables
-        expected_common_columns = set(["WELL", "DATE", "ZONE", "REAL"])
-        self._validate_common_table_columns(expected_common_columns, first_table, second_table)
-
-        # Assemble tables into single table
-        # - Expect "OP/SH" to be in first or second table, and "KH" to be in the other table
-        if "OP/SH" in first_table.column_names and "KH" in second_table.column_names:
-            well_completions_table = first_table
-            well_completions_table = well_completions_table.append_column("KH", second_table["KH"])
-            return well_completions_table
-        if "OP/SH" in second_table.column_names and "KH" in first_table.column_names:
-            well_completions_table = second_table
-            well_completions_table = well_completions_table.append_column("KH", first_table["KH"])
-            return well_completions_table
-
-        raise NoDataError('Expected columns "OP/SH" and "KH" not found in tables', service=Service.SUMO)
-
-    @staticmethod
-    def _validate_common_table_columns(
-        common_column_names: set[str], first_table: pa.Table, second_table: pa.Table
-    ) -> None:
-        """
-        Validates that the two pa.Table contains same common columns and that the columns have the same content,
-        raises value error if not matching.
-        """
-        # Ensure expected common columns are present
-        if not common_column_names.issubset(first_table.column_names):
-            raise InvalidDataError(
-                f"Expected columns of first table: {common_column_names} - got: {first_table.column_names}",
-                Service.SUMO,
-            )
-        if not common_column_names.issubset(second_table.column_names):
-            raise InvalidDataError(
-                f"Expected columns of second table: {common_column_names} - got: {second_table.column_names}",
-                Service.SUMO,
-            )
-
-        # Verify equal values for common columns in both tables
-        for column_name in common_column_names:
-            if not first_table[column_name].equals(second_table[column_name]):
-                raise InvalidDataError(
-                    f'Expected equal column content for column "{column_name}" in first and second table', Service.SUMO
-                )
->>>>>>> 9b415a5b
+        return table