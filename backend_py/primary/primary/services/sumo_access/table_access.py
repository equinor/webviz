--- conflicted
+++ resolved
@@ -3,24 +3,15 @@
 import pyarrow as pa
 from fmu.sumo.explorer.explorer import SearchContext, SumoClient
 
-<<<<<<< HEAD
 from primary.services.service_exceptions import (
     Service,
     MultipleDataMatchesError,
     NoDataError,
 )
-=======
-
-from primary.services.service_exceptions import NoDataError, MultipleDataMatchesError, Service
-
-from ._helpers import create_sumo_case_async
-from .generic_types import SumoTableSchema
-from .sumo_client_factory import create_sumo_client
->>>>>>> 9b415a5b
 
 from .generic_types import SumoTableSchema
-from ._helpers import create_sumo_client
 from ._arrow_table_loader import ArrowTableLoader
+from .sumo_client_factory import create_sumo_client
 
 
 class TableAccess:
@@ -61,39 +52,10 @@
     ) -> pa.Table:
         """Get a pyarrow table for a given realization"""
 
-<<<<<<< HEAD
         table_loader = ArrowTableLoader(self._sumo_client, self._case_uuid, self._iteration_name)
         table_loader.require_tagname(table_schema.tagname)
         table_loader.require_table_name(table_schema.name)
 
         pa_table: pa.Table = await table_loader.get_single_realization_async(realization)
-=======
-        table_collection = self._case.tables.filter(
-            name=table_schema.name,
-            tagname=table_schema.tagname,
-            iteration=self._iteration_name,
-            realization=realization,
-        )
-        table_length = await table_collection.length_async()
-        if table_length == 0:
-            raise NoDataError(f"No table found for {table_schema=}", Service.SUMO)
-        if table_length > 1:
-            raise MultipleDataMatchesError(f"Multiple tables found for {table_schema=}", Service.SUMO)
-
-        sumo_table = await table_collection.getitem_async(0)
-        return await sumo_table.to_arrow_async()
-
-    def realizations_tables_are_equal(self, table_schema: SumoTableSchema) -> bool:
-        """Check if a given table has the same data for all realizations"""
-
-        table_collection = self._case.tables.filter(
-            tagname=table_schema.tagname,
-            iteration=self._iteration_name,
-            stage="realization",
-        )
-
-        if not table_collection:
-            raise NoDataError(f"No table found for vector {table_schema=}", Service.SUMO)
->>>>>>> 9b415a5b
 
         return pa_table