--- conflicted
+++ resolved
@@ -56,18 +56,11 @@
             iteration=self._iteration_name,
             realization=realization,
         )
-<<<<<<< HEAD
-        if not table_collection:
-            raise NoDataError(f"No table found for {table_schema=}", Service.SUMO)
-        if len(table_collection) > 1:
-            raise MultipleDataMatchesError(f"Multiple tables found for {table_schema=}", Service.SUMO)
-=======
         table_length = await table_collection.length_async()
         if table_length == 0:
-            raise ValueError(f"No table found for {table_schema=}")
+            raise NoDataError(f"No table found for {table_schema=}", Service.SUMO)
         if table_length > 1:
-            raise ValueError(f"Multiple tables found for {table_schema=}")
->>>>>>> afccefb6
+            raise MultipleDataMatchesError(f"Multiple tables found for {table_schema=}", Service.SUMO)
 
         sumo_table = await table_collection.getitem_async(0)
         return await sumo_table.to_arrow_async()
