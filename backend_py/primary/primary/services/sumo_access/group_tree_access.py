import logging
from typing import Optional

import pandas as pd
import pyarrow as pa
from fmu.sumo.explorer.explorer import SearchContext, SumoClient

from webviz_pkg.core_utils.perf_timer import PerfTimer
from primary.services.service_exceptions import InvalidDataError, Service

from ._arrow_table_loader import ArrowTableLoader
from .sumo_client_factory import create_sumo_client


LOGGER = logging.getLogger(__name__)


class GroupTreeAccess:
    """
    Class for accessing and retrieving group tree data
    """

    TAGNAME = "gruptree"

    def __init__(self, sumo_client: SumoClient, case_uuid: str, iteration_name: str):
        self._sumo_client = sumo_client
        self._case_uuid: str = case_uuid
        self._iteration_name: str = iteration_name
        self._ensemble_context = SearchContext(sumo=self._sumo_client).filter(
            uuid=self._case_uuid, iteration=self._iteration_name
        )

    @classmethod
    def from_iteration_name(cls, access_token: str, case_uuid: str, iteration_name: str) -> "GroupTreeAccess":
        sumo_client = create_sumo_client(access_token)
        return cls(sumo_client=sumo_client, case_uuid=case_uuid, iteration_name=iteration_name)

<<<<<<< HEAD
    async def get_group_tree_table_async(self, realization: Optional[int]) -> Optional[pd.DataFrame]:
=======
    async def get_group_tree_table_for_realization_async(self, realization: int) -> Optional[pd.DataFrame]:
>>>>>>> 1367332c
        """Get well group tree data for case and iteration"""
        timer = PerfTimer()

        table_loader = ArrowTableLoader(self._sumo_client, self._case_uuid, self._iteration_name)
        table_loader.require_tagname(GroupTreeAccess.TAGNAME)

        pa_table: pa.Table = await table_loader.get_single_realization_async(realization)

        group_tree_df_pandas = pa_table.to_pandas()
        _validate_group_tree_df(group_tree_df_pandas)

        LOGGER.debug(f"Loaded gruptree table from Sumo in: {timer.elapsed_ms()}ms")
        return group_tree_df_pandas


def _validate_group_tree_df(df: pd.DataFrame) -> None:
    expected_columns = {"DATE", "CHILD", "KEYWORD", "PARENT"}

    if not expected_columns.issubset(df.columns):
        raise InvalidDataError(f"Expected columns: {expected_columns} - got: {df.columns}", Service.SUMO)<|MERGE_RESOLUTION|>--- conflicted
+++ resolved
@@ -35,11 +35,7 @@
         sumo_client = create_sumo_client(access_token)
         return cls(sumo_client=sumo_client, case_uuid=case_uuid, iteration_name=iteration_name)
 
-<<<<<<< HEAD
-    async def get_group_tree_table_async(self, realization: Optional[int]) -> Optional[pd.DataFrame]:
-=======
     async def get_group_tree_table_for_realization_async(self, realization: int) -> Optional[pd.DataFrame]:
->>>>>>> 1367332c
         """Get well group tree data for case and iteration"""
         timer = PerfTimer()
 
