--- conflicted
+++ resolved
@@ -4,24 +4,18 @@
 from fmu.sumo.explorer.explorer import SumoClient
 from fmu.sumo.explorer.objects import Case, SearchContext
 
-<<<<<<< HEAD
 from webviz_pkg.core_utils.perf_metrics import PerfMetrics
-from .queries.case import get_stratigraphic_column_identifier, get_field_identifiers
-from ._helpers import create_sumo_client, create_sumo_case_async
 from primary.services.service_exceptions import (
     Service,
     NoDataError,
-    InvalidDataError,
     MultipleDataMatchesError,
-    InvalidParameterError,
 )
 
+from ._helpers import create_sumo_case_async
+from .sumo_client_factory import create_sumo_client
+
+
 LOGGER = logging.getLogger(__name__)
-=======
-from ._helpers import create_sumo_case_async
-from .queries.case import get_stratigraphic_column_identifier, get_field_identifiers
-from .sumo_client_factory import create_sumo_client
->>>>>>> 9b415a5b
 
 
 class IterationInfo(BaseModel):
