--- conflicted
+++ resolved
@@ -1,32 +1,21 @@
 import logging
 from typing import List, Optional, Sequence
 
-
 import pyarrow as pa
+import pyarrow.compute as pc
 import polars as pl
-import pyarrow.compute as pc
 from fmu.sumo.explorer.explorer import SearchContext, SumoClient
 
 from webviz_pkg.core_utils.perf_metrics import PerfMetrics
-
-<<<<<<< HEAD
 from primary.services.service_exceptions import (
     Service,
     NoDataError,
     MultipleDataMatchesError,
 )
 
-from .rft_types import RftTableDefinition, RftWellInfo, RftRealizationData
-from ._helpers import create_sumo_client
-from ._loaders import load_aggregated_arrow_table_multiple_columns_from_sumo
 from ._arrow_table_loader import ArrowTableLoader
-=======
-from primary.services.service_exceptions import InvalidDataError, MultipleDataMatchesError, NoDataError, Service
-
-from ._helpers import create_sumo_case_async
 from .rft_types import RftTableDefinition, RftWellInfo, RftRealizationData
 from .sumo_client_factory import create_sumo_client
->>>>>>> 9b415a5b
 
 LOGGER = logging.getLogger(__name__)
 
