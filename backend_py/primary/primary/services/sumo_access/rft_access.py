import logging
from typing import List, Optional, Sequence

import pyarrow as pa
import pyarrow.compute as pc
import polars as pl
from fmu.sumo.explorer.explorer import SearchContext, SumoClient

from webviz_pkg.core_utils.perf_metrics import PerfMetrics
from primary.services.service_exceptions import (
    Service,
    NoDataError,
    MultipleDataMatchesError,
)

from ._arrow_table_loader import ArrowTableLoader
from .rft_types import RftTableDefinition, RftWellInfo, RftRealizationData
from .sumo_client_factory import create_sumo_client

LOGGER = logging.getLogger(__name__)


ALLOWED_RFT_RESPONSE_NAMES = ["PRESSURE", "SGAS", "SWAT", "SOIL"]


class RftAccess:
    def __init__(self, sumo_client: SumoClient, case_uuid: str, iteration_name: str):
        self._sumo_client = sumo_client
        self._case_uuid: str = case_uuid
        self._iteration_name: str = iteration_name
        self._ensemble_context = SearchContext(sumo=self._sumo_client).filter(
            uuid=self._case_uuid, iteration=self._iteration_name
        )

    @classmethod
    def from_iteration_name(cls, access_token: str, case_uuid: str, iteration_name: str) -> "RftAccess":
        sumo_client = create_sumo_client(access_token)
        return cls(sumo_client=sumo_client, case_uuid=case_uuid, iteration_name=iteration_name)

<<<<<<< HEAD
    async def get_rft_info_async(self) -> RftTableDefinition:
        rft_table_collection = await get_rft_table_collection_async(self._case, self._iteration_name, column_name=None)
=======
    async def get_rft_info(self) -> RftTableDefinition:
        """Get a collection of rft tables for a case and iteration"""
        timer = PerfMetrics()

        table_context = self._ensemble_context.filter(cls="table", tagname="rft")

        table_names = await table_context.names_async
        timer.record_lap("get_table_names")

        if len(table_names) == 0:
            raise NoDataError(
                f"No rft tables found in case={self._case_uuid}, iteration={self._iteration_name}", Service.SUMO
            )
        if len(table_names) > 1:
            raise MultipleDataMatchesError(
                f"Multiple rft tables found in case={self._case_uuid}, iteration={self._iteration_name}: {table_names=}",
                Service.SUMO,
            )
>>>>>>> 1367332c

        columns = await table_context.columns_async
        available_response_names = [col for col in columns if col in ALLOWED_RFT_RESPONSE_NAMES]
<<<<<<< HEAD
        table = await get_concatenated_rft_table_async(
            self._case, self._iteration_name, column_names=available_response_names
        )
=======

        table_loader = ArrowTableLoader(self._sumo_client, self._case_uuid, self._iteration_name)
        table_loader.require_content_type("rft")
        table_loader.require_table_name(table_names[0])
        table = await table_loader.get_aggregated_multiple_columns_async(available_response_names)

        timer.record_lap("load_aggregated_arrow_table")

>>>>>>> 1367332c
        rft_well_infos: list[RftWellInfo] = []
        well_names = table["WELL"].unique().tolist()

        for well_name in well_names:
            well_table = table.filter(pc.equal(table["WELL"], well_name))
            timestamps_utc_ms = sorted(list(set(well_table["DATE"].to_numpy().astype(int).tolist())))

            rft_well_infos.append(RftWellInfo(well_name=well_name, timestamps_utc_ms=timestamps_utc_ms))

        timer.record_lap("process_well_infos")
        LOGGER.debug(f"{timer.to_string()}, {self._case_uuid=}, {self._iteration_name=}")
        return RftTableDefinition(response_names=available_response_names, well_infos=rft_well_infos)

    async def get_rft_well_realization_data_async(
        self,
        well_name: str,
        response_name: str,
        timestamps_utc_ms: Optional[Sequence[int]],
        realizations: Optional[Sequence[int]],
    ) -> List[RftRealizationData]:
<<<<<<< HEAD
        column_names = [response_name, "DEPTH"]
        table = await self.get_rft_table_async(
            well_names=[well_name],
            column_names=column_names,
            timestamps_utc_ms=timestamps_utc_ms,
            realizations=realizations,
        )
        pandas_table = table.to_pandas(types_mapper=pd.ArrowDtype)
=======
>>>>>>> 1367332c

        timer = PerfMetrics()
        column_names = [response_name, "DEPTH"]

        table_loader = ArrowTableLoader(self._sumo_client, self._case_uuid, self._iteration_name)
        table_loader.require_content_type("rft")

        table = await table_loader.get_aggregated_multiple_columns_async(column_names)

<<<<<<< HEAD
    async def get_rft_table_async(
        self,
        well_names: List[str],
        column_names: List[str],
        timestamps_utc_ms: Optional[Sequence[int]],
        realizations: Optional[Sequence[int]],
    ) -> pa.table:
        table = await get_concatenated_rft_table_async(self._case, self._iteration_name, column_names)
=======
        timer.record_lap("load_aggregated_arrow_table")
>>>>>>> 1367332c

        if realizations is not None:
            mask = pc.is_in(table["REAL"], value_set=pa.array(realizations))
            table = table.filter(mask)

        mask = pc.equal(table["WELL"], well_name)
        table = table.filter(mask)
        if timestamps_utc_ms is not None:
            mask = pc.is_in(table["DATE"], value_set=pa.array(timestamps_utc_ms))
            table = table.filter(mask)

<<<<<<< HEAD
        return table


async def get_concatenated_rft_table_async(case: Case, iteration_name: str, column_names: List[str]) -> pa.Table:
    concatenated_table = None
    for column_name in column_names:
        table = await _load_arrow_table_for_from_sumo_async(case, iteration_name, column_name=column_name)

        if concatenated_table is None:
            concatenated_table = table
        elif table is not None:
            concatenated_table = concatenated_table.append_column(column_name, table[column_name])
        else:
            raise ValueError('Expected "table" to be a defined')

    return concatenated_table


async def _load_arrow_table_for_from_sumo_async(
    case: Case, iteration_name: str, column_name: str
) -> Optional[pa.Table]:
    timer = PerfTimer()

    rft_table_collection = await get_rft_table_collection_async(case, iteration_name, column_name=column_name)
    if await rft_table_collection.length_async() == 0:
        return None
    if await rft_table_collection.length_async() > 1:
        raise MultipleDataMatchesError(
            f"Multiple rft tables found in case={case}, iteration={iteration_name}: {column_name=}",
            Service.SUMO,
        )

    sumo_table = await rft_table_collection.getitem_async(0)
    # print(f"{sumo_table.format=}")
    et_locate_sumo_table_ms = timer.lap_ms()

    # Now, read as an arrow table
    # Note!!!
    # The tables we have seen so far have format set to 'arrow', but the actual data is in parquet format.
    # This must be a bug or a misunderstanding.
    # For now, just read the parquet data into an arrow table
    byte_stream: BytesIO = await sumo_table.blob_async
    table = pq.read_table(byte_stream)
    et_download_arrow_table_ms = timer.lap_ms()

    # Verify that we got the expected columns
    if not "DATE" in table.column_names:
        raise InvalidDataError("Table does not contain a DATE column", Service.SUMO)

    if not "REAL" in table.column_names:
        raise InvalidDataError("Table does not contain a REAL column", Service.SUMO)
    if not column_name in table.column_names:
        raise InvalidDataError(f"Table does not contain a {column_name} column", Service.SUMO)
    if table.num_columns != 4:
        raise InvalidDataError("Table should contain exactly 4 columns", Service.SUMO)

    # Verify that we got the expected columns
    if sorted(table.column_names) != sorted(["DATE", "REAL", "WELL", column_name]):
        raise InvalidDataError(f"Unexpected columns in table {table.column_names=}", Service.SUMO)

    # Verify that the column datatypes are as we expect
    schema = table.schema
    if schema.field("DATE").type != pa.timestamp("ms"):
        raise InvalidDataError(f"Unexpected type for DATE column {schema.field('DATE').type=}", Service.SUMO)
    if schema.field("REAL").type != pa.int16():
        raise InvalidDataError(f"Unexpected type for REAL column {schema.field('REAL').type=}", Service.SUMO)
    if schema.field(column_name).type != pa.float32():
        raise InvalidDataError(
            f"Unexpected type for {column_name} column {schema.field(column_name).type=}", Service.SUMO
        )

    LOGGER.debug(
        f"Loaded arrow table from Sumo in: {timer.elapsed_ms()}ms ("
        f"locate_sumo_table={et_locate_sumo_table_ms}ms, "
        f"download_arrow_table={et_download_arrow_table_ms}ms) "
        f"{column_name=} {table.shape=}"
    )

    return table


async def get_rft_table_collection_async(
    case: Case, iteration_name: str, column_name: Optional[str] = None
) -> TableCollection:
    """Get a collection of rft tables for a case and iteration"""
    rft_table_collection = case.tables.filter(
        aggregation="collection",
        tagname="rft",
        iteration=iteration_name,
    )
    table_names = await rft_table_collection.names_async
    rft_table_collection = case.tables.filter(
        aggregation="collection",
        tagname="rft",
        iteration=iteration_name,
        column=column_name,
    )
    table_names = await rft_table_collection.names_async
    if len(table_names) == 0:
        raise NoDataError(
            f"No rft table collections found in case={case.uuid}, iteration={iteration_name}", Service.SUMO
=======
        timer.record_lap("filter_table")
        polars_table: pl.DataFrame = pl.from_arrow(table)  # type: ignore

        polars_table = (
            polars_table.group_by(["REAL", "DATE"])
            .agg([pl.col("DEPTH").alias("depth_arr"), pl.col(response_name).alias("value_arr")])
            .with_columns(
                [
                    pl.lit(well_name).alias("well_name"),
                    (pl.col("DATE").cast(pl.Datetime).dt.timestamp() * 1000).alias("timestamp_utc_ms"),
                    pl.col("REAL").alias("realization"),
                ]
            )
            .select(["well_name", "realization", "timestamp_utc_ms", "depth_arr", "value_arr"])
        )
        timer.record_lap("process_table_in_polars")
        ret_arr_rows = polars_table.iter_rows(named=True)
        ret_arr = [RftRealizationData(**row) for row in ret_arr_rows]
        LOGGER.debug(
            f"{timer.to_string()}, {self._case_uuid=}, {self._iteration_name=}, {well_name=}, {response_name=}"
>>>>>>> 1367332c
        )
        return ret_arr<|MERGE_RESOLUTION|>--- conflicted
+++ resolved
@@ -37,11 +37,7 @@
         sumo_client = create_sumo_client(access_token)
         return cls(sumo_client=sumo_client, case_uuid=case_uuid, iteration_name=iteration_name)
 
-<<<<<<< HEAD
     async def get_rft_info_async(self) -> RftTableDefinition:
-        rft_table_collection = await get_rft_table_collection_async(self._case, self._iteration_name, column_name=None)
-=======
-    async def get_rft_info(self) -> RftTableDefinition:
         """Get a collection of rft tables for a case and iteration"""
         timer = PerfMetrics()
 
@@ -59,15 +55,9 @@
                 f"Multiple rft tables found in case={self._case_uuid}, iteration={self._iteration_name}: {table_names=}",
                 Service.SUMO,
             )
->>>>>>> 1367332c
 
         columns = await table_context.columns_async
         available_response_names = [col for col in columns if col in ALLOWED_RFT_RESPONSE_NAMES]
-<<<<<<< HEAD
-        table = await get_concatenated_rft_table_async(
-            self._case, self._iteration_name, column_names=available_response_names
-        )
-=======
 
         table_loader = ArrowTableLoader(self._sumo_client, self._case_uuid, self._iteration_name)
         table_loader.require_content_type("rft")
@@ -76,7 +66,6 @@
 
         timer.record_lap("load_aggregated_arrow_table")
 
->>>>>>> 1367332c
         rft_well_infos: list[RftWellInfo] = []
         well_names = table["WELL"].unique().tolist()
 
@@ -97,17 +86,6 @@
         timestamps_utc_ms: Optional[Sequence[int]],
         realizations: Optional[Sequence[int]],
     ) -> List[RftRealizationData]:
-<<<<<<< HEAD
-        column_names = [response_name, "DEPTH"]
-        table = await self.get_rft_table_async(
-            well_names=[well_name],
-            column_names=column_names,
-            timestamps_utc_ms=timestamps_utc_ms,
-            realizations=realizations,
-        )
-        pandas_table = table.to_pandas(types_mapper=pd.ArrowDtype)
-=======
->>>>>>> 1367332c
 
         timer = PerfMetrics()
         column_names = [response_name, "DEPTH"]
@@ -117,18 +95,7 @@
 
         table = await table_loader.get_aggregated_multiple_columns_async(column_names)
 
-<<<<<<< HEAD
-    async def get_rft_table_async(
-        self,
-        well_names: List[str],
-        column_names: List[str],
-        timestamps_utc_ms: Optional[Sequence[int]],
-        realizations: Optional[Sequence[int]],
-    ) -> pa.table:
-        table = await get_concatenated_rft_table_async(self._case, self._iteration_name, column_names)
-=======
         timer.record_lap("load_aggregated_arrow_table")
->>>>>>> 1367332c
 
         if realizations is not None:
             mask = pc.is_in(table["REAL"], value_set=pa.array(realizations))
@@ -140,109 +107,6 @@
             mask = pc.is_in(table["DATE"], value_set=pa.array(timestamps_utc_ms))
             table = table.filter(mask)
 
-<<<<<<< HEAD
-        return table
-
-
-async def get_concatenated_rft_table_async(case: Case, iteration_name: str, column_names: List[str]) -> pa.Table:
-    concatenated_table = None
-    for column_name in column_names:
-        table = await _load_arrow_table_for_from_sumo_async(case, iteration_name, column_name=column_name)
-
-        if concatenated_table is None:
-            concatenated_table = table
-        elif table is not None:
-            concatenated_table = concatenated_table.append_column(column_name, table[column_name])
-        else:
-            raise ValueError('Expected "table" to be a defined')
-
-    return concatenated_table
-
-
-async def _load_arrow_table_for_from_sumo_async(
-    case: Case, iteration_name: str, column_name: str
-) -> Optional[pa.Table]:
-    timer = PerfTimer()
-
-    rft_table_collection = await get_rft_table_collection_async(case, iteration_name, column_name=column_name)
-    if await rft_table_collection.length_async() == 0:
-        return None
-    if await rft_table_collection.length_async() > 1:
-        raise MultipleDataMatchesError(
-            f"Multiple rft tables found in case={case}, iteration={iteration_name}: {column_name=}",
-            Service.SUMO,
-        )
-
-    sumo_table = await rft_table_collection.getitem_async(0)
-    # print(f"{sumo_table.format=}")
-    et_locate_sumo_table_ms = timer.lap_ms()
-
-    # Now, read as an arrow table
-    # Note!!!
-    # The tables we have seen so far have format set to 'arrow', but the actual data is in parquet format.
-    # This must be a bug or a misunderstanding.
-    # For now, just read the parquet data into an arrow table
-    byte_stream: BytesIO = await sumo_table.blob_async
-    table = pq.read_table(byte_stream)
-    et_download_arrow_table_ms = timer.lap_ms()
-
-    # Verify that we got the expected columns
-    if not "DATE" in table.column_names:
-        raise InvalidDataError("Table does not contain a DATE column", Service.SUMO)
-
-    if not "REAL" in table.column_names:
-        raise InvalidDataError("Table does not contain a REAL column", Service.SUMO)
-    if not column_name in table.column_names:
-        raise InvalidDataError(f"Table does not contain a {column_name} column", Service.SUMO)
-    if table.num_columns != 4:
-        raise InvalidDataError("Table should contain exactly 4 columns", Service.SUMO)
-
-    # Verify that we got the expected columns
-    if sorted(table.column_names) != sorted(["DATE", "REAL", "WELL", column_name]):
-        raise InvalidDataError(f"Unexpected columns in table {table.column_names=}", Service.SUMO)
-
-    # Verify that the column datatypes are as we expect
-    schema = table.schema
-    if schema.field("DATE").type != pa.timestamp("ms"):
-        raise InvalidDataError(f"Unexpected type for DATE column {schema.field('DATE').type=}", Service.SUMO)
-    if schema.field("REAL").type != pa.int16():
-        raise InvalidDataError(f"Unexpected type for REAL column {schema.field('REAL').type=}", Service.SUMO)
-    if schema.field(column_name).type != pa.float32():
-        raise InvalidDataError(
-            f"Unexpected type for {column_name} column {schema.field(column_name).type=}", Service.SUMO
-        )
-
-    LOGGER.debug(
-        f"Loaded arrow table from Sumo in: {timer.elapsed_ms()}ms ("
-        f"locate_sumo_table={et_locate_sumo_table_ms}ms, "
-        f"download_arrow_table={et_download_arrow_table_ms}ms) "
-        f"{column_name=} {table.shape=}"
-    )
-
-    return table
-
-
-async def get_rft_table_collection_async(
-    case: Case, iteration_name: str, column_name: Optional[str] = None
-) -> TableCollection:
-    """Get a collection of rft tables for a case and iteration"""
-    rft_table_collection = case.tables.filter(
-        aggregation="collection",
-        tagname="rft",
-        iteration=iteration_name,
-    )
-    table_names = await rft_table_collection.names_async
-    rft_table_collection = case.tables.filter(
-        aggregation="collection",
-        tagname="rft",
-        iteration=iteration_name,
-        column=column_name,
-    )
-    table_names = await rft_table_collection.names_async
-    if len(table_names) == 0:
-        raise NoDataError(
-            f"No rft table collections found in case={case.uuid}, iteration={iteration_name}", Service.SUMO
-=======
         timer.record_lap("filter_table")
         polars_table: pl.DataFrame = pl.from_arrow(table)  # type: ignore
 
@@ -263,6 +127,5 @@
         ret_arr = [RftRealizationData(**row) for row in ret_arr_rows]
         LOGGER.debug(
             f"{timer.to_string()}, {self._case_uuid=}, {self._iteration_name=}, {well_name=}, {response_name=}"
->>>>>>> 1367332c
         )
         return ret_arr