--- conflicted
+++ resolved
@@ -44,8 +44,6 @@
 
             else:
                 iso_string_or_time_interval = f"{t_start}/{t_end}"
-<<<<<<< HEAD
-=======
 
             seismic_spec = SeismicCubeSpec(
                 num_cols=cube["data"]["spec"]["ncol"],
@@ -61,7 +59,6 @@
                 z_flip=cube["data"]["spec"]["zflip"],
                 rotation=cube["data"]["spec"]["rotation"],
             )
->>>>>>> 9fb5a86e
             seismic_meta = SeismicCubeMeta(
                 seismic_attribute=cube["data"].get("tagname"),
                 unit=cube["data"].get("unit"),
@@ -69,24 +66,7 @@
                 is_observation=cube["data"]["is_observation"],
                 is_depth=cube["data"].get("vertical_domain", "depth") == "depth",
                 bbox=cube["data"]["bbox"],
-<<<<<<< HEAD
-                spec={
-                    "num_cols": cube["data"]["spec"]["ncol"],
-                    "num_rows": cube["data"]["spec"]["nrow"],
-                    "num_layers": cube["data"]["spec"]["nlay"],
-                    "x_origin": cube["data"]["spec"]["xori"],
-                    "y_origin": cube["data"]["spec"]["yori"],
-                    "z_origin": cube["data"]["spec"]["zori"],
-                    "x_inc": cube["data"]["spec"]["xinc"],
-                    "y_inc": cube["data"]["spec"]["yinc"],
-                    "z_inc": cube["data"]["spec"]["zinc"],
-                    "y_flip": cube["data"]["spec"]["yflip"],
-                    "z_flip": cube["data"]["spec"]["zflip"],
-                    "rotation": cube["data"]["spec"]["rotation"],
-                },
-=======
                 spec=seismic_spec,
->>>>>>> 9fb5a86e
             )
             seismic_cube_meta_list.append(seismic_meta)
         return seismic_cube_meta_list
