--- conflicted
+++ resolved
@@ -157,13 +157,9 @@
         """Get group tree data from Sumo, and store it in a helper model class"""
         timer = PerfTimer()
 
-<<<<<<< HEAD
-        group_tree_table_df = await self._group_tree_access.get_group_tree_table_async(realization=self._realization)
-=======
         group_tree_table_df = await self._group_tree_access.get_group_tree_table_for_realization_async(
             realization=self._realization
         )
->>>>>>> 1367332c
 
         # Store performance time for later logging
         self._performance_times.fetch_grouptree_df = timer.lap_ms()
