[project]
name = "primary"
authors = [ { name = "R&T Equinor" }, { name = "Ceetron Solutions AS" }]
readme = "README.md"
requires-python = "^3.11"
dynamic = ["dependencies"]

[tool.poetry]
requires-poetry = ">=2.1"
package-mode = false

[tool.poetry.dependencies]
fastapi = "^0.116.1"
uvicorn = "^0.34.3"
msal = "^1.32.0"
starsessions = "^2.2.1"
redis = "^5.3.1"
pyarrow = "^19.0.0"
python-dotenv = "^1.1.0"
pyjwt = "^2.6.0"
pydantic = "^2.3.0"
numpy = "^1.24.1"
orjson = "^3.8.10"
pandas = { version = "^2.0.1", extras = ["performance"] }
httpx = "^0.28.1"
<<<<<<< HEAD
#fmu-sumo = "^2.4.10"
#fmu-sumo = { git = "https://github.com/equinor/fmu-sumo", branch = "feat/aggregation-no-wait" }
fmu-sumo = { git = "https://github.com/equinor/fmu-sumo", branch = "main" }
=======
fmu-sumo = "^2.5.0"
>>>>>>> bde98280
sumo-wrapper-python = "^1.1.2"
azure-monitor-opentelemetry = "^1.6.13"
opentelemetry-instrumentation-httpx = "*"
opentelemetry-instrumentation-redis = "*"
requests-toolbelt = "^1.0.0"
pottery = "^3.0.0"
xtgeo = "^3.8.0"
core_utils = { path = "../libs/core_utils", develop = true }
server_schemas = { path = "../libs/server_schemas", develop = true }
polars = "^1.6.0"
fmu-datamodels = "0.0.1"

[tool.poetry.group.dev.dependencies]
black = "^25.1.0"
pylint = "^2.15.10"
pytest = "^8.3.2"
# Updating to 1.16 causes a typing issue with starlette (sub-dependency of fast-api).
# See issue: github.com/encode/starlette/issues/2912
mypy = "1.15.0"
bandit = "^1.7.5"
types-requests = "^2.31.0.1"
types-redis = "^4.6.0"
pytest-timeout = "^2.3.1"
pytest-asyncio = "^0.26.0"
astroid = "^2.0.0"


[build-system]
requires = ["poetry-core"]
build-backend = "poetry.core.masonry.api"

[tool.black]
line-length = 120

[tool.pylint]
disable = [
    "missing-docstring",
    "line-too-long",
    "logging-fstring-interpolation",
    "duplicate-code",
]
extension-pkg-whitelist = "pydantic"
init-hook = 'import sys; sys.path.append("./pylint/plugins")'
load-plugins = "async_suffix_checker"
ignored-modules = ["pyarrow.compute"]
good-names = ["i", "x", "df", "xy", "tg"]
min-public-methods = 0
max-args = 9
max-locals = 19
max-branches = 14

[tool.mypy]
ignore_missing_imports = true
disallow_untyped_defs = true

[tool.pytest.ini_options]
pythonpath = ["."]
filterwarnings = "ignore::DeprecationWarning:pkg_resources"
asyncio_mode = "auto"
asyncio_default_fixture_loop_scope = "session"<|MERGE_RESOLUTION|>--- conflicted
+++ resolved
@@ -23,13 +23,9 @@
 orjson = "^3.8.10"
 pandas = { version = "^2.0.1", extras = ["performance"] }
 httpx = "^0.28.1"
-<<<<<<< HEAD
-#fmu-sumo = "^2.4.10"
+#fmu-sumo = "^2.5.0"
 #fmu-sumo = { git = "https://github.com/equinor/fmu-sumo", branch = "feat/aggregation-no-wait" }
 fmu-sumo = { git = "https://github.com/equinor/fmu-sumo", branch = "main" }
-=======
-fmu-sumo = "^2.5.0"
->>>>>>> bde98280
 sumo-wrapper-python = "^1.1.2"
 azure-monitor-opentelemetry = "^1.6.13"
 opentelemetry-instrumentation-httpx = "*"
