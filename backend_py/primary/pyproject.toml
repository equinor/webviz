--- conflicted
+++ resolved
@@ -20,13 +20,8 @@
 orjson = "^3.8.10"
 pandas = {version = "^2.0.1", extras = ["performance"]}
 httpx = "^0.28.1"
-<<<<<<< HEAD
-fmu-sumo = "2.4.1"
-sumo-wrapper-python = "^1.1.0"
-=======
 fmu-sumo = "^2.4.2"
 sumo-wrapper-python = "^1.0.28"
->>>>>>> 210a875c
 azure-monitor-opentelemetry = "^1.6.8"
 opentelemetry-instrumentation-httpx = "*"
 opentelemetry-instrumentation-redis = "*"
