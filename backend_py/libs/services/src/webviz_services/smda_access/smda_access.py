--- conflicted
+++ resolved
@@ -195,20 +195,16 @@
             "unique_wellbore_identifier",
             "wellbore_purpose",
             "wellbore_status",
-<<<<<<< HEAD
+            "current_track",
             "tvd_min",
             "tvd_max",
             "tvd_unit",
             "md_min",
             "md_max",
             "md_unit",
-=======
-            "current_track",
             "kickoff_depth_md",
             "kickoff_depth_tvd",
             "parent_wellbore",
->>>>>>> 1c74f787
-        ]
         params = {
             "_projection": ",".join(projection),
             "_sort": "unique_wellbore_identifier",
